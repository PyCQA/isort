"""Tests all major functionality of the isort library

Should be ran using py.test by simply running py.test in the isort project directory
"""

import os
import os.path
import subprocess
import sys
from io import StringIO
from pathlib import Path
from tempfile import NamedTemporaryFile
from typing import TYPE_CHECKING, Any, Iterator, List, Set, Tuple

import pytest

import isort
from isort import api, files, sections
from isort.exceptions import ExistingSyntaxErrors, FileSkipped, MissingSection
from isort.settings import Config
from isort.utils import exists_case_sensitive

from .utils import UnreadableStream, as_stream

if TYPE_CHECKING:
    from typing import Dict  # noqa: F401

    WrapModes: Any
else:
    from isort.wrap_modes import WrapModes

TEST_DEFAULT_CONFIG = """
[*.{py,pyi}]
max_line_length = 120
indent_style = space
indent_size = 4
known_first_party = isort
known_third_party = kate
known_something_else = something_entirely_different
sections = FUTURE, STDLIB, THIRDPARTY, FIRSTPARTY, LOCALFOLDER, SOMETHING_ELSE
ignore_frosted_errors = E103
skip = build,.tox,venv
balanced_wrapping = true
"""
SHORT_IMPORT = "from third_party import lib1, lib2, lib3, lib4"
SINGLE_FROM_IMPORT = "from third_party import lib1"
SINGLE_LINE_LONG_IMPORT = "from third_party import lib1, lib2, lib3, lib4, lib5, lib5ab"
REALLY_LONG_IMPORT = (
    "from third_party import lib1, lib2, lib3, lib4, lib5, lib6, lib7, lib8, lib9, lib10, lib11,"
    "lib12, lib13, lib14, lib15, lib16, lib17, lib18, lib20, lib21, lib22"
)
REALLY_LONG_IMPORT_WITH_COMMENT = (
    "from third_party import lib1, lib2, lib3, lib4, lib5, lib6, lib7, lib8, lib9, "
    "lib10, lib11, lib12, lib13, lib14, lib15, lib16, lib17, lib18, lib20, lib21, lib22"
    " # comment"
)


@pytest.fixture(scope="session", autouse=True)
def default_settings_path(tmpdir_factory) -> Iterator[str]:
    config_dir = tmpdir_factory.mktemp("config")
    config_file = config_dir.join(".editorconfig").strpath

    with open(config_file, "w") as editorconfig:
        editorconfig.write(TEST_DEFAULT_CONFIG)

    assert Config(config_file).known_other

    with config_dir.as_cwd():
        yield config_dir.strpath


def test_happy_path() -> None:
    """Test the most basic use case, straight imports no code, simply not organized by category."""
    test_input = "import sys\nimport os\nimport myproject.test\nimport django.settings"
    test_output = isort.code(test_input, known_first_party=["myproject"])
    assert test_output == (
        "import os\n" "import sys\n" "\n" "import django.settings\n" "\n" "import myproject.test\n"
    )


def test_code_intermixed() -> None:
    """Defines what should happen when isort encounters imports intermixed with
    code.

    (it should pull them all to the top)

    """
    test_input = (
        "import sys\n"
        "print('yo')\n"
        "print('I like to put code between imports cause I want stuff to break')\n"
        "import myproject.test\n"
    )
    test_output = isort.code(test_input)
    assert test_output == (
        "import sys\n"
        "\n"
        "print('yo')\n"
        "print('I like to put code between imports cause I want stuff to break')\n"
        "import myproject.test\n"
    )


def test_correct_space_between_imports() -> None:
    """Ensure after imports a correct amount of space (in newlines) is
    enforced.

    (2 for method, class, or decorator definitions 1 for anything else)

    """
    test_input_method = "import sys\ndef my_method():\n    print('hello world')\n"
    test_output_method = isort.code(test_input_method)
    assert test_output_method == ("import sys\n\n\ndef my_method():\n    print('hello world')\n")

    test_input_decorator = (
        "import sys\n" "@my_decorator\n" "def my_method():\n" "    print('hello world')\n"
    )
    test_output_decorator = isort.code(test_input_decorator)
    assert test_output_decorator == (
        "import sys\n" "\n" "\n" "@my_decorator\n" "def my_method():\n" "    print('hello world')\n"
    )

    test_input_class = "import sys\nclass MyClass(object):\n    pass\n"
    test_output_class = isort.code(test_input_class)
    assert test_output_class == "import sys\n\n\nclass MyClass(object):\n    pass\n"

    test_input_other = "import sys\nprint('yo')\n"
    test_output_other = isort.code(test_input_other)
    assert test_output_other == "import sys\n\nprint('yo')\n"

    test_input_inquotes = (
        "import sys\n"
        "@my_decorator('''hello\nworld''')\n"
        "def my_method():\n"
        "    print('hello world')\n"
    )
    test_output_inquotes = api.sort_code_string(test_input_inquotes)
    assert (
        test_output_inquotes == "import sys\n"
        "\n\n"
        "@my_decorator('''hello\nworld''')\n"
        "def my_method():\n"
        "    print('hello world')\n"
    )
    test_input_assign = "import sys\nVAR = 1\n"
    test_output_assign = api.sort_code_string(test_input_assign)
    assert test_output_assign == "import sys\n\nVAR = 1\n"

    test_input_assign = "import sys\nVAR = 1\ndef y():\n"
    test_output_assign = api.sort_code_string(test_input_assign)
    assert test_output_assign == "import sys\n\nVAR = 1\ndef y():\n"

    test_input = """
import os

x = "hi"
def x():
    pass
"""
    assert isort.code(test_input) == test_input


def test_sort_on_number() -> None:
    """Ensure numbers get sorted logically (10 > 9 not the other way around)"""
    test_input = "import lib10\nimport lib9\n"
    test_output = isort.code(test_input)
    assert test_output == "import lib9\nimport lib10\n"


def test_line_length() -> None:
    """Ensure isort enforces the set line_length."""
    assert len(isort.code(REALLY_LONG_IMPORT, line_length=80).split("\n")[0]) <= 80
    assert len(isort.code(REALLY_LONG_IMPORT, line_length=120).split("\n")[0]) <= 120

    test_output = isort.code(REALLY_LONG_IMPORT, line_length=42)
    assert test_output == (
        "from third_party import (lib1, lib2, lib3,\n"
        "                         lib4, lib5, lib6,\n"
        "                         lib7, lib8, lib9,\n"
        "                         lib10, lib11,\n"
        "                         lib12, lib13,\n"
        "                         lib14, lib15,\n"
        "                         lib16, lib17,\n"
        "                         lib18, lib20,\n"
        "                         lib21, lib22)\n"
    )

    test_input = (
        "from django.contrib.gis.gdal.field import (\n"
        "    OFTDate, OFTDateTime, OFTInteger, OFTInteger64, OFTReal, OFTString,\n"
        "    OFTTime,\n"
        ")\n"
    )  # Test case described in issue #654
    assert (
        isort.code(
            code=test_input,
            include_trailing_comma=True,
            line_length=79,
            multi_line_output=WrapModes.VERTICAL_GRID_GROUPED,
            balanced_wrapping=False,
        )
        == test_input
    )

    test_output = isort.code(code=REALLY_LONG_IMPORT, line_length=42, wrap_length=32)
    assert test_output == (
        "from third_party import (lib1,\n"
        "                         lib2,\n"
        "                         lib3,\n"
        "                         lib4,\n"
        "                         lib5,\n"
        "                         lib6,\n"
        "                         lib7,\n"
        "                         lib8,\n"
        "                         lib9,\n"
        "                         lib10,\n"
        "                         lib11,\n"
        "                         lib12,\n"
        "                         lib13,\n"
        "                         lib14,\n"
        "                         lib15,\n"
        "                         lib16,\n"
        "                         lib17,\n"
        "                         lib18,\n"
        "                         lib20,\n"
        "                         lib21,\n"
        "                         lib22)\n"
    )

    test_input = (
        "from .test import a_very_long_function_name_that_exceeds_the_normal_pep8_line_length\n"
    )
    with pytest.raises(ValueError):
        test_output = isort.code(code=REALLY_LONG_IMPORT, line_length=80, wrap_length=99)
    assert (
        isort.code(REALLY_LONG_IMPORT, line_length=100, wrap_length=99)
        == """
from third_party import (lib1, lib2, lib3, lib4, lib5, lib6, lib7, lib8, lib9, lib10, lib11, lib12,
                         lib13, lib14, lib15, lib16, lib17, lib18, lib20, lib21, lib22)
""".lstrip()
    )

    # Test Case described in issue #1015
    test_output = isort.code(
        REALLY_LONG_IMPORT, line_length=25, multi_line_output=WrapModes.HANGING_INDENT
    )
    assert test_output == (
        "from third_party import \\\n"
        "    lib1, lib2, lib3, \\\n"
        "    lib4, lib5, lib6, \\\n"
        "    lib7, lib8, lib9, \\\n"
        "    lib10, lib11, \\\n"
        "    lib12, lib13, \\\n"
        "    lib14, lib15, \\\n"
        "    lib16, lib17, \\\n"
        "    lib18, lib20, \\\n"
        "    lib21, lib22\n"
    )


def test_output_modes() -> None:
    """Test setting isort to use various output modes works as expected"""
    test_output_grid = isort.code(
        code=REALLY_LONG_IMPORT, multi_line_output=WrapModes.GRID, line_length=40
    )
    assert test_output_grid == (
        "from third_party import (lib1, lib2,\n"
        "                         lib3, lib4,\n"
        "                         lib5, lib6,\n"
        "                         lib7, lib8,\n"
        "                         lib9, lib10,\n"
        "                         lib11, lib12,\n"
        "                         lib13, lib14,\n"
        "                         lib15, lib16,\n"
        "                         lib17, lib18,\n"
        "                         lib20, lib21,\n"
        "                         lib22)\n"
    )

    test_output_vertical = isort.code(
        code=REALLY_LONG_IMPORT, multi_line_output=WrapModes.VERTICAL, line_length=40
    )
    assert test_output_vertical == (
        "from third_party import (lib1,\n"
        "                         lib2,\n"
        "                         lib3,\n"
        "                         lib4,\n"
        "                         lib5,\n"
        "                         lib6,\n"
        "                         lib7,\n"
        "                         lib8,\n"
        "                         lib9,\n"
        "                         lib10,\n"
        "                         lib11,\n"
        "                         lib12,\n"
        "                         lib13,\n"
        "                         lib14,\n"
        "                         lib15,\n"
        "                         lib16,\n"
        "                         lib17,\n"
        "                         lib18,\n"
        "                         lib20,\n"
        "                         lib21,\n"
        "                         lib22)\n"
    )

    comment_output_vertical = isort.code(
        code=REALLY_LONG_IMPORT_WITH_COMMENT, multi_line_output=WrapModes.VERTICAL, line_length=40
    )
    assert comment_output_vertical == (
        "from third_party import (lib1,  # comment\n"
        "                         lib2,\n"
        "                         lib3,\n"
        "                         lib4,\n"
        "                         lib5,\n"
        "                         lib6,\n"
        "                         lib7,\n"
        "                         lib8,\n"
        "                         lib9,\n"
        "                         lib10,\n"
        "                         lib11,\n"
        "                         lib12,\n"
        "                         lib13,\n"
        "                         lib14,\n"
        "                         lib15,\n"
        "                         lib16,\n"
        "                         lib17,\n"
        "                         lib18,\n"
        "                         lib20,\n"
        "                         lib21,\n"
        "                         lib22)\n"
    )

    test_output_hanging_indent = isort.code(
        code=REALLY_LONG_IMPORT,
        multi_line_output=WrapModes.HANGING_INDENT,
        line_length=40,
        indent="    ",
    )
    assert test_output_hanging_indent == (
        "from third_party import lib1, lib2, \\\n"
        "    lib3, lib4, lib5, lib6, lib7, \\\n"
        "    lib8, lib9, lib10, lib11, lib12, \\\n"
        "    lib13, lib14, lib15, lib16, lib17, \\\n"
        "    lib18, lib20, lib21, lib22\n"
    )

    comment_output_hanging_indent = isort.code(
        code=REALLY_LONG_IMPORT_WITH_COMMENT,
        multi_line_output=WrapModes.HANGING_INDENT,
        line_length=40,
        indent="    ",
    )
    assert comment_output_hanging_indent == (
        "from third_party import lib1, lib2, \\\n"
        "    lib3, lib4, lib5, lib6, lib7, \\\n"
        "    lib8, lib9, lib10, lib11, lib12, \\\n"
        "    lib13, lib14, lib15, lib16, lib17, \\\n"
        "    lib18, lib20, lib21, lib22 \\\n"
        "    # comment\n"
    )

    test_output_vertical_indent = isort.code(
        code=REALLY_LONG_IMPORT,
        multi_line_output=WrapModes.VERTICAL_HANGING_INDENT,
        line_length=40,
        indent="    ",
    )
    assert test_output_vertical_indent == (
        "from third_party import (\n"
        "    lib1,\n"
        "    lib2,\n"
        "    lib3,\n"
        "    lib4,\n"
        "    lib5,\n"
        "    lib6,\n"
        "    lib7,\n"
        "    lib8,\n"
        "    lib9,\n"
        "    lib10,\n"
        "    lib11,\n"
        "    lib12,\n"
        "    lib13,\n"
        "    lib14,\n"
        "    lib15,\n"
        "    lib16,\n"
        "    lib17,\n"
        "    lib18,\n"
        "    lib20,\n"
        "    lib21,\n"
        "    lib22\n"
        ")\n"
    )

    comment_output_vertical_indent = isort.code(
        code=REALLY_LONG_IMPORT_WITH_COMMENT,
        multi_line_output=WrapModes.VERTICAL_HANGING_INDENT,
        line_length=40,
        indent="    ",
    )
    assert comment_output_vertical_indent == (
        "from third_party import (  # comment\n"
        "    lib1,\n"
        "    lib2,\n"
        "    lib3,\n"
        "    lib4,\n"
        "    lib5,\n"
        "    lib6,\n"
        "    lib7,\n"
        "    lib8,\n"
        "    lib9,\n"
        "    lib10,\n"
        "    lib11,\n"
        "    lib12,\n"
        "    lib13,\n"
        "    lib14,\n"
        "    lib15,\n"
        "    lib16,\n"
        "    lib17,\n"
        "    lib18,\n"
        "    lib20,\n"
        "    lib21,\n"
        "    lib22\n"
        ")\n"
    )

    test_output_vertical_grid = isort.code(
        code=REALLY_LONG_IMPORT,
        multi_line_output=WrapModes.VERTICAL_GRID,
        line_length=40,
        indent="    ",
    )
    assert test_output_vertical_grid == (
        "from third_party import (\n"
        "    lib1, lib2, lib3, lib4, lib5, lib6,\n"
        "    lib7, lib8, lib9, lib10, lib11,\n"
        "    lib12, lib13, lib14, lib15, lib16,\n"
        "    lib17, lib18, lib20, lib21, lib22)\n"
    )

    comment_output_vertical_grid = isort.code(
        code=REALLY_LONG_IMPORT_WITH_COMMENT,
        multi_line_output=WrapModes.VERTICAL_GRID,
        line_length=40,
        indent="    ",
    )
    assert comment_output_vertical_grid == (
        "from third_party import (  # comment\n"
        "    lib1, lib2, lib3, lib4, lib5, lib6,\n"
        "    lib7, lib8, lib9, lib10, lib11,\n"
        "    lib12, lib13, lib14, lib15, lib16,\n"
        "    lib17, lib18, lib20, lib21, lib22)\n"
    )

    test_output_vertical_grid_grouped = isort.code(
        code=REALLY_LONG_IMPORT,
        multi_line_output=WrapModes.VERTICAL_GRID_GROUPED,
        line_length=40,
        indent="    ",
    )
    assert test_output_vertical_grid_grouped == (
        "from third_party import (\n"
        "    lib1, lib2, lib3, lib4, lib5, lib6,\n"
        "    lib7, lib8, lib9, lib10, lib11,\n"
        "    lib12, lib13, lib14, lib15, lib16,\n"
        "    lib17, lib18, lib20, lib21, lib22\n"
        ")\n"
    )

    comment_output_vertical_grid_grouped = isort.code(
        code=REALLY_LONG_IMPORT_WITH_COMMENT,
        multi_line_output=WrapModes.VERTICAL_GRID_GROUPED,
        line_length=40,
        indent="    ",
    )
    assert comment_output_vertical_grid_grouped == (
        "from third_party import (  # comment\n"
        "    lib1, lib2, lib3, lib4, lib5, lib6,\n"
        "    lib7, lib8, lib9, lib10, lib11,\n"
        "    lib12, lib13, lib14, lib15, lib16,\n"
        "    lib17, lib18, lib20, lib21, lib22\n"
        ")\n"
    )

    output_noqa = isort.code(code=REALLY_LONG_IMPORT_WITH_COMMENT, multi_line_output=WrapModes.NOQA)
    assert output_noqa == (
        "from third_party import lib1, lib2, lib3, lib4, lib5, lib6, lib7,"
        " lib8, lib9, lib10, lib11,"
        " lib12, lib13, lib14, lib15, lib16, lib17, lib18, lib20, lib21, lib22  "
        "# NOQA comment\n"
    )

    test_case = isort.code(
        code=SINGLE_LINE_LONG_IMPORT,
        multi_line_output=WrapModes.VERTICAL_GRID_GROUPED,
        line_length=40,
        indent="    ",
    )
    test_output_vertical_grid_grouped_doesnt_wrap_early = test_case
    assert test_output_vertical_grid_grouped_doesnt_wrap_early == (
        "from third_party import (\n    lib1, lib2, lib3, lib4, lib5, lib5ab\n)\n"
    )

    test_output_prefix_from_module = isort.code(
        code=REALLY_LONG_IMPORT,
        multi_line_output=WrapModes.VERTICAL_PREFIX_FROM_MODULE_IMPORT,
        line_length=40,
    )
    assert test_output_prefix_from_module == (
        "from third_party import lib1, lib2\n"
        "from third_party import lib3, lib4\n"
        "from third_party import lib5, lib6\n"
        "from third_party import lib7, lib8\n"
        "from third_party import lib9, lib10\n"
        "from third_party import lib11, lib12\n"
        "from third_party import lib13, lib14\n"
        "from third_party import lib15, lib16\n"
        "from third_party import lib17, lib18\n"
        "from third_party import lib20, lib21\n"
        "from third_party import lib22\n"
    )

    test_output_prefix_from_module_with_comment = isort.code(
        code=REALLY_LONG_IMPORT_WITH_COMMENT,
        multi_line_output=WrapModes.VERTICAL_PREFIX_FROM_MODULE_IMPORT,
        line_length=40,
        indent="    ",
    )
    assert test_output_prefix_from_module_with_comment == (
        "from third_party import lib1  # comment\n"
        "from third_party import lib2, lib3\n"
        "from third_party import lib4, lib5\n"
        "from third_party import lib6, lib7\n"
        "from third_party import lib8, lib9\n"
        "from third_party import lib10, lib11\n"
        "from third_party import lib12, lib13\n"
        "from third_party import lib14, lib15\n"
        "from third_party import lib16, lib17\n"
        "from third_party import lib18, lib20\n"
        "from third_party import lib21, lib22\n"
    )

    test_output_hanging_indent_with_parentheses = isort.code(
        code=REALLY_LONG_IMPORT,
        multi_line_output=WrapModes.HANGING_INDENT_WITH_PARENTHESES,
        line_length=40,
        indent="    ",
    )
    assert test_output_hanging_indent_with_parentheses == (
        "from third_party import (lib1, lib2,\n"
        "    lib3, lib4, lib5, lib6, lib7, lib8,\n"
        "    lib9, lib10, lib11, lib12, lib13,\n"
        "    lib14, lib15, lib16, lib17, lib18,\n"
        "    lib20, lib21, lib22)\n"
    )

    comment_output_hanging_indent_with_parentheses = isort.code(
        code=REALLY_LONG_IMPORT_WITH_COMMENT,
        multi_line_output=WrapModes.HANGING_INDENT_WITH_PARENTHESES,
        line_length=40,
        indent="    ",
    )
    assert comment_output_hanging_indent_with_parentheses == (
        "from third_party import (lib1,  # comment\n"
        "    lib2, lib3, lib4, lib5, lib6, lib7,\n"
        "    lib8, lib9, lib10, lib11, lib12,\n"
        "    lib13, lib14, lib15, lib16, lib17,\n"
        "    lib18, lib20, lib21, lib22)\n"
    )

    test_input = (
        "def a():\n"
        "    from allennlp.modules.text_field_embedders.basic_text_field_embedder"
        " import BasicTextFieldEmbedder"
    )
    test_output = isort.code(test_input, line_length=100)
    assert test_output == (
        "def a():\n"
        "    from allennlp.modules.text_field_embedders.basic_text_field_embedder import \\\n"
        "        BasicTextFieldEmbedder"
    )

    test_input = (
        "class A:\n"
        "    def a():\n"
        "        from allennlp.common.registrable import Registrable"
        "  # import here to avoid circular imports\n"
        "\n\n"
        "class B:\n"
        "    def b():\n"
        "        from allennlp.common.registrable import Registrable"
        "  # import here to avoid circular imports\n"
    )
    test_output = isort.code(test_input, line_length=100)
    assert test_output == test_input


def test_qa_comment_case() -> None:
    test_input = "from veryveryveryveryveryveryveryveryveryveryvery import X  # NOQA"
    test_output = isort.code(code=test_input, line_length=40, multi_line_output=WrapModes.NOQA)
    assert test_output == "from veryveryveryveryveryveryveryveryveryveryvery import X  # NOQA\n"

    test_input = "import veryveryveryveryveryveryveryveryveryveryvery  # NOQA"
    test_output = isort.code(code=test_input, line_length=40, multi_line_output=WrapModes.NOQA)
    assert test_output == "import veryveryveryveryveryveryveryveryveryveryvery  # NOQA\n"


def test_length_sort() -> None:
    """Test setting isort to sort on length instead of alphabetically."""
    test_input = (
        "import medium_sizeeeeeeeeeeeeee\n"
        "import shortie\n"
        "import looooooooooooooooooooooooooooooooooooooong\n"
        "import medium_sizeeeeeeeeeeeeea\n"
    )
    test_output = isort.code(test_input, length_sort=True)
    assert test_output == (
        "import shortie\n"
        "import medium_sizeeeeeeeeeeeeea\n"
        "import medium_sizeeeeeeeeeeeeee\n"
        "import looooooooooooooooooooooooooooooooooooooong\n"
    )


def test_length_sort_straight() -> None:
    """Test setting isort to sort straight imports on length instead of alphabetically."""
    test_input = (
        "import medium_sizeeeeeeeeeeeeee\n"
        "import shortie\n"
        "import looooooooooooooooooooooooooooooooooooooong\n"
        "from medium_sizeeeeeeeeeeeeee import b\n"
        "from shortie import c\n"
        "from looooooooooooooooooooooooooooooooooooooong import a\n"
    )
    test_output = isort.code(test_input, length_sort_straight=True)
    assert test_output == (
        "import shortie\n"
        "import medium_sizeeeeeeeeeeeeee\n"
        "import looooooooooooooooooooooooooooooooooooooong\n"
        "from looooooooooooooooooooooooooooooooooooooong import a\n"
        "from medium_sizeeeeeeeeeeeeee import b\n"
        "from shortie import c\n"
    )


def test_length_sort_section() -> None:
    """Test setting isort to sort on length instead of alphabetically for a specific section."""
    test_input = (
        "import medium_sizeeeeeeeeeeeeee\n"
        "import shortie\n"
        "import datetime\n"
        "import sys\n"
        "import os\n"
        "import looooooooooooooooooooooooooooooooooooooong\n"
        "import medium_sizeeeeeeeeeeeeea\n"
    )
    test_output = isort.code(test_input, length_sort_sections=("stdlib",))
    assert test_output == (
        "import os\n"
        "import sys\n"
        "import datetime\n"
        "\n"
        "import looooooooooooooooooooooooooooooooooooooong\n"
        "import medium_sizeeeeeeeeeeeeea\n"
        "import medium_sizeeeeeeeeeeeeee\n"
        "import shortie\n"
    )


def test_convert_hanging() -> None:
    """Ensure that isort will convert hanging indents to correct indent
    method."""
    test_input = (
        "from third_party import lib1, lib2, \\\n"
        "    lib3, lib4, lib5, lib6, lib7, \\\n"
        "    lib8, lib9, lib10, lib11, lib12, \\\n"
        "    lib13, lib14, lib15, lib16, lib17, \\\n"
        "    lib18, lib20, lib21, lib22\n"
    )
    test_output = isort.code(code=test_input, multi_line_output=WrapModes.GRID, line_length=40)
    assert test_output == (
        "from third_party import (lib1, lib2,\n"
        "                         lib3, lib4,\n"
        "                         lib5, lib6,\n"
        "                         lib7, lib8,\n"
        "                         lib9, lib10,\n"
        "                         lib11, lib12,\n"
        "                         lib13, lib14,\n"
        "                         lib15, lib16,\n"
        "                         lib17, lib18,\n"
        "                         lib20, lib21,\n"
        "                         lib22)\n"
    )


def test_custom_indent() -> None:
    """Ensure setting a custom indent will work as expected."""
    test_output = isort.code(
        code=REALLY_LONG_IMPORT,
        multi_line_output=WrapModes.HANGING_INDENT,
        line_length=40,
        indent="   ",
        balanced_wrapping=False,
    )
    assert test_output == (
        "from third_party import lib1, lib2, \\\n"
        "   lib3, lib4, lib5, lib6, lib7, lib8, \\\n"
        "   lib9, lib10, lib11, lib12, lib13, \\\n"
        "   lib14, lib15, lib16, lib17, lib18, \\\n"
        "   lib20, lib21, lib22\n"
    )

    test_output = isort.code(
        code=REALLY_LONG_IMPORT,
        multi_line_output=WrapModes.HANGING_INDENT,
        line_length=40,
        indent="'  '",
        balanced_wrapping=False,
    )
    assert test_output == (
        "from third_party import lib1, lib2, \\\n"
        "  lib3, lib4, lib5, lib6, lib7, lib8, \\\n"
        "  lib9, lib10, lib11, lib12, lib13, \\\n"
        "  lib14, lib15, lib16, lib17, lib18, \\\n"
        "  lib20, lib21, lib22\n"
    )

    test_output = isort.code(
        code=REALLY_LONG_IMPORT,
        multi_line_output=WrapModes.HANGING_INDENT,
        line_length=40,
        indent="tab",
        balanced_wrapping=False,
    )
    assert test_output == (
        "from third_party import lib1, lib2, \\\n"
        "\tlib3, lib4, lib5, lib6, lib7, lib8, \\\n"
        "\tlib9, lib10, lib11, lib12, lib13, \\\n"
        "\tlib14, lib15, lib16, lib17, lib18, \\\n"
        "\tlib20, lib21, lib22\n"
    )

    test_output = isort.code(
        code=REALLY_LONG_IMPORT,
        multi_line_output=WrapModes.HANGING_INDENT,
        line_length=40,
        indent=2,
        balanced_wrapping=False,
    )
    assert test_output == (
        "from third_party import lib1, lib2, \\\n"
        "  lib3, lib4, lib5, lib6, lib7, lib8, \\\n"
        "  lib9, lib10, lib11, lib12, lib13, \\\n"
        "  lib14, lib15, lib16, lib17, lib18, \\\n"
        "  lib20, lib21, lib22\n"
    )


def test_use_parentheses() -> None:
    test_input = (
        "from fooooooooooooooooooooooooo.baaaaaaaaaaaaaaaaaaarrrrrrr import "
        "    my_custom_function as my_special_function"
    )
    test_output = isort.code(test_input, line_length=79, use_parentheses=True)

    assert test_output == (
        "from fooooooooooooooooooooooooo.baaaaaaaaaaaaaaaaaaarrrrrrr import (\n"
        "    my_custom_function as my_special_function)\n"
    )

    test_output = isort.code(
        code=test_input, line_length=79, use_parentheses=True, include_trailing_comma=True
    )

    assert test_output == (
        "from fooooooooooooooooooooooooo.baaaaaaaaaaaaaaaaaaarrrrrrr import (\n"
        "    my_custom_function as my_special_function,)\n"
    )

    test_output = isort.code(
        code=test_input,
        line_length=79,
        use_parentheses=True,
        multi_line_output=WrapModes.VERTICAL_HANGING_INDENT,
    )

    assert test_output == (
        "from fooooooooooooooooooooooooo.baaaaaaaaaaaaaaaaaaarrrrrrr import (\n"
        "    my_custom_function as my_special_function\n)\n"
    )

    test_output = isort.code(
        code=test_input,
        line_length=79,
        use_parentheses=True,
        multi_line_output=WrapModes.VERTICAL_GRID_GROUPED,
        include_trailing_comma=True,
    )

    assert test_output == (
        "from fooooooooooooooooooooooooo.baaaaaaaaaaaaaaaaaaarrrrrrr import (\n"
        "    my_custom_function as my_special_function,\n)\n"
    )


def test_skip() -> None:
    """Ensure skipping a single import will work as expected."""
    test_input = (
        "import myproject\n"
        "import django\n"
        "print('hey')\n"
        "import sys  # isort: skip this import needs to be placed here\n\n\n\n\n\n\n"
    )

    test_output = isort.code(test_input, known_first_party=["myproject"])
    assert test_output == (
        "import django\n"
        "\n"
        "import myproject\n"
        "\n"
        "print('hey')\n"
        "import sys  # isort: skip this import needs to be placed here\n"
    )


def test_skip_with_file_name() -> None:
    """Ensure skipping a file works even when file_contents is provided."""
    test_input = "import django\nimport myproject\n"
    with pytest.raises(FileSkipped):
        isort.code(
            file_path=Path("/baz.py"), code=test_input, settings_path=os.getcwd(), skip=["baz.py"]
        )


def test_skip_within_file() -> None:
    """Ensure skipping a whole file works."""
    test_input = "# isort: skip_file\nimport django\nimport myproject\n"
    with pytest.raises(FileSkipped):
        isort.code(test_input, known_third_party=["django"])


def test_force_to_top() -> None:
    """Ensure forcing a single import to the top of its category works as expected."""
    test_input = "import lib6\nimport lib2\nimport lib5\nimport lib1\n"
    test_output = isort.code(test_input, force_to_top=["lib5"])
    assert test_output == "import lib5\nimport lib1\nimport lib2\nimport lib6\n"


def test_add_imports() -> None:
    """Ensures adding imports works as expected."""
    test_input = "import lib6\nimport lib2\nimport lib5\nimport lib1\n\n"
    test_output = isort.code(code=test_input, add_imports=["import lib4", "import lib7"])
    assert test_output == (
        "import lib1\n"
        "import lib2\n"
        "import lib4\n"
        "import lib5\n"
        "import lib6\n"
        "import lib7\n"
    )

    # Using simplified syntax
    test_input = "import lib6\nimport lib2\nimport lib5\nimport lib1\n\n"
    test_output = isort.code(code=test_input, add_imports=["lib4", "lib7", "lib8.a"])
    assert test_output == (
        "import lib1\n"
        "import lib2\n"
        "import lib4\n"
        "import lib5\n"
        "import lib6\n"
        "import lib7\n"
        "from lib8 import a\n"
    )

    # On a file that has no pre-existing imports
    test_input = '"""Module docstring"""\n' "class MyClass(object):\n    pass\n"
    test_output = isort.code(code=test_input, add_imports=["from __future__ import print_function"])
    assert test_output == (
        '"""Module docstring"""\n'
        "from __future__ import print_function\n"
        "\n"
        "\n"
        "class MyClass(object):\n"
        "    pass\n"
    )

    # On a file that has no pre-existing imports and a multiline docstring
    test_input = (
        '"""Module docstring\n\nWith a second line\n"""\n' "class MyClass(object):\n    pass\n"
    )
    test_output = isort.code(code=test_input, add_imports=["from __future__ import print_function"])
    assert test_output == (
        '"""Module docstring\n'
        "\n"
        "With a second line\n"
        '"""\n'
        "from __future__ import print_function\n"
        "\n"
        "\n"
        "class MyClass(object):\n"
        "    pass\n"
    )

    # On a file that has no pre-existing imports and a multiline docstring.
    # In this example, the closing quotes for the docstring are on the final
    # line rather than a separate one.
    test_input = (
        '"""Module docstring\n\nWith a second line"""\n' "class MyClass(object):\n    pass\n"
    )
    test_output = isort.code(code=test_input, add_imports=["from __future__ import print_function"])
    assert test_output == (
        '"""Module docstring\n'
        "\n"
        'With a second line"""\n'
        "from __future__ import print_function\n"
        "\n"
        "\n"
        "class MyClass(object):\n"
        "    pass\n"
    )

    # On a file that has no pre-existing imports, and no doc-string
    test_input = "class MyClass(object):\n    pass\n"
    test_output = isort.code(code=test_input, add_imports=["from __future__ import print_function"])
    assert test_output == (
        "from __future__ import print_function\n" "\n" "\n" "class MyClass(object):\n" "    pass\n"
    )

    # On a file with no content what so ever
    test_input = ""
    test_output = isort.code(test_input, add_imports=["lib4"])
    assert test_output == ("")

    # On a file with no content what so ever, after force_adds is set to True
    test_input = ""
    test_output = isort.code(code=test_input, add_imports=["lib4"], force_adds=True)
    assert test_output == ("import lib4\n")


def test_remove_imports() -> None:
    """Ensures removing imports works as expected."""
    test_input = "import lib6\nimport lib2\nimport lib5\nimport lib1"
    test_output = isort.code(test_input, remove_imports=["lib2", "lib6"])
    assert test_output == "import lib1\nimport lib5\n"

    # Using natural syntax
    test_input = (
        "import lib6\n" "import lib2\n" "import lib5\n" "import lib1\n" "from lib8 import a"
    )
    test_output = isort.code(
        code=test_input, remove_imports=["import lib2", "import lib6", "from lib8 import a"]
    )
    assert test_output == "import lib1\nimport lib5\n"

    # From imports
    test_input = "from x import y"
    test_output = isort.code(test_input, remove_imports=["x"])
    assert test_output == ""

    test_input = "from x import y"
    test_output = isort.code(test_input, remove_imports=["x.y"])
    assert test_output == ""


def test_comments_above():
    """Test to ensure comments above an import will stay in place"""
    test_input = "import os\n\nfrom x import y\n\n# comment\nfrom z import __version__, api\n"
    assert isort.code(test_input, ensure_newline_before_comments=True) == test_input


def test_explicitly_local_import() -> None:
    """Ensure that explicitly local imports are separated."""
    test_input = "import lib1\nimport lib2\nimport .lib6\nfrom . import lib7"
    assert isort.code(test_input) == (
        "import lib1\nimport lib2\n\nimport .lib6\nfrom . import lib7\n"
    )
    assert isort.code(test_input, old_finders=True) == (
        "import lib1\nimport lib2\n\nimport .lib6\nfrom . import lib7\n"
    )


def test_quotes_in_file() -> None:
    """Ensure imports within triple quotes don't get imported."""
    test_input = "import os\n\n" '"""\n' "Let us\nimport foo\nokay?\n" '"""\n'
    assert isort.code(test_input) == test_input

    test_input = "import os\n\n" '\'"""\'\n' "import foo\n"
    assert isort.code(test_input) == test_input

    test_input = "import os\n\n" '"""Let us"""\n' "import foo\n\n" '"""okay?"""\n'
    assert isort.code(test_input) == test_input

    test_input = "import os\n\n" '#"""\n' "import foo\n" '#"""'
    assert isort.code(test_input) == ('import os\n\nimport foo\n\n#"""\n#"""\n')

    test_input = "import os\n\n'\\\nimport foo'\n"
    assert isort.code(test_input) == test_input

    test_input = "import os\n\n'''\n\\'''\nimport junk\n'''\n"
    assert isort.code(test_input) == test_input


def test_check_newline_in_imports(capsys) -> None:
    """Ensure tests works correctly when new lines are in imports."""
    test_input = "from lib1 import (\n    sub1,\n    sub2,\n    sub3\n)\n"

    assert api.check_code_string(
        code=test_input,
        multi_line_output=WrapModes.VERTICAL_HANGING_INDENT,
        line_length=20,
        verbose=True,
    )
    out, _ = capsys.readouterr()
    assert "SUCCESS" in out

    # if the verbose is only on modified outputs no output will be given
    assert api.check_code_string(
        code=test_input,
        multi_line_output=WrapModes.VERTICAL_HANGING_INDENT,
        line_length=20,
        verbose=True,
        only_modified=True,
    )
    out, _ = capsys.readouterr()
    assert not out

    # we can make the input invalid to again see output
    test_input = "from lib1 import (\n    sub2,\n    sub1,\n    sub3\n)\n"
    assert not api.check_code_string(
        code=test_input,
        multi_line_output=WrapModes.VERTICAL_HANGING_INDENT,
        line_length=20,
        verbose=True,
        only_modified=True,
    )
    out, _ = capsys.readouterr()
    assert out


def test_forced_separate() -> None:
    """Ensure that forcing certain sub modules to show separately works as expected."""
    test_input = (
        "import sys\n"
        "import warnings\n"
        "from collections import OrderedDict\n"
        "\n"
        "from django.core.exceptions import ImproperlyConfigured, SuspiciousOperation\n"
        "from django.core.paginator import InvalidPage\n"
        "from django.core.urlresolvers import reverse\n"
        "from django.db import models\n"
        "from django.db.models.fields import FieldDoesNotExist\n"
        "from django.utils import six\n"
        "\n"
        "from django.utils.deprecation import RenameMethodsBase\n"
        "from django.utils.encoding import force_str, force_text\n"
        "from django.utils.http import urlencode\n"
        "from django.utils.translation import ugettext, ugettext_lazy\n"
        "\n"
        "from django.contrib.admin import FieldListFilter\n"
        "from django.contrib.admin.exceptions import DisallowedModelAdminLookup\n"
        "from django.contrib.admin.options import IncorrectLookupParameters, IS_POPUP_VAR, "
        "TO_FIELD_VAR\n"
    )
    assert (
        isort.code(
            code=test_input,
            forced_separate=["django.utils.*", "django.contrib"],
            known_third_party=["django"],
            line_length=120,
            order_by_type=False,
        )
        == test_input
    )
    assert (
        isort.code(
            code=test_input,
            forced_separate=["django.utils.*", "django.contrib"],
            known_third_party=["django"],
            line_length=120,
            order_by_type=False,
            old_finders=True,
        )
        == test_input
    )

    test_input = "from .foo import bar\n\nfrom .y import ca\n"
    assert (
        isort.code(code=test_input, forced_separate=[".y"], line_length=120, order_by_type=False)
        == test_input
    )
    assert (
        isort.code(
            code=test_input,
            forced_separate=[".y"],
            line_length=120,
            order_by_type=False,
            old_finders=True,
        )
        == test_input
    )


def test_default_section() -> None:
    """Test to ensure changing the default section works as expected."""
    test_input = "import sys\nimport os\nimport myproject.test\nimport django.settings"
    test_output = isort.code(
        code=test_input, known_third_party=["django"], default_section="FIRSTPARTY"
    )
    assert test_output == (
        "import os\n" "import sys\n" "\n" "import django.settings\n" "\n" "import myproject.test\n"
    )

    test_output_custom = isort.code(
        code=test_input, known_third_party=["django"], default_section="STDLIB"
    )
    assert test_output_custom == (
        "import myproject.test\n" "import os\n" "import sys\n" "\n" "import django.settings\n"
    )


def test_first_party_overrides_standard_section() -> None:
    """Test to ensure changing the default section works as expected."""
    test_input = (
        "from HTMLParser import HTMLParseError, HTMLParser\n"
        "import sys\n"
        "import os\n"
        "import profile.test\n"
    )
    test_output = isort.code(code=test_input, known_first_party=["profile"], py_version="27")
    assert test_output == (
        "import os\n"
        "import sys\n"
        "from HTMLParser import HTMLParseError, HTMLParser\n"
        "\n"
        "import profile.test\n"
    )


def test_thirdy_party_overrides_standard_section() -> None:
    """Test to ensure changing the default section works as expected."""
    test_input = "import sys\nimport os\nimport profile.test\n"
    test_output = isort.code(test_input, known_third_party=["profile"])
    assert test_output == "import os\nimport sys\n\nimport profile.test\n"


def test_known_pattern_path_expansion(tmpdir) -> None:
    """Test to ensure patterns ending with path sep gets expanded
    and nested packages treated as known patterns.
    """
    src_dir = tmpdir.mkdir("src")
    src_dir.mkdir("foo")
    src_dir.mkdir("bar")
    test_input = (
        "from kate_plugin import isort_plugin\n"
        "import sys\n"
        "from foo import settings\n"
        "import bar\n"
        "import this\n"
        "import os\n"
    )
    test_output = isort.code(
        code=test_input,
        default_section="THIRDPARTY",
        known_first_party=["src/", "this", "kate_plugin"],
        directory=str(tmpdir),
    )
    test_output_old_finder = isort.code(
        code=test_input,
        default_section="FIRSTPARTY",
        old_finders=True,
        known_first_party=["src/", "this", "kate_plugin"],
        directory=str(tmpdir),
    )
    assert (
        test_output_old_finder
        == test_output
        == (
            "import os\n"
            "import sys\n"
            "\n"
            "import bar\n"
            "import this\n"
            "from foo import settings\n"
            "from kate_plugin import isort_plugin\n"
        )
    )


def test_force_single_line_imports() -> None:
    """Test to ensure forcing imports to each have their own line works as expected."""
    test_input = (
        "from third_party import lib1, lib2, \\\n"
        "    lib3, lib4, lib5, lib6, lib7, \\\n"
        "    lib8, lib9, lib10, lib11, lib12, \\\n"
        "    lib13, lib14, lib15, lib16, lib17, \\\n"
        "    lib18, lib20, lib21, lib22\n"
    )
    test_output = isort.code(
        code=test_input, multi_line_output=WrapModes.GRID, line_length=40, force_single_line=True
    )
    assert test_output == (
        "from third_party import lib1\n"
        "from third_party import lib2\n"
        "from third_party import lib3\n"
        "from third_party import lib4\n"
        "from third_party import lib5\n"
        "from third_party import lib6\n"
        "from third_party import lib7\n"
        "from third_party import lib8\n"
        "from third_party import lib9\n"
        "from third_party import lib10\n"
        "from third_party import lib11\n"
        "from third_party import lib12\n"
        "from third_party import lib13\n"
        "from third_party import lib14\n"
        "from third_party import lib15\n"
        "from third_party import lib16\n"
        "from third_party import lib17\n"
        "from third_party import lib18\n"
        "from third_party import lib20\n"
        "from third_party import lib21\n"
        "from third_party import lib22\n"
    )

    test_input = (
        "from third_party import lib_a, lib_b, lib_d\n" "from third_party.lib_c import lib1\n"
    )
    test_output = isort.code(
        code=test_input, multi_line_output=WrapModes.GRID, line_length=40, force_single_line=True
    )
    assert test_output == (
        "from third_party import lib_a\n"
        "from third_party import lib_b\n"
        "from third_party import lib_d\n"
        "from third_party.lib_c import lib1\n"
    )


def test_force_single_line_long_imports() -> None:
    test_input = "from veryveryveryveryveryvery import small, big\n"
    test_output = isort.code(
        code=test_input, multi_line_output=WrapModes.NOQA, line_length=40, force_single_line=True
    )
    assert test_output == (
        "from veryveryveryveryveryvery import big\n"
        "from veryveryveryveryveryvery import small  # NOQA\n"
    )


def test_force_single_line_imports_and_sort_within_sections() -> None:
    test_input = (
        "from third_party import lib_a, lib_b, lib_d\n" "from third_party.lib_c import lib1\n"
    )
    test_output = isort.code(
        code=test_input,
        multi_line_output=WrapModes.GRID,
        line_length=40,
        force_single_line=True,
        force_sort_within_sections=True,
    )
    assert test_output == (
        "from third_party import lib_a\n"
        "from third_party import lib_b\n"
        "from third_party import lib_d\n"
        "from third_party.lib_c import lib1\n"
    )
    test_output = isort.code(
        code=test_input,
        multi_line_output=WrapModes.GRID,
        line_length=40,
        force_single_line=True,
        force_sort_within_sections=True,
        lexicographical=True,
    )
    assert test_output == (
        "from third_party import lib_a\n"
        "from third_party import lib_b\n"
        "from third_party.lib_c import lib1\n"
        "from third_party import lib_d\n"
    )

    test_input = """import sympy
import numpy as np
import pandas as pd
from matplotlib import pyplot as plt
"""
    assert (
        isort.code(code=test_input, force_sort_within_sections=True, length_sort=True) == test_input
    )


def test_titled_imports() -> None:
    """Tests setting custom titled/commented import sections."""
    test_input = (
        "import sys\n"
        "import unicodedata\n"
        "import statistics\n"
        "import os\n"
        "import myproject.test\n"
        "import django.settings"
    )
    test_output = isort.code(
        code=test_input,
        known_first_party=["myproject"],
        import_heading_stdlib="Standard Library",
        import_heading_firstparty="My Stuff",
    )
    assert test_output == (
        "# Standard Library\n"
        "import os\n"
        "import statistics\n"
        "import sys\n"
        "import unicodedata\n"
        "\n"
        "import django.settings\n"
        "\n"
        "# My Stuff\n"
        "import myproject.test\n"
    )
    test_second_run = isort.code(
        code=test_output,
        known_first_party=["myproject"],
        import_heading_stdlib="Standard Library",
        import_heading_firstparty="My Stuff",
    )
    assert test_second_run == test_output

    test_input_lines_down = (
        "# comment 1\n"
        "import django.settings\n"
        "\n"
        "# Standard Library\n"
        "import sys\n"
        "import unicodedata\n"
        "import statistics\n"
        "import os\n"
        "import myproject.test\n"
    )
    test_output_lines_down = isort.code(
        code=test_input_lines_down,
        known_first_party=["myproject"],
        import_heading_stdlib="Standard Library",
        import_heading_firstparty="My Stuff",
    )
    assert test_output_lines_down == (
        "# comment 1\n"
        "# Standard Library\n"
        "import os\n"
        "import statistics\n"
        "import sys\n"
        "import unicodedata\n"
        "\n"
        "import django.settings\n"
        "\n"
        "# My Stuff\n"
        "import myproject.test\n"
    )


def test_footered_imports() -> None:
    """Tests setting both custom titles and footers to import sections."""
    test_input = (
        "import sys\n"
        "import unicodedata\n"
        "import statistics\n"
        "import os\n"
        "import myproject.test\n"
        "import django.settings"
    )
    test_output = isort.code(
        code=test_input,
        known_first_party=["myproject"],
        import_footer_stdlib="Standard Library End",
        import_footer_firstparty="My Stuff End",
    )
    assert test_output == (
        "import os\n"
        "import statistics\n"
        "import sys\n"
        "import unicodedata\n"
        "\n"
        "# Standard Library End\n"
        "\n"
        "import django.settings\n"
        "\n"
        "import myproject.test\n"
        "\n"
        "# My Stuff End\n"
    )
    test_second_run = isort.code(
        code=test_output,
        known_first_party=["myproject"],
        import_footer_stdlib="Standard Library End",
        import_footer_firstparty="My Stuff End",
    )
    assert test_second_run == test_output

    test_input_lines_down = (
        "# comment 1\n"
        "import django.settings\n"
        "\n"
        "import sys\n"
        "import unicodedata\n"
        "import statistics\n"
        "import os\n"
        "import myproject.test\n"
        "\n"
        "# Standard Library End\n"
    )
    test_output_lines_down = isort.code(
        code=test_input_lines_down,
        known_first_party=["myproject"],
        import_footer_stdlib="Standard Library End",
        import_footer_firstparty="My Stuff End",
    )
    assert test_output_lines_down == (
        "# comment 1\n"
        "import os\n"
        "import statistics\n"
        "import sys\n"
        "import unicodedata\n"
        "\n"
        "# Standard Library End\n"
        "\n"
        "import django.settings\n"
        "\n"
        "import myproject.test\n"
        "\n"
        "# My Stuff End\n"
    )


def test_titled_and_footered_imports() -> None:
    """Tests setting custom footers to import sections."""
    test_input = (
        "import sys\n"
        "import unicodedata\n"
        "import statistics\n"
        "import os\n"
        "import myproject.test\n"
        "import django.settings"
    )
    test_output = isort.code(
        code=test_input,
        known_first_party=["myproject"],
        import_heading_stdlib="Standard Library",
        import_heading_firstparty="My Stuff",
        import_footer_stdlib="Standard Library End",
        import_footer_firstparty="My Stuff End",
    )
    assert test_output == (
        "# Standard Library\n"
        "import os\n"
        "import statistics\n"
        "import sys\n"
        "import unicodedata\n"
        "\n"
        "# Standard Library End\n"
        "\n"
        "import django.settings\n"
        "\n"
        "# My Stuff\n"
        "import myproject.test\n"
        "\n"
        "# My Stuff End\n"
    )
    test_second_run = isort.code(
        code=test_output,
        known_first_party=["myproject"],
        import_heading_stdlib="Standard Library",
        import_heading_firstparty="My Stuff",
        import_footer_stdlib="Standard Library End",
        import_footer_firstparty="My Stuff End",
    )
    assert test_second_run == test_output

    test_input_lines_down = (
        "# comment 1\n"
        "import django.settings\n"
        "\n"
        "# Standard Library\n"
        "import sys\n"
        "import unicodedata\n"
        "import statistics\n"
        "import os\n"
        "import myproject.test\n"
        "\n"
        "# Standard Library End\n"
    )
    test_output_lines_down = isort.code(
        code=test_input_lines_down,
        known_first_party=["myproject"],
        import_heading_stdlib="Standard Library",
        import_heading_firstparty="My Stuff",
        import_footer_stdlib="Standard Library End",
        import_footer_firstparty="My Stuff End",
    )
    assert test_output_lines_down == (
        "# comment 1\n"
        "# Standard Library\n"
        "import os\n"
        "import statistics\n"
        "import sys\n"
        "import unicodedata\n"
        "\n"
        "# Standard Library End\n"
        "\n"
        "import django.settings\n"
        "\n"
        "# My Stuff\n"
        "import myproject.test\n"
        "\n"
        "# My Stuff End\n"
    )

    test_input_lines_down = (
        "# comment 1\n"
        "import django.settings\n"
        "\n"
        "# Standard Library\n"
        "import sys\n"
        "import unicodedata\n"
        "import statistics\n"
        "import os\n"
        "import myproject.test\n"
        "\n"
        "# Standard Library End\n"
        "# Standard Library End\n"
    )
    test_output_lines_down = isort.code(
        code=test_input_lines_down,
        known_first_party=["myproject"],
        import_heading_stdlib="Standard Library",
        import_heading_firstparty="My Stuff",
        import_footer_stdlib="Standard Library End",
        import_footer_firstparty="My Stuff End",
        dedup_headings=True,
    )
    assert test_output_lines_down == (
        "# comment 1\n"
        "# Standard Library\n"
        "import os\n"
        "import statistics\n"
        "import sys\n"
        "import unicodedata\n"
        "\n"
        "# Standard Library End\n"
        "\n"
        "import django.settings\n"
        "\n"
        "# My Stuff\n"
        "import myproject.test\n"
        "\n"
        "# My Stuff End\n"
    )

    test_input_lines_down = (
        "# comment 1\n"
        "# Standard Library\n"
        "import os\n"
        "import statistics\n"
        "import sys\n"
        "import unicodedata\n"
        "\n"
        "# Standard Library End\n"
        "\n"
        "import django.settings\n"
        "\n"
        "# My Stuff\n"
        "import myproject.test\n"
    )
    test_output_lines_down = isort.code(
        code=test_input_lines_down,
        known_first_party=["myproject"],
        import_heading_stdlib="Standard Library",
        import_heading_firstparty="My Stuff",
        import_footer_stdlib="Standard Library End",
        import_footer_firstparty="My Stuff End",
        dedup_headings=True,
    )
    assert test_output_lines_down == (
        "# comment 1\n"
        "# Standard Library\n"
        "import os\n"
        "import statistics\n"
        "import sys\n"
        "import unicodedata\n"
        "\n"
        "# Standard Library End\n"
        "\n"
        "import django.settings\n"
        "\n"
        "# My Stuff\n"
        "import myproject.test\n"
        "\n"
        "# My Stuff End\n"
    )


def test_balanced_wrapping() -> None:
    """Tests balanced wrapping mode, where the length of individual lines maintain width."""
    test_input = (
        "from __future__ import (absolute_import, division, print_function,\n"
        "                        unicode_literals)"
    )
    test_output = isort.code(code=test_input, line_length=70, balanced_wrapping=True)
    assert test_output == (
        "from __future__ import (absolute_import, division,\n"
        "                        print_function, unicode_literals)\n"
    )


def test_relative_import_with_space() -> None:
    """Tests the case where the relation and the module that is being imported from is separated
    with a space.
    """
    test_input = "from ... fields.sproqet import SproqetCollection"
    assert isort.code(test_input) == ("from ...fields.sproqet import SproqetCollection\n")
    test_input = "from .import foo"
    test_output = "from . import foo\n"
    assert isort.code(test_input) == test_output
    test_input = "from.import foo"
    test_output = "from . import foo\n"
    assert isort.code(test_input) == test_output


def test_multiline_import() -> None:
    """Test the case where import spawns multiple lines with inconsistent indentation."""
    test_input = "from pkg \\\n    import stuff, other_suff \\\n               more_stuff"
    assert isort.code(test_input) == ("from pkg import more_stuff, other_suff, stuff\n")

    # test again with a custom configuration
    custom_configuration: dict[str, Any] = {
        "force_single_line": True,
        "line_length": 120,
        "known_first_party": ["asdf", "qwer"],
        "default_section": "THIRDPARTY",
        "forced_separate": "asdf",
    }
    expected_output = (
        "from pkg import more_stuff\n" "from pkg import other_suff\n" "from pkg import stuff\n"
    )
    assert isort.code(test_input, **custom_configuration) == expected_output


def test_single_multiline() -> None:
    """Test the case where a single import spawns multiple lines."""
    test_input = "from os import\\\n        getuid\n\nprint getuid()\n"
    output = isort.code(test_input)
    assert output == ("from os import getuid\n\nprint getuid()\n")


def test_atomic_mode() -> None:
    """With atomic mode isort should be able to automatically detect and stop syntax errors"""
    # without syntax error, everything works OK
    test_input = "from b import d, c\nfrom a import f, e\n"
    assert isort.code(test_input, atomic=True) == ("from a import e, f\nfrom b import c, d\n")

    # with syntax error content is not changed
    test_input += "while True print 'Hello world'"  # blatant syntax error
    with pytest.raises(ExistingSyntaxErrors):
        isort.code(test_input, atomic=True)

    # unless file is for Cython which doesn't yet provide a public AST parsing API
    assert (
        isort.code(test_input, extension="pyx", atomic=True, verbose=True)
        == isort.code(test_input, extension="pyx", atomic=True)
        == """from a import e, f
from b import c, d

while True print 'Hello world'
"""
    )

    # ensure atomic works with streams
    test_stream_input = as_stream("from b import d, c\nfrom a import f, e\n")
    test_output = UnreadableStream()
    isort.stream(test_stream_input, test_output, atomic=True)
    test_output.seek(0)
    assert test_output.read() == "from a import e, f\nfrom b import c, d\n"


def test_order_by_type() -> None:
    test_input = "from module import Class, CONSTANT, function"
    assert isort.code(test_input, order_by_type=True) == (
        "from module import CONSTANT, Class, function\n"
    )

    # More complex sample data
    test_input = "from module import Class, CONSTANT, function, BASIC, Apple"
    assert isort.code(test_input, order_by_type=True) == (
        "from module import BASIC, CONSTANT, Apple, Class, function\n"
    )

    # Really complex sample data, to verify we don't mess with top level imports, only nested ones
    test_input = (
        "import StringIO\n"
        "import glob\n"
        "import os\n"
        "import shutil\n"
        "import tempfile\n"
        "import time\n"
        "from subprocess import PIPE, Popen, STDOUT\n"
    )

    assert isort.code(test_input, order_by_type=True, py_version="27") == (
        "import glob\n"
        "import os\n"
        "import shutil\n"
        "import StringIO\n"
        "import tempfile\n"
        "import time\n"
        "from subprocess import PIPE, STDOUT, Popen\n"
    )


def test_custom_lines_before_import_section() -> None:
    """Test the case where the number of lines to output after imports has been explicitly set."""
    test_input = """from a import b

foo = 'bar'
"""

    ln = "\n"

    # default case is no line added before the import
    assert isort.code(test_input) == (test_input)

    # test again with a custom number of lines before the import section
    assert isort.code(test_input, lines_before_imports=2) == 2 * ln + test_input

    comment = "# Comment\n"

    # test with a comment above
    assert isort.code(comment + ln + test_input, lines_before_imports=0) == comment + test_input

    # test with comments with empty lines
    assert (
        isort.code(comment + ln + comment + 3 * ln + test_input, lines_before_imports=1)
        == comment + ln + comment + 1 * ln + test_input
    )


def test_custom_lines_after_import_section() -> None:
    """Test the case where the number of lines to output after imports has been explicitly set."""
    test_input = "from a import b\nfoo = 'bar'\n"

    # default case is one space if not method or class after imports
    assert isort.code(test_input) == ("from a import b\n\nfoo = 'bar'\n")

    # test again with a custom number of lines after the import section
    assert isort.code(test_input, lines_after_imports=2) == ("from a import b\n\n\nfoo = 'bar'\n")


def test_smart_lines_after_import_section() -> None:
    """Tests the default 'smart' behavior for dealing with lines after the import section"""
    # one space if not method or class after imports
    test_input = "from a import b\nfoo = 'bar'\n"
    assert isort.code(test_input) == ("from a import b\n\nfoo = 'bar'\n")

    # two spaces if a method or class after imports
    test_input = "from a import b\ndef my_function():\n    pass\n"
    assert isort.code(test_input) == ("from a import b\n\n\ndef my_function():\n    pass\n")

    # two spaces if an async method after imports
    test_input = "from a import b\nasync def my_function():\n    pass\n"
    assert isort.code(test_input) == ("from a import b\n\n\nasync def my_function():\n    pass\n")

    # two spaces if a method or class after imports - even if comment before function
    test_input = (
        "from a import b\n" "# comment should be ignored\n" "def my_function():\n" "    pass\n"
    )
    assert isort.code(test_input) == (
        "from a import b\n"
        "\n"
        "\n"
        "# comment should be ignored\n"
        "def my_function():\n"
        "    pass\n"
    )

    # the same logic does not apply to doc strings
    test_input = (
        "from a import b\n"
        '"""\n'
        "    comment should be ignored\n"
        '"""\n'
        "def my_function():\n"
        "    pass\n"
    )
    assert isort.code(test_input) == (
        "from a import b\n"
        "\n"
        '"""\n'
        "    comment should be ignored\n"
        '"""\n'
        "def my_function():\n"
        "    pass\n"
    )

    # Ensure logic doesn't incorrectly skip over assignments to multi-line strings
    test_input = 'from a import b\nX = """test\n"""\ndef my_function():\n    pass\n'
    assert isort.code(test_input) == (
        "from a import b\n" "\n" 'X = """test\n' '"""\n' "def my_function():\n" "    pass\n"
    )


def test_settings_overwrite() -> None:
    """Test to ensure settings overwrite instead of trying to combine."""
    assert Config(known_standard_library=["not_std_library"]).known_standard_library == frozenset(
        {"not_std_library"}
    )
    assert Config(known_first_party=["thread"]).known_first_party == frozenset({"thread"})


def test_combined_from_and_as_imports() -> None:
    """Test to ensure it's possible to combine from and as imports."""
    test_input = (
        "from translate.misc.multistring import multistring\n"
        "from translate.storage import base, factory\n"
        "from translate.storage.placeables import general, parse as rich_parse\n"
    )
    assert isort.code(test_input, combine_as_imports=True) == test_input
    assert isort.code(test_input, combine_as_imports=True, only_sections=True) == test_input
    test_input = "import os \nimport os as _os"
    test_output = "import os\nimport os as _os\n"
    assert isort.code(test_input) == test_output


def test_as_imports_with_line_length() -> None:
    """Test to ensure it's possible to combine from and as imports."""
    test_input = (
        "from translate.storage import base as storage_base\n"
        "from translate.storage.placeables import general, parse as rich_parse\n"
    )
    assert isort.code(code=test_input, combine_as_imports=False, line_length=40) == (
        "from translate.storage import \\\n    base as storage_base\n"
        "from translate.storage.placeables import \\\n    general\n"
        "from translate.storage.placeables import \\\n    parse as rich_parse\n"
    )


def test_keep_comments() -> None:
    """Test to ensure isort properly keeps comments in tact after sorting."""
    # Straight Import
    test_input = "import foo  # bar\n"
    assert isort.code(test_input) == test_input

    # Star import
    test_input_star = "from foo import *  # bar\n"
    assert isort.code(test_input_star) == test_input_star

    # Force Single Line From Import
    test_input = "from foo import bar  # comment\n"
    assert isort.code(test_input, force_single_line=True) == test_input

    # From import
    test_input = "from foo import bar  # My Comment\n"
    assert isort.code(test_input) == test_input

    # More complicated case
    test_input = "from a import b  # My Comment1\nfrom a import c  # My Comment2\n"
    assert isort.code(test_input) == (
        "from a import b  # My Comment1\nfrom a import c  # My Comment2\n"
    )

    # Test case where imports comments make imports extend pass the line length
    test_input = (
        "from a import b # My Comment1\n" "from a import c # My Comment2\n" "from a import d\n"
    )
    assert isort.code(test_input, line_length=45) == (
        "from a import b  # My Comment1\n" "from a import c  # My Comment2\n" "from a import d\n"
    )

    # Test case where imports with comments will be beyond line length limit
    test_input = (
        "from a import b, c  # My Comment1\n"
        "from a import c, d # My Comment2 is really really really really long\n"
    )
    assert isort.code(test_input, line_length=45) == (
        "from a import (  # My Comment1; My Comment2 is really really really really long\n"
        "    b, c, d)\n"
    )

    # Test that comments are not stripped from 'import ... as ...' by default
    test_input = "from a import b as bb  # b comment\nfrom a import c as cc  # c comment\n"
    assert isort.code(test_input) == test_input

    # Test that 'import ... as ...' comments are not collected inappropriately
    test_input = (
        "from a import b as bb  # b comment\n"
        "from a import c as cc  # c comment\n"
        "from a import d\n"
    )
    assert isort.code(test_input) == test_input
    assert isort.code(test_input, combine_as_imports=True) == (
        "from a import b as bb, c as cc, d  # b comment; c comment\n"
    )


def test_multiline_split_on_dot() -> None:
    """Test to ensure isort correctly handles multiline imports,
    even when split right after a '.'
    """
    test_input = (
        "from my_lib.my_package.test.level_1.level_2.level_3.level_4.level_5.\\\n"
        "    my_module import my_function"
    )
    assert isort.code(test_input, line_length=70) == (
        "from my_lib.my_package.test.level_1.level_2.level_3.level_4.level_5.my_module import \\\n"
        "    my_function\n"
    )


def test_import_star() -> None:
    """Test to ensure isort handles star imports correctly"""
    test_input = "from blah import *\nfrom blah import _potato\n"
    assert isort.code(test_input) == ("from blah import *\nfrom blah import _potato\n")
    assert isort.code(test_input, combine_star=True) == ("from blah import *\n")


def test_include_trailing_comma() -> None:
    """Test for the include_trailing_comma option"""
    test_output_grid = isort.code(
        code=SHORT_IMPORT,
        multi_line_output=WrapModes.GRID,
        line_length=40,
        include_trailing_comma=True,
    )
    assert test_output_grid == (
        "from third_party import (lib1, lib2,\n" "                         lib3, lib4,)\n"
    )

    test_output_vertical = isort.code(
        code=SHORT_IMPORT,
        multi_line_output=WrapModes.VERTICAL,
        line_length=40,
        include_trailing_comma=True,
    )
    assert test_output_vertical == (
        "from third_party import (lib1,\n"
        "                         lib2,\n"
        "                         lib3,\n"
        "                         lib4,)\n"
    )

    test_output_vertical_indent = isort.code(
        code=SHORT_IMPORT,
        multi_line_output=WrapModes.VERTICAL_HANGING_INDENT,
        line_length=40,
        include_trailing_comma=True,
    )
    assert test_output_vertical_indent == (
        "from third_party import (\n" "    lib1,\n" "    lib2,\n" "    lib3,\n" "    lib4,\n" ")\n"
    )

    test_output_vertical_grid = isort.code(
        code=SHORT_IMPORT,
        multi_line_output=WrapModes.VERTICAL_GRID,
        line_length=40,
        include_trailing_comma=True,
    )
    assert test_output_vertical_grid == (
        "from third_party import (\n    lib1, lib2, lib3, lib4,)\n"
    )

    test_output_vertical_grid_grouped = isort.code(
        code=SHORT_IMPORT,
        multi_line_output=WrapModes.VERTICAL_GRID_GROUPED,
        line_length=40,
        include_trailing_comma=True,
    )
    assert test_output_vertical_grid_grouped == (
        "from third_party import (\n    lib1, lib2, lib3, lib4,\n)\n"
    )

    test_output_wrap_single_import_with_use_parentheses = isort.code(
        code=SINGLE_FROM_IMPORT, line_length=25, include_trailing_comma=True, use_parentheses=True
    )
    assert test_output_wrap_single_import_with_use_parentheses == (
        "from third_party import (\n    lib1,)\n"
    )

    test_output_wrap_single_import_vertical_indent = isort.code(
        code=SINGLE_FROM_IMPORT,
        line_length=25,
        multi_line_output=WrapModes.VERTICAL_HANGING_INDENT,
        include_trailing_comma=True,
        use_parentheses=True,
    )
    assert test_output_wrap_single_import_vertical_indent == (
        "from third_party import (\n    lib1,\n)\n"
    )

    trailing_comma_with_comment = (
        "from six.moves.urllib.parse import urlencode  "
        "# pylint: disable=no-name-in-module,import-error"
    )
    expected_trailing_comma_with_comment = (
        "from six.moves.urllib.parse import (\n"
        "    urlencode,  # pylint: disable=no-n"
        "ame-in-module,import-error\n)\n"
    )
    trailing_comma_with_comment = isort.code(
        code=trailing_comma_with_comment,
        line_length=80,
        multi_line_output=WrapModes.VERTICAL_HANGING_INDENT,
        include_trailing_comma=True,
        use_parentheses=True,
    )
    assert trailing_comma_with_comment == expected_trailing_comma_with_comment
    # The next time around, it should be equal
    trailing_comma_with_comment = isort.code(
        code=trailing_comma_with_comment,
        line_length=80,
        multi_line_output=WrapModes.VERTICAL_HANGING_INDENT,
        include_trailing_comma=True,
        use_parentheses=True,
    )
    assert trailing_comma_with_comment == expected_trailing_comma_with_comment


def test_similar_to_std_library() -> None:
    """Test to ensure modules that are named similarly to a standard library import
    don't end up clobbered
    """
    test_input = "import datetime\n\nimport requests\nimport times\n"
    assert isort.code(test_input, known_third_party=["requests", "times"]) == test_input


def test_correctly_placed_imports() -> None:
    """Test to ensure comments stay on correct placement after being sorted"""
    test_input = "from a import b # comment for b\nfrom a import c # comment for c\n"
    assert isort.code(test_input, force_single_line=True) == (
        "from a import b  # comment for b\nfrom a import c  # comment for c\n"
    )
    assert isort.code(test_input) == (
        "from a import b  # comment for b\nfrom a import c  # comment for c\n"
    )

    # Full example test from issue #143
    test_input = (
        "from itertools import chain\n"
        "\n"
        "from django.test import TestCase\n"
        "from model_mommy import mommy\n"
        "\n"
        "from apps.clientman.commands.download_usage_rights import "
        "associate_right_for_item_product\n"
        "from apps.clientman.commands.download_usage_rights import "
        "associate_right_for_item_product_d"
        "efinition\n"
        "from apps.clientman.commands.download_usage_rights import "
        "associate_right_for_item_product_d"
        "efinition_platform\n"
        "from apps.clientman.commands.download_usage_rights import "
        "associate_right_for_item_product_p"
        "latform\n"
        "from apps.clientman.commands.download_usage_rights import "
        "associate_right_for_territory_reta"
        "il_model\n"
        "from apps.clientman.commands.download_usage_rights import "
        "associate_right_for_territory_reta"
        "il_model_definition_platform_provider  # noqa\n"
        "from apps.clientman.commands.download_usage_rights import "
        "clear_right_for_item_product\n"
        "from apps.clientman.commands.download_usage_rights import "
        "clear_right_for_item_product_defini"
        "tion\n"
        "from apps.clientman.commands.download_usage_rights import "
        "clear_right_for_item_product_defini"
        "tion_platform\n"
        "from apps.clientman.commands.download_usage_rights import "
        "clear_right_for_item_product_platfo"
        "rm\n"
        "from apps.clientman.commands.download_usage_rights import "
        "clear_right_for_territory_retail_mo"
        "del\n"
        "from apps.clientman.commands.download_usage_rights import "
        "clear_right_for_territory_retail_mo"
        "del_definition_platform_provider  # noqa\n"
        "from apps.clientman.commands.download_usage_rights import "
        "create_download_usage_right\n"
        "from apps.clientman.commands.download_usage_rights import "
        "delete_download_usage_right\n"
        "from apps.clientman.commands.download_usage_rights import "
        "disable_download_for_item_product\n"
        "from apps.clientman.commands.download_usage_rights import "
        "disable_download_for_item_product_d"
        "efinition\n"
        "from apps.clientman.commands.download_usage_rights import "
        "disable_download_for_item_product_d"
        "efinition_platform\n"
        "from apps.clientman.commands.download_usage_rights import "
        "disable_download_for_item_product_p"
        "latform\n"
        "from apps.clientman.commands.download_usage_rights import "
        "disable_download_for_territory_reta"
        "il_model\n"
        "from apps.clientman.commands.download_usage_rights import "
        "disable_download_for_territory_reta"
        "il_model_definition_platform_provider  # noqa\n"
        "from apps.clientman.commands.download_usage_rights import "
        "get_download_rights_for_item\n"
        "from apps.clientman.commands.download_usage_rights import "
        "get_right\n"
    )
    assert (
        isort.code(
            code=test_input,
            force_single_line=True,
            line_length=140,
            known_third_party=["django", "model_mommy"],
            default_section=sections.FIRSTPARTY,
        )
        == test_input
    )


def test_auto_detection() -> None:
    """Initial test to ensure isort auto-detection works correctly -
    will grow over time as new issues are raised.
    """

    # Issue 157
    test_input = "import binascii\nimport os\n\nimport cv2\nimport requests\n"
    assert isort.code(test_input, known_third_party=["cv2", "requests"]) == test_input

    # alternative solution
    assert isort.code(test_input, default_section="THIRDPARTY") == test_input


def test_same_line_statements() -> None:
    """Ensure isort correctly handles the case where a single line
    contains multiple statements including an import
    """
    test_input = "import pdb; import nose\n"
    assert isort.code(test_input) == ("import pdb\n\nimport nose\n")

    test_input = "import pdb; pdb.set_trace()\nimport nose; nose.run()\n"
    assert isort.code(test_input) == test_input


def test_long_line_comments() -> None:
    """Ensure isort correctly handles comments at the end of extremely long lines"""
    test_input = (
        "from foo.utils.fabric_stuff.live import check_clean_live, deploy_live, "
        "sync_live_envdir, "
        "update_live_app, update_live_cron  # noqa\n"
        "from foo.utils.fabric_stuff.stage import check_clean_stage, deploy_stage, "
        "sync_stage_envdir, "
        "update_stage_app, update_stage_cron  # noqa\n"
    )
    assert isort.code(code=test_input, line_length=100, balanced_wrapping=True) == (
        "from foo.utils.fabric_stuff.live import (check_clean_live, deploy_live,  # noqa\n"
        "                                         sync_live_envdir, update_live_app, "
        "update_live_cron)\n"
        "from foo.utils.fabric_stuff.stage import (check_clean_stage, deploy_stage,  # noqa\n"
        "                                          sync_stage_envdir, update_stage_app, "
        "update_stage_cron)\n"
    )


def test_tab_character_in_import() -> None:
    """Ensure isort correctly handles import statements that contain a tab character"""
    test_input = (
        "from __future__ import print_function\n" "from __future__ import\tprint_function\n"
    )
    assert isort.code(test_input) == "from __future__ import print_function\n"


def test_split_position() -> None:
    """Ensure isort splits on import instead of . when possible"""
    test_input = (
        "from p24.shared.exceptions.master.host_state_flag_unchanged "
        "import HostStateUnchangedException\n"
    )
    assert isort.code(test_input, line_length=80) == (
        "from p24.shared.exceptions.master.host_state_flag_unchanged import \\\n"
        "    HostStateUnchangedException\n"
    )


def test_place_comments() -> None:
    """Ensure manually placing imports works as expected"""
    test_input = (
        "import sys\n"
        "import os\n"
        "import myproject.test\n"
        "import django.settings\n"
        "\n"
        "# isort: imports-thirdparty\n"
        "# isort: imports-firstparty\n"
        "# isort:imports-stdlib\n"
        "\n"
    )
    expected_output = (
        "\n# isort: imports-thirdparty\n"
        "import django.settings\n"
        "\n"
        "# isort: imports-firstparty\n"
        "import myproject.test\n"
        "\n"
        "# isort:imports-stdlib\n"
        "import os\n"
        "import sys\n"
    )
    test_output = isort.code(test_input, known_first_party=["myproject"])
    assert test_output == expected_output
    test_output = isort.code(test_output, known_first_party=["myproject"])
    assert test_output == expected_output


def test_placement_control() -> None:
    """Ensure that most specific placement control match wins"""
    test_input = (
        "import os\n"
        "import sys\n"
        "from bottle import Bottle, redirect, response, run\n"
        "import p24.imports._argparse as argparse\n"
        "import p24.imports._subprocess as subprocess\n"
        "import p24.imports._VERSION as VERSION\n"
        "import p24.shared.media_wiki_syntax as syntax\n"
    )
    test_output = isort.code(
        code=test_input,
        known_first_party=["p24", "p24.imports._VERSION"],
        known_standard_library=["p24.imports", "os", "sys"],
        known_third_party=["bottle"],
        default_section="THIRDPARTY",
    )

    assert test_output == (
        "import os\n"
        "import p24.imports._argparse as argparse\n"
        "import p24.imports._subprocess as subprocess\n"
        "import sys\n"
        "\n"
        "from bottle import Bottle, redirect, response, run\n"
        "\n"
        "import p24.imports._VERSION as VERSION\n"
        "import p24.shared.media_wiki_syntax as syntax\n"
    )


def test_custom_sections() -> None:
    """Ensure that most specific placement control match wins"""
    test_input = (
        "import os\n"
        "import sys\n"
        "from django.conf import settings\n"
        "from bottle import Bottle, redirect, response, run\n"
        "import p24.imports._argparse as argparse\n"
        "from django.db import models\n"
        "import p24.imports._subprocess as subprocess\n"
        "import pandas as pd\n"
        "import p24.imports._VERSION as VERSION\n"
        "import numpy as np\n"
        "import p24.shared.media_wiki_syntax as syntax\n"
    )
    test_output = isort.code(
        code=test_input,
        known_first_party=["p24", "p24.imports._VERSION"],
        import_heading_stdlib="Standard Library",
        import_heading_thirdparty="Third Party",
        import_heading_firstparty="First Party",
        import_heading_django="Django",
        import_heading_pandas="Pandas",
        known_standard_library=["p24.imports", "os", "sys"],
        known_third_party=["bottle"],
        known_django=["django"],
        known_pandas=["pandas", "numpy"],
        default_section="THIRDPARTY",
        sections=[
            "FUTURE",
            "STDLIB",
            "DJANGO",
            "THIRDPARTY",
            "PANDAS",
            "FIRSTPARTY",
            "LOCALFOLDER",
        ],
    )
    assert test_output == (
        "# Standard Library\n"
        "import os\n"
        "import p24.imports._argparse as argparse\n"
        "import p24.imports._subprocess as subprocess\n"
        "import sys\n"
        "\n"
        "# Django\n"
        "from django.conf import settings\n"
        "from django.db import models\n"
        "\n"
        "# Third Party\n"
        "from bottle import Bottle, redirect, response, run\n"
        "\n"
        "# Pandas\n"
        "import numpy as np\n"
        "import pandas as pd\n"
        "\n"
        "# First Party\n"
        "import p24.imports._VERSION as VERSION\n"
        "import p24.shared.media_wiki_syntax as syntax\n"
    )


def test_custom_sections_exception_handling() -> None:
    """Ensure that appropriate exception is raised for missing sections"""
    test_input = "import requests\n"

    with pytest.raises(MissingSection):
        isort.code(
            code=test_input,
            default_section="THIRDPARTY",
            sections=[
                "FUTURE",
                "STDLIB",
                "DJANGO",
                "PANDAS",
                "FIRSTPARTY",
                "LOCALFOLDER",
            ],
        )

    test_input = "from requests import get, post\n"

    with pytest.raises(MissingSection):
        isort.code(
            code=test_input,
            default_section="THIRDPARTY",
            sections=[
                "FUTURE",
                "STDLIB",
                "DJANGO",
                "PANDAS",
                "FIRSTPARTY",
                "LOCALFOLDER",
            ],
        )


def test_glob_known() -> None:
    """Ensure that most specific placement control match wins"""
    test_input = (
        "import os\n"
        "from django_whatever import whatever\n"
        "import sys\n"
        "from django.conf import settings\n"
        "from . import another\n"
    )
    test_output = isort.code(
        code=test_input,
        import_heading_stdlib="Standard Library",
        import_heading_thirdparty="Third Party",
        import_heading_firstparty="First Party",
        import_heading_django="Django",
        import_heading_djangoplugins="Django Plugins",
        import_heading_localfolder="Local",
        known_django=["django"],
        known_djangoplugins=["django_*"],
        default_section="THIRDPARTY",
        sections=[
            "FUTURE",
            "STDLIB",
            "DJANGO",
            "DJANGOPLUGINS",
            "THIRDPARTY",
            "FIRSTPARTY",
            "LOCALFOLDER",
        ],
    )
    assert test_output == (
        "# Standard Library\n"
        "import os\n"
        "import sys\n"
        "\n"
        "# Django\n"
        "from django.conf import settings\n"
        "\n"
        "# Django Plugins\n"
        "from django_whatever import whatever\n"
        "\n"
        "# Local\n"
        "from . import another\n"
    )


def test_sticky_comments() -> None:
    """Test to ensure it is possible to make comments 'stick' above imports"""
    test_input = (
        "import os\n"
        "\n"
        "# Used for type-hinting (ref: https://github.com/davidhalter/jedi/issues/414).\n"
        "from selenium.webdriver.remote.webdriver import WebDriver  # noqa\n"
    )
    assert isort.code(test_input) == test_input

    test_input = (
        "from django import forms\n"
        "# While this couples the geographic forms to the GEOS library,\n"
        "# it decouples from database (by not importing SpatialBackend).\n"
        "from django.contrib.gis.geos import GEOSException, GEOSGeometry\n"
        "from django.utils.translation import ugettext_lazy as _\n"
    )
    assert isort.code(test_input) == test_input


def test_zipimport() -> None:
    """Imports ending in "import" shouldn't be clobbered"""
    test_input = "from zipimport import zipimport\n"
    assert isort.code(test_input) == test_input


def test_from_ending() -> None:
    """Imports ending in "from" shouldn't be clobbered."""
    test_input = "from foo import get_foo_from, get_foo\n"
    expected_output = "from foo import get_foo, get_foo_from\n"
    assert isort.code(test_input) == expected_output


def test_from_first() -> None:
    """Tests the setting from_first works correctly"""
    test_input = "from os import path\nimport os\n"
    assert isort.code(test_input, from_first=True) == test_input


def test_top_comments() -> None:
    """Ensure correct behavior with top comments"""
    test_input = (
        "# -*- encoding: utf-8 -*-\n"
        "# Test comment\n"
        "#\n"
        "from __future__ import unicode_literals\n"
    )
    assert isort.code(test_input) == test_input

    test_input = (
        "# -*- coding: utf-8 -*-\n"
        "from django.db import models\n"
        "from django.utils.encoding import python_2_unicode_compatible\n"
    )
    assert isort.code(test_input) == test_input

    test_input = "# Comment\nimport sys\n"
    assert isort.code(test_input) == test_input

    test_input = "# -*- coding\nimport sys\n"
    assert isort.code(test_input) == test_input


def test_consistency() -> None:
    """Ensures consistency of handling even when dealing with non ordered-by-type imports"""
    test_input = "from sqlalchemy.dialects.postgresql import ARRAY, array\n"
    assert isort.code(test_input, order_by_type=True) == test_input


def test_force_grid_wrap() -> None:
    """Ensures removing imports works as expected."""
    test_input = "from bar import lib2\nfrom foo import lib6, lib7\n"
    test_output = isort.code(
        code=test_input, force_grid_wrap=2, multi_line_output=WrapModes.VERTICAL_HANGING_INDENT
    )
    assert (
        test_output
        == """from bar import lib2
from foo import (
    lib6,
    lib7
)
"""
    )
    test_output = isort.code(
        code=test_input, force_grid_wrap=3, multi_line_output=WrapModes.VERTICAL_HANGING_INDENT
    )
    assert test_output == test_input


def test_force_grid_wrap_long() -> None:
    """Ensure that force grid wrap still happens with long line length"""
    test_input = (
        "from foo import lib6, lib7\n"
        "from bar import lib2\n"
        "from babar import something_that_is_kind_of_long"
    )
    test_output = isort.code(
        code=test_input,
        force_grid_wrap=2,
        multi_line_output=WrapModes.VERTICAL_HANGING_INDENT,
        line_length=9999,
    )
    assert (
        test_output
        == """from babar import something_that_is_kind_of_long
from bar import lib2
from foo import (
    lib6,
    lib7
)
"""
    )


def test_uses_jinja_variables() -> None:
    """Test a basic set of imports that use jinja variables"""
    test_input = (
        "import sys\n" "import os\n" "import myproject.{ test }\n" "import django.{ settings }"
    )
    test_output = isort.code(
        code=test_input, known_third_party=["django"], known_first_party=["myproject"]
    )
    assert test_output == (
        "import os\n"
        "import sys\n"
        "\n"
        "import django.{ settings }\n"
        "\n"
        "import myproject.{ test }\n"
    )

    test_input = "import {{ cookiecutter.repo_name }}\n" "from foo import {{ cookiecutter.bar }}\n"
    assert isort.code(test_input) == test_input


def test_fcntl() -> None:
    """Test to ensure fcntl gets correctly recognized as stdlib import"""
    test_input = "import fcntl\nimport os\nimport sys\n"
    assert isort.code(test_input) == test_input


def test_import_split_is_word_boundary_aware() -> None:
    """Test to ensure that isort splits words in a boundary aware manner"""
    test_input = (
        "from mycompany.model.size_value_array_import_func import \\\n"
        "    get_size_value_array_import_func_jobs"
    )
    test_output = isort.code(
        code=test_input, multi_line_output=WrapModes.VERTICAL_HANGING_INDENT, line_length=79
    )
    assert test_output == (
        "from mycompany.model.size_value_array_import_func import (\n"
        "    get_size_value_array_import_func_jobs\n"
        ")\n"
    )


def test_other_file_encodings(tmpdir) -> None:
    """Test to ensure file encoding is respected"""
    for encoding in ("latin1", "utf8"):
        tmp_fname = tmpdir.join(f"test_{encoding}.py")
        file_contents = f"# coding: {encoding}\n\ns = u'ã'\n"
        tmp_fname.write_binary(file_contents.encode(encoding))
        api.sort_file(Path(tmp_fname), file_path=Path(tmp_fname), settings_path=os.getcwd())
        assert tmp_fname.read_text(encoding) == file_contents


def test_other_file_encodings_in_place(tmpdir) -> None:
    """Test to ensure file encoding is respected when overwritten in place."""
    for encoding in ("latin1", "utf8"):
        tmp_fname = tmpdir.join(f"test_{encoding}.py")
        file_contents = f"# coding: {encoding}\n\ns = u'ã'\n"
        tmp_fname.write_binary(file_contents.encode(encoding))
        api.sort_file(
            Path(tmp_fname),
            file_path=Path(tmp_fname),
            settings_path=os.getcwd(),
            overwrite_in_place=True,
        )
        assert tmp_fname.read_text(encoding) == file_contents


def test_encoding_not_in_comment(tmpdir) -> None:
    """Test that 'encoding' not in a comment is ignored"""
    tmp_fname = tmpdir.join("test_encoding.py")
    file_contents = "class Foo\n    coding: latin1\n\ns = u'ã'\n"
    tmp_fname.write_binary(file_contents.encode("utf8"))
    assert (
        isort.code(
            Path(tmp_fname).read_text("utf8"), file_path=Path(tmp_fname), settings_path=os.getcwd()
        )
        == file_contents
    )


def test_encoding_not_in_first_two_lines(tmpdir) -> None:
    """Test that 'encoding' not in the first two lines is ignored"""
    tmp_fname = tmpdir.join("test_encoding.py")
    file_contents = "\n\n# -*- coding: latin1\n\ns = u'ã'\n"
    tmp_fname.write_binary(file_contents.encode("utf8"))
    assert (
        isort.code(
            Path(tmp_fname).read_text("utf8"), file_path=Path(tmp_fname), settings_path=os.getcwd()
        )
        == file_contents
    )


def test_comment_at_top_of_file() -> None:
    """Test to ensure isort correctly handles top of file comments"""
    test_input = (
        "# Comment one\n"
        "from django import forms\n"
        "# Comment two\n"
        "from django.contrib.gis.geos import GEOSException\n"
    )
    assert isort.code(test_input) == test_input

    test_input = "# -*- coding: utf-8 -*-\nfrom django.db import models\n"
    assert isort.code(test_input) == test_input


def test_alphabetic_sorting() -> None:
    """Test to ensure isort correctly handles single line imports"""
    test_input = (
        "import unittest\n"
        "\n"
        "import ABC\n"
        "import Zope\n"
        "from django.contrib.gis.geos import GEOSException\n"
        "from plone.app.testing import getRoles\n"
        "from plone.app.testing import ManageRoles\n"
        "from plone.app.testing import setRoles\n"
        "from Products.CMFPlone import utils\n"
    )
    options = {
        "force_single_line": True,
        "force_alphabetical_sort_within_sections": True,
    }  # type: Dict[str, Any]

    output = isort.code(test_input, **options)
    assert output == test_input

    test_input = "# -*- coding: utf-8 -*-\nfrom django.db import models\n"
    assert isort.code(test_input) == test_input


def test_alphabetic_sorting_multi_line() -> None:
    """Test to ensure isort correctly handles multiline import see: issue 364"""
    test_input = (
        "from a import (CONSTANT_A, cONSTANT_B, CONSTANT_C, CONSTANT_D, CONSTANT_E,\n"
        "               CONSTANT_F, CONSTANT_G, CONSTANT_H, CONSTANT_I, CONSTANT_J)\n"
    )
    options = {"force_alphabetical_sort_within_sections": True}  # type: Dict[str, Any]
    assert isort.code(test_input, **options) == test_input


def test_comments_not_duplicated() -> None:
    """Test to ensure comments aren't duplicated: issue 303"""
    test_input = (
        "from flask import url_for\n"
        "# Whole line comment\n"
        "from service import demo  # inline comment\n"
        "from service import settings\n"
    )
    output = isort.code(test_input)
    assert output.count("# Whole line comment\n") == 1
    assert output.count("# inline comment\n") == 1


def test_top_of_line_comments() -> None:
    """Test to ensure top of line comments stay where they should: issue 260"""
    test_input = (
        "# -*- coding: utf-8 -*-\n"
        "from django.db import models\n"
        "#import json as simplejson\n"
        "from myproject.models import Servidor\n"
        "\n"
        "import reversion\n"
        "\n"
        "import logging\n"
    )
    output = isort.code(test_input)
    print(output)
    assert output.startswith("# -*- coding: utf-8 -*-\n")


def test_basic_comment() -> None:
    """Test to ensure a basic comment wont crash isort"""
    test_input = "import logging\n# Foo\nimport os\n"
    assert isort.code(test_input) == test_input


def test_shouldnt_add_lines() -> None:
    """Ensure that isort doesn't add a blank line when a top of import comment is present,
    See: issue #316
    """
    test_input = '"""Text"""\n' "# This is a comment\nimport pkg_resources\n"
    assert isort.code(test_input) == test_input


def test_sections_parsed_correct(tmpdir) -> None:
    """Ensure that modules for custom sections parsed as list from config file and
    isort result is correct
    """
    conf_file_data = (
        "[settings]\n"
        "sections=FUTURE,STDLIB,THIRDPARTY,FIRSTPARTY,LOCALFOLDER,COMMON\n"
        "known_common=nose\n"
        "import_heading_common=Common Library\n"
        "import_heading_stdlib=Standard Library\n"
    )
    test_input = "import os\nfrom nose import *\nimport nose\nfrom os import path"
    correct_output = (
        "# Standard Library\n"
        "import os\n"
        "from os import path\n"
        "\n"
        "# Common Library\n"
        "import nose\n"
        "from nose import *\n"
    )
    tmpdir.join(".isort.cfg").write(conf_file_data)
    assert isort.code(test_input, settings_path=str(tmpdir)) == correct_output


def test_pyproject_conf_file(tmpdir) -> None:
    """Ensure that modules for custom sections parsed as list from config file and
    isort result is correct
    """
    conf_file_data = (
        "[build-system]\n"
        'requires = ["setuptools", "wheel"]\n'
        "[tool.poetry]\n"
        'name = "isort"\n'
        'version = "0.1.0"\n'
        'license = "MIT"\n'
        "[tool.isort]\n"
        "lines_between_types=1\n"
        'known_common="nose"\n'
        'known_first_party="foo"\n'
        'import_heading_common="Common Library"\n'
        'import_heading_stdlib="Standard Library"\n'
        'sections="FUTURE,STDLIB,THIRDPARTY,FIRSTPARTY,LOCALFOLDER,COMMON"\n'
        "include_trailing_comma = true\n"
    )
    test_input = "import os\nfrom nose import *\nimport nose\nfrom os import path\nimport foo"
    correct_output = (
        "# Standard Library\n"
        "import os\n"
        "\n"
        "from os import path\n"
        "\n"
        "import foo\n"
        "\n"
        "# Common Library\n"
        "import nose\n"
        "\n"
        "from nose import *\n"
    )
    tmpdir.join("pyproject.toml").write(conf_file_data)
    assert isort.code(test_input, settings_path=str(tmpdir)) == correct_output


def test_alphabetic_sorting_no_newlines() -> None:
    """Test to ensure that alphabetical sort does not
    erroneously introduce new lines (issue #328)
    """
    test_input = "import os\n"
    test_output = isort.code(code=test_input, force_alphabetical_sort_within_sections=True)
    assert test_input == test_output

    test_input = "import os\n" "import unittest\n" "\n" "from a import b\n" "\n" "\n" "print(1)\n"
    test_output = isort.code(
        code=test_input, force_alphabetical_sort_within_sections=True, lines_after_imports=2
    )
    assert test_input == test_output


def test_sort_within_section() -> None:
    """Test to ensure its possible to force isort to sort within sections"""
    test_input = (
        "from Foob import ar\n"
        "import foo\n"
        "from foo import bar\n"
        "from foo.bar import Quux, baz\n"
    )
    test_output = isort.code(test_input, force_sort_within_sections=True)
    assert test_output == test_input

    test_input = (
        "import foo\n"
        "from foo import bar\n"
        "from foo.bar import baz\n"
        "from foo.bar import Quux\n"
        "from Foob import ar\n"
    )
    test_output = isort.code(
        code=test_input,
        force_sort_within_sections=True,
        order_by_type=False,
        force_single_line=True,
    )
    assert test_output == test_input

    test_input = (
        "import foo\n"
        "from foo import bar\n"
        "from foo.bar import baz\n"
        "from foo.bar import Quux\n"
        "from Foob import ar\n"
    )
    test_output = isort.code(
        code=test_input,
        case_sensitive=True,
        force_sort_within_sections=True,
        order_by_type=False,
        force_single_line=True,
    )
    assert test_output == test_input

    test_input = (
        "from Foob import ar\n" "import foo\n" "from foo import Quux\n" "from foo import baz\n"
    )
    test_output = isort.code(
        code=test_input,
        case_sensitive=True,
        force_sort_within_sections=True,
        order_by_type=True,
        force_single_line=True,
    )
    assert test_output == test_input


def test_sort_within_section_case_honored() -> None:
    """Ensure isort can do partial case-sensitive sorting in force-sorted sections"""
    test_input = (
        "import foo\n"
        "from foo import bar\n"
        "from foo.bar import Quux, baz\n"
        "from Foob import ar\n"
    )
    test_output = isort.code(
        test_input, force_sort_within_sections=True, honor_case_in_force_sorted_sections=True
    )
    assert test_output == test_input

    test_input = (
        "import foo\n"
        "from foo import bar\n"
        "from foo.bar import baz\n"
        "from foo.bar import Quux\n"
        "from Foob import ar\n"
    )
    test_output = isort.code(
        code=test_input,
        force_sort_within_sections=True,
        honor_case_in_force_sorted_sections=True,
        order_by_type=False,
        force_single_line=True,
    )
    assert test_output == test_input

    test_input = (
        "from Foob import ar\n"
        "import foo\n"
        "from foo import bar\n"
        "from foo.bar import baz\n"
        "from foo.bar import Quux\n"
    )
    test_output = isort.code(
        code=test_input,
        case_sensitive=True,
        force_sort_within_sections=True,
        honor_case_in_force_sorted_sections=True,
        order_by_type=False,
        force_single_line=True,
    )
    assert test_output == test_input

    test_input = (
        "from Foob import ar\n" "import foo\n" "from foo import Quux\n" "from foo import baz\n"
    )
    test_output = isort.code(
        code=test_input,
        case_sensitive=True,
        force_sort_within_sections=True,
        honor_case_in_force_sorted_sections=True,
        order_by_type=True,
        force_single_line=True,
    )
    assert test_output == test_input


def test_sorting_with_two_top_comments() -> None:
    """Test to ensure isort will sort files that contain 2 top comments"""
    test_input = "#! comment1\n''' comment2\n'''\nimport b\nimport a\n"
    assert isort.code(test_input) == ("#! comment1\n''' comment2\n'''\nimport a\nimport b\n")


def test_lines_between_sections() -> None:
    """Test to ensure lines_between_sections works"""
    test_input = "from bar import baz\nimport os\n"
    assert isort.code(test_input, lines_between_sections=0) == ("import os\nfrom bar import baz\n")
    assert isort.code(test_input, lines_between_sections=2) == (
        "import os\n\n\nfrom bar import baz\n"
    )


def test_forced_sepatate_globs() -> None:
    """Test to ensure that forced_separate glob matches lines"""
    test_input = (
        "import os\n"
        "\n"
        "from myproject.foo.models import Foo\n"
        "\n"
        "from myproject.utils import util_method\n"
        "\n"
        "from myproject.bar.models import Bar\n"
        "\n"
        "import sys\n"
    )
    test_output = isort.code(code=test_input, forced_separate=["*.models"], line_length=120)

    assert test_output == (
        "import os\n"
        "import sys\n"
        "\n"
        "from myproject.utils import util_method\n"
        "\n"
        "from myproject.bar.models import Bar\n"
        "from myproject.foo.models import Foo\n"
    )


def test_no_additional_lines_issue_358() -> None:
    """Test to ensure issue 358 is resolved and running isort multiple times
    does not add extra newlines
    """
    test_input = (
        '"""This is a docstring"""\n'
        "# This is a comment\n"
        "from __future__ import (\n"
        "    absolute_import,\n"
        "    division,\n"
        "    print_function,\n"
        "    unicode_literals\n"
        ")\n"
    )
    expected_output = (
        '"""This is a docstring"""\n'
        "# This is a comment\n"
        "from __future__ import (\n"
        "    absolute_import,\n"
        "    division,\n"
        "    print_function,\n"
        "    unicode_literals\n"
        ")\n"
    )
    test_output = isort.code(
        code=test_input, multi_line_output=WrapModes.VERTICAL_HANGING_INDENT, line_length=20
    )
    assert test_output == expected_output

    test_output = isort.code(
        code=test_output, multi_line_output=WrapModes.VERTICAL_HANGING_INDENT, line_length=20
    )
    assert test_output == expected_output

    for _attempt in range(5):
        test_output = isort.code(
            code=test_output, multi_line_output=WrapModes.VERTICAL_HANGING_INDENT, line_length=20
        )
        assert test_output == expected_output

    test_input = (
        '"""This is a docstring"""\n'
        "\n"
        "# This is a comment\n"
        "from __future__ import (\n"
        "    absolute_import,\n"
        "    division,\n"
        "    print_function,\n"
        "    unicode_literals\n"
        ")\n"
    )
    expected_output = (
        '"""This is a docstring"""\n'
        "\n"
        "# This is a comment\n"
        "from __future__ import (\n"
        "    absolute_import,\n"
        "    division,\n"
        "    print_function,\n"
        "    unicode_literals\n"
        ")\n"
    )
    test_output = isort.code(
        code=test_input, multi_line_output=WrapModes.VERTICAL_HANGING_INDENT, line_length=20
    )
    assert test_output == expected_output

    test_output = isort.code(
        code=test_output, multi_line_output=WrapModes.VERTICAL_HANGING_INDENT, line_length=20
    )
    assert test_output == expected_output

    for _attempt in range(5):
        test_output = isort.code(
            code=test_output, multi_line_output=WrapModes.VERTICAL_HANGING_INDENT, line_length=20
        )
        assert test_output == expected_output


def test_import_by_paren_issue_375() -> None:
    """Test to ensure isort can correctly handle sorting imports where the
    paren is directly by the import body
    """
    test_input = "from .models import(\n   Foo,\n   Bar,\n)\n"
    assert isort.code(test_input) == "from .models import Bar, Foo\n"


def test_import_by_paren_issue_460() -> None:
    """Test to ensure isort can doesnt move comments around"""
    test_input = """
# First comment
# Second comment
# third comment
import io
import os
"""
    assert isort.code((test_input)) == test_input


def test_function_with_docstring() -> None:
    """Test to ensure isort can correctly sort imports when the first found content is a
    function with a docstring
    """
    add_imports = ["from __future__ import unicode_literals"]
    test_input = "def foo():\n" '    """ Single line triple quoted doctring """\n' "    pass\n"
    expected_output = (
        "from __future__ import unicode_literals\n"
        "\n"
        "\n"
        "def foo():\n"
        '    """ Single line triple quoted doctring """\n'
        "    pass\n"
    )
    assert isort.code(test_input, add_imports=add_imports) == expected_output


def test_plone_style() -> None:
    """Test to ensure isort correctly plone style imports"""
    test_input = (
        "from django.contrib.gis.geos import GEOSException\n"
        "from plone.app.testing import getRoles\n"
        "from plone.app.testing import ManageRoles\n"
        "from plone.app.testing import setRoles\n"
        "from Products.CMFPlone import utils\n"
        "\n"
        "import ABC\n"
        "import unittest\n"
        "import Zope\n"
    )
    options = {"force_single_line": True, "force_alphabetical_sort": True}  # type: Dict[str, Any]
    assert isort.code(test_input, **options) == test_input


def test_third_party_case_sensitive() -> None:
    """Modules which match builtins by name but not on case should not be picked up on Windows."""
    test_input = "import thirdparty\nimport os\nimport ABC\n"

    expected_output = "import os\n\nimport ABC\nimport thirdparty\n"
    assert isort.code(test_input) == expected_output


def test_exists_case_sensitive_file(tmpdir) -> None:
    """Test exists_case_sensitive function for a file."""
    exists_case_sensitive.cache_clear()
    tmpdir.join("module.py").ensure(file=1)
    assert exists_case_sensitive(str(tmpdir.join("module.py")))
    assert not exists_case_sensitive(str(tmpdir.join("MODULE.py")))


def test_exists_case_sensitive_directory(tmpdir) -> None:
    """Test exists_case_sensitive function for a directory."""
    exists_case_sensitive.cache_clear()
    tmpdir.join("pkg").ensure(dir=1)
    assert exists_case_sensitive(str(tmpdir.join("pkg")))
    assert not exists_case_sensitive(str(tmpdir.join("PKG")))


def test_sys_path_mutation(tmpdir) -> None:
    """Test to ensure sys.path is not modified"""
    tmpdir.mkdir("src").mkdir("a")
    test_input = "from myproject import test"
    options = {"virtual_env": str(tmpdir)}  # type: Dict[str, Any]
    expected_length = len(sys.path)
    isort.code(test_input, **options)
    assert len(sys.path) == expected_length
    isort.code(test_input, old_finders=True, **options)


def test_long_single_line() -> None:
    """Test to ensure long single lines get handled correctly"""
    output = isort.code(
        code="from ..views import ("
        " _a,"
        "_xxxxxx_xxxxxxx_xxxxxxxx_xxx_xxxxxxx as xxxxxx_xxxxxxx_xxxxxxxx_xxx_xxxxxxx)",
        line_length=79,
    )
    for line in output.split("\n"):
        assert len(line) <= 79

    output = isort.code(
        code="from ..views import ("
        " _a,"
        "_xxxxxx_xxxxxxx_xxxxxxxx_xxx_xxxxxxx as xxxxxx_xxxxxxx_xxxxxxxx_xxx_xxxxxxx)",
        line_length=79,
        combine_as_imports=True,
    )
    for line in output.split("\n"):
        assert len(line) <= 79


def test_import_inside_class_issue_432() -> None:
    """Test to ensure issue 432 is resolved and isort
    doesn't insert imports in the middle of classes
    """
    test_input = "# coding=utf-8\nclass Foo:\n    def bar(self):\n        pass\n"
    expected_output = (
        "# coding=utf-8\n"
        "import baz\n"
        "\n"
        "\n"
        "class Foo:\n"
        "    def bar(self):\n"
        "        pass\n"
    )
    assert isort.code(test_input, add_imports=["import baz"]) == expected_output


def test_wildcard_import_without_space_issue_496() -> None:
    """Test to ensure issue #496: wildcard without space, is resolved"""
    test_input = "from findorserver.coupon.models import*"
    expected_output = "from findorserver.coupon.models import *\n"
    assert isort.code(test_input) == expected_output


def test_import_line_mangles_issues_491() -> None:
    """Test to ensure comment on import with parens doesn't cause issues"""
    test_input = "import os  # ([\n\n" 'print("hi")\n'
    assert isort.code(test_input) == test_input


def test_import_line_mangles_issues_505() -> None:
    """Test to ensure comment on import with parens doesn't cause issues"""
    test_input = "from sys import *  # (\n\n\ndef test():\n" '    print("Test print")\n'
    assert isort.code(test_input) == test_input


def test_import_line_mangles_issues_439() -> None:
    """Test to ensure comment on import with parens doesn't cause issues"""
    test_input = "import a  # () import\nfrom b import b\n"
    assert isort.code(test_input) == test_input


def test_alias_using_paren_issue_466() -> None:
    """Test to ensure issue #466: Alias causes slash incorrectly is resolved"""
    test_input = (
        "from django.db.backends.mysql.base import DatabaseWrapper as MySQLDatabaseWrapper\n"
    )
    expected_output = (
        "from django.db.backends.mysql.base import (\n"
        "    DatabaseWrapper as MySQLDatabaseWrapper)\n"
    )
    assert isort.code(test_input, line_length=50, use_parentheses=True) == expected_output

    test_input = (
        "from django.db.backends.mysql.base import DatabaseWrapper as MySQLDatabaseWrapper\n"
    )
    expected_output = (
        "from django.db.backends.mysql.base import (\n"
        "    DatabaseWrapper as MySQLDatabaseWrapper\n"
        ")\n"
    )
    assert (
        isort.code(
            code=test_input,
            line_length=50,
            multi_line_output=WrapModes.VERTICAL_GRID_GROUPED,
            use_parentheses=True,
        )
        == expected_output
    )


def test_long_alias_using_paren_issue_957() -> None:
    test_input = (
        "from package import module as very_very_very_very_very_very_very"
        "_very_very_very_long_alias\n"
    )
    expected_output = (
        "from package import (\n"
        "    module as very_very_very_very_very_very_very_very_very_very_long_alias\n"
        ")\n"
    )
    out = isort.code(
        code=test_input,
        line_length=50,
        use_parentheses=True,
        multi_line_output=WrapModes.VERTICAL_GRID_GROUPED,
    )
    assert out == expected_output

    test_input = (
        "from deep.deep.deep.deep.deep.deep.deep.deep.deep.package import module as "
        "very_very_very_very_very_very_very_very_very_very_long_alias\n"
    )
    expected_output = (
        "from deep.deep.deep.deep.deep.deep.deep.deep.deep.package import (\n"
        "    module as very_very_very_very_very_very_very_very_very_very_long_alias\n"
        ")\n"
    )
    out = isort.code(
        code=test_input,
        line_length=50,
        use_parentheses=True,
        multi_line_output=WrapModes.VERTICAL_GRID_GROUPED,
    )
    assert out == expected_output

    test_input = (
        "from deep.deep.deep.deep.deep.deep.deep.deep.deep.package "
        "import very_very_very_very_very_very_very_very_very_very_long_module as very_very_very_"
        "very_very_very_very_very_very_very_long_alias\n"
    )
    expected_output = (
        "from deep.deep.deep.deep.deep.deep.deep.deep.deep.package import (\n"
        "    very_very_very_very_very_very_very_very_very_very_long_module as very_very_very_very"
        "_very_very_very_very_very_very_long_alias\n"
        ")\n"
    )
    out = isort.code(
        code=test_input,
        line_length=50,
        use_parentheses=True,
        multi_line_output=WrapModes.VERTICAL_GRID_GROUPED,
    )
    assert out == expected_output


def test_strict_whitespace_by_default(capsys) -> None:
    test_input = "import os\nfrom django.conf import settings\n"
    assert not api.check_code_string(test_input)
    _, err = capsys.readouterr()
    assert "ERROR" in err
    assert err.endswith("Imports are incorrectly sorted and/or formatted.\n")


def test_strict_whitespace_no_closing_newline_issue_676(capsys) -> None:
    test_input = "import os\n\nfrom django.conf import settings\n\nprint(1)"
    assert api.check_code_string(test_input)
    out, _ = capsys.readouterr()
    assert out == ""


def test_ignore_whitespace(capsys) -> None:
    test_input = "import os\nfrom django.conf import settings\n"
    assert api.check_code_string(test_input, ignore_whitespace=True)
    out, _ = capsys.readouterr()
    assert out == ""


def test_import_wraps_with_comment_issue_471() -> None:
    """Test to ensure issue #471 is resolved"""
    test_input = (
        "from very_long_module_name import SuperLongClassName  #@UnusedImport"
        " -- long string of comments which wrap over"
    )
    expected_output = (
        "from very_long_module_name import (\n"
        "    SuperLongClassName)  # @UnusedImport -- long string of comments which wrap over\n"
    )
    assert (
        isort.code(code=test_input, line_length=50, multi_line_output=1, use_parentheses=True)
        == expected_output
    )


def test_import_case_produces_inconsistent_results_issue_472() -> None:
    """Test to ensure sorting imports with same name but different case produces
    the same result across platforms
    """
    test_input = (
        "from sqlalchemy.dialects.postgresql import ARRAY\n"
        "from sqlalchemy.dialects.postgresql import array\n"
    )
    assert isort.code(test_input, force_single_line=True) == test_input

    test_input = (
        "from scrapy.core.downloader.handlers.http import "
        "HttpDownloadHandler, HTTPDownloadHandler\n"
    )
    assert isort.code(test_input, line_length=100) == test_input


def test_inconsistent_behavior_in_python_2_and_3_issue_479() -> None:
    """Test to ensure Python 2 and 3 have the same behavior"""
    test_input = (
        "from workalendar.europe import UnitedKingdom\n"
        "\n"
        "from future.standard_library import hooks\n"
    )
    assert isort.code(test_input, known_first_party=["future"]) == test_input


def test_sort_within_section_comments_issue_436() -> None:
    """Test to ensure sort within sections leaves comments untouched"""
    test_input = (
        "import os.path\n"
        "import re\n"
        "\n"
        "# report.py exists in ... comment line 1\n"
        "# this file needs to ...  comment line 2\n"
        "# it must not be ...      comment line 3\n"
        "import report\n"
    )
    assert isort.code(test_input, force_sort_within_sections=True) == test_input


def test_sort_within_sections_with_force_to_top_issue_473() -> None:
    """Test to ensure it's possible to sort within sections with items forced to top"""
    test_input = "import z\nimport foo\nfrom foo import bar\n"
    assert (
        isort.code(code=test_input, force_sort_within_sections=True, force_to_top=["z"])
        == test_input
    )


def test_force_sort_within_sections_with_relative_imports() -> None:
    """Test sorting of relative imports with force_sort_within_sections=True"""
    assert isort.check_code(
        """import .
from . import foo
from .. import a
from ..alpha.beta import b
from ..omega import c
import .apple as bar
from .mango import baz
""",
        show_diff=True,
        force_sort_within_sections=True,
    )


def test_force_sort_within_sections_with_reverse_relative_imports() -> None:
    """Test reverse sorting of relative imports with force_sort_within_sections=True"""
    assert isort.check_code(
        """import .
from . import foo
from .mango import baz
from ..alpha.beta import b
from .. import a
from ..omega import c
import .apple as bar
""",
        show_diff=True,
        force_sort_within_sections=True,
        reverse_relative=True,
    )


def test_sort_relative_in_force_sorted_sections_issue_1659() -> None:
    """Ensure relative imports are sorted within sections"""
    assert isort.check_code(
        """from .. import a
from ..alpha.beta import b
from ..omega import c
import .
from . import foo
import .apple as bar
from .mango import baz
""",
        show_diff=True,
        force_sort_within_sections=True,
        sort_relative_in_force_sorted_sections=True,
    )


def test_reverse_sort_relative_in_force_sorted_sections_issue_1659() -> None:
    """Ensure reverse ordered relative imports are sorted within sections"""
    assert isort.check_code(
        """import .
from . import foo
import .apple as bar
from .mango import baz
from .. import a
from ..alpha.beta import b
from ..omega import c
""",
        show_diff=True,
        force_sort_within_sections=True,
        sort_relative_in_force_sorted_sections=True,
        reverse_relative=True,
    )


def test_correct_number_of_new_lines_with_comment_issue_435() -> None:
    """Test to ensure that injecting a comment in-between imports
    doesn't mess up the new line spacing
    """
    test_input = "import foo\n\n# comment\n\n\ndef baz():\n    pass\n"
    assert isort.code(test_input) == test_input


def test_future_below_encoding_issue_545() -> None:
    """Test to ensure future is always below comment"""
    test_input = (
        "#!/usr/bin/env python\n"
        "from __future__ import print_function\n"
        "import logging\n"
        "\n"
        'print("hello")\n'
    )
    expected_output = (
        "#!/usr/bin/env python\n"
        "from __future__ import print_function\n"
        "\n"
        "import logging\n"
        "\n"
        'print("hello")\n'
    )
    assert isort.code(test_input) == expected_output


def test_no_extra_lines_issue_557() -> None:
    """Test to ensure no extra lines are prepended"""
    test_input = (
        "import os\n"
        "\n"
        "from scrapy.core.downloader.handlers.http import "
        "HttpDownloadHandler, HTTPDownloadHandler\n"
    )
    expected_output = (
        "import os\n"
        "from scrapy.core.downloader.handlers.http import HttpDownloadHandler, "
        "HTTPDownloadHandler\n"
    )
    assert (
        isort.code(
            code=test_input,
            force_alphabetical_sort=True,
            force_sort_within_sections=True,
            line_length=100,
        )
        == expected_output
    )


def test_long_import_wrap_support_with_mode_2() -> None:
    """Test to ensure mode 2 still allows wrapped imports with slash"""
    test_input = (
        "from foobar.foobar.foobar.foobar import \\\n"
        "    an_even_longer_function_name_over_80_characters\n"
    )
    assert (
        isort.code(code=test_input, multi_line_output=WrapModes.HANGING_INDENT, line_length=80)
        == test_input
    )


def test_pylint_comments_incorrectly_wrapped_issue_571() -> None:
    """Test to ensure pylint comments don't get wrapped"""
    test_input = (
        "from PyQt5.QtCore import QRegExp  # @UnresolvedImport pylint: disable=import-error,"
        "useless-suppression\n"
    )
    expected_output = (
        "from PyQt5.QtCore import \\\n"
        "    QRegExp  # @UnresolvedImport pylint: disable=import-error,useless-suppression\n"
    )
    assert isort.code(test_input, line_length=60) == expected_output


def test_ensure_async_methods_work_issue_537() -> None:
    """Test to ensure async methods are correctly identified"""
    test_input = (
        "from myapp import myfunction\n"
        "\n"
        "\n"
        "async def test_myfunction(test_client, app):\n"
        "    a = await myfunction(test_client, app)\n"
    )
    assert isort.code(test_input) == test_input


def test_ensure_as_imports_sort_correctly_within_from_imports_issue_590() -> None:
    """Test to ensure combination from and as import statements are sorted correct"""
    test_input = "from os import defpath\nfrom os import pathsep as separator\n"
    assert isort.code(test_input, force_sort_within_sections=True) == test_input

    test_input = "from os import defpath\nfrom os import pathsep as separator\n"
    assert isort.code(test_input) == test_input

    test_input = "from os import defpath\nfrom os import pathsep as separator\n"
    assert isort.code(test_input, force_single_line=True) == test_input


def test_ensure_line_endings_are_preserved_issue_493() -> None:
    """Test to ensure line endings are not converted"""
    test_input = "from os import defpath\r\nfrom os import pathsep as separator\r\n"
    assert isort.code(test_input) == test_input
    test_input = "from os import defpath\rfrom os import pathsep as separator\r"
    assert isort.code(test_input) == test_input
    test_input = "from os import defpath\nfrom os import pathsep as separator\n"
    assert isort.code(test_input) == test_input


def test_not_splitted_sections() -> None:
    whiteline = "\n"
    stdlib_section = "import unittest\n"
    firstparty_section = "from app.pkg1 import mdl1\n"
    local_section = "from .pkg2 import mdl2\n"
    statement = "foo = bar\n"
    test_input = (
        stdlib_section
        + whiteline
        + firstparty_section
        + whiteline
        + local_section
        + whiteline
        + statement
    )

    assert isort.code(test_input, known_first_party=["app"]) == test_input
    assert isort.code(test_input, no_lines_before=["LOCALFOLDER"], known_first_party=["app"]) == (
        stdlib_section + whiteline + firstparty_section + local_section + whiteline + statement
    )
    # by default STDLIB and FIRSTPARTY sections are split by THIRDPARTY section,
    # so don't merge them if THIRDPARTY imports aren't exist
    assert (
        isort.code(test_input, no_lines_before=["FIRSTPARTY"], known_first_party=["app"])
        == test_input
    )
    # in case when THIRDPARTY section is excluded from sections list,
    # it's ok to merge STDLIB and FIRSTPARTY
    assert isort.code(
        code=test_input,
        sections=["STDLIB", "FIRSTPARTY", "LOCALFOLDER"],
        no_lines_before=["FIRSTPARTY"],
        known_first_party=["app"],
    ) == (stdlib_section + firstparty_section + whiteline + local_section + whiteline + statement)
    # it doesn't change output, because stdlib packages don't have any whitelines before them
    assert (
        isort.code(test_input, no_lines_before=["STDLIB"], known_first_party=["app"]) == test_input
    )


def test_no_lines_before_empty_section() -> None:
    test_input = "import first\nimport custom\n"
    assert (
        isort.code(
            code=test_input,
            known_third_party=["first"],
            known_custom=["custom"],
            sections=["THIRDPARTY", "LOCALFOLDER", "CUSTOM"],
            no_lines_before=["THIRDPARTY", "LOCALFOLDER", "CUSTOM"],
        )
        == test_input
    )


def test_no_inline_sort() -> None:
    """Test to ensure multiple `from` imports in one line are not sorted if `--no-inline-sort` flag
    is enabled.
    If `--force-single-line-imports` flag is enabled, then `--no-inline-sort` is ignored.
    """
    test_input = "from foo import a, c, b\n"
    assert isort.code(test_input, no_inline_sort=True, force_single_line=False) == test_input
    assert (
        isort.code(test_input, no_inline_sort=False, force_single_line=False)
        == "from foo import a, b, c\n"
    )
    expected = "from foo import a\nfrom foo import b\nfrom foo import c\n"
    assert isort.code(test_input, no_inline_sort=False, force_single_line=True) == expected
    assert isort.code(test_input, no_inline_sort=True, force_single_line=True) == expected


def test_relative_import_of_a_module() -> None:
    """Imports can be dynamically created (PEP302) and is used by modules such as six.
    This test ensures that these types of imports are still sorted to the correct type
    instead of being categorized as local.
    """
    test_input = (
        "from __future__ import absolute_import\n"
        "\n"
        "import itertools\n"
        "\n"
        "from six import add_metaclass\n"
        "\n"
        "from six.moves import asd\n"
    )

    expected_results = (
        "from __future__ import absolute_import\n"
        "\n"
        "import itertools\n"
        "\n"
        "from six import add_metaclass\n"
        "from six.moves import asd\n"
    )

    sorted_result = isort.code(test_input, force_single_line=True)
    assert sorted_result == expected_results


def test_escaped_parens_sort() -> None:
    test_input = "from foo import \\ \n(a,\nb,\nc)\n"
    expected = "from foo import a, b, c\n"
    assert isort.code(test_input) == expected


def test_escaped_parens_sort_with_comment() -> None:
    test_input = "from foo import \\ \n(a,\nb,# comment\nc)\n"
    expected = "from foo import b  # comment\nfrom foo import a, c\n"
    assert isort.code(test_input) == expected


def test_escaped_parens_sort_with_first_comment() -> None:
    test_input = "from foo import \\ \n(a,# comment\nb,\nc)\n"
    expected = "from foo import a  # comment\nfrom foo import b, c\n"
    assert isort.code(test_input) == expected


def test_escaped_no_parens_sort_with_first_comment() -> None:
    test_input = "from foo import a, \\\nb, \\\nc # comment\n"
    expected = "from foo import c  # comment\nfrom foo import a, b\n"
    assert isort.code(test_input) == expected


@pytest.mark.skip(reason="TODO: Duplicates currently not handled.")
def test_to_ensure_imports_are_brought_to_top_issue_651() -> None:
    test_input = (
        "from __future__ import absolute_import, unicode_literals\n"
        "\n"
        'VAR = """\n'
        "multiline text\n"
        '"""\n'
        "\n"
        "from __future__ import unicode_literals\n"
        "from __future__ import absolute_import\n"
    )
    expected_output = (
        "from __future__ import absolute_import, unicode_literals\n"
        "\n"
        'VAR = """\n'
        "multiline text\n"
        '"""\n'
    )
    assert isort.code(test_input) == expected_output


def test_to_ensure_importing_from_imports_module_works_issue_662() -> None:
    test_input = (
        "@wraps(fun)\n"
        "def __inner(*args, **kwargs):\n"
        "    from .imports import qualname\n"
        "\n"
        "    warn(description=description or qualname(fun), deprecation=deprecation, "
        "removal=removal)\n"
    )
    assert isort.code(test_input) == test_input


def test_to_ensure_no_unexpected_changes_issue_666() -> None:
    test_input = (
        "from django.conf import settings\n"
        "from django.core.management import call_command\n"
        "from django.core.management.base import BaseCommand\n"
        "from django.utils.translation import ugettext_lazy as _\n"
        "\n"
        'TEMPLATE = """\n'
        "# This file is generated automatically with the management command\n"
        "#\n"
        "#    manage.py bis_compile_i18n\n"
        "#\n"
        "# please dont change it manually.\n"
        "from django.utils.translation import ugettext_lazy as _\n"
        '"""\n'
    )
    assert isort.code(test_input) == test_input


def test_to_ensure_tabs_dont_become_space_issue_665() -> None:
    test_input = "import os\n\n\ndef my_method():\n\tpass\n"
    assert isort.code(test_input) == test_input


def test_new_lines_are_preserved() -> None:
    with NamedTemporaryFile("w", suffix="py", delete=False) as rn_newline:
        pass

    try:
        with open(rn_newline.name, mode="w", newline="") as rn_newline_input:
            rn_newline_input.write("import sys\r\nimport os\r\n")

        api.sort_file(rn_newline.name, settings_path=os.getcwd())
        with open(rn_newline.name) as new_line_file:
            print(new_line_file.read())
        with open(rn_newline.name, newline="") as rn_newline_file:
            rn_newline_contents = rn_newline_file.read()
        assert rn_newline_contents == "import os\r\nimport sys\r\n"
    finally:
        os.remove(rn_newline.name)

    with NamedTemporaryFile("w", suffix="py", delete=False) as r_newline:
        pass

    try:
        with open(r_newline.name, mode="w", newline="") as r_newline_input:
            r_newline_input.write("import sys\rimport os\r")

        api.sort_file(r_newline.name, settings_path=os.getcwd())
        with open(r_newline.name, newline="") as r_newline_file:
            r_newline_contents = r_newline_file.read()
        assert r_newline_contents == "import os\rimport sys\r"
    finally:
        os.remove(r_newline.name)

    with NamedTemporaryFile("w", suffix="py", delete=False) as n_newline:
        pass

    try:
        with open(n_newline.name, mode="w", newline="") as n_newline_input:
            n_newline_input.write("import sys\nimport os\n")

        api.sort_file(n_newline.name, settings_path=os.getcwd())
        with open(n_newline.name, newline="") as n_newline_file:
            n_newline_contents = n_newline_file.read()
        assert n_newline_contents == "import os\nimport sys\n"
    finally:
        os.remove(n_newline.name)


def test_forced_separate_is_deterministic_issue_774(tmpdir) -> None:
    config_file = tmpdir.join("setup.cfg")
    config_file.write(
        "[isort]\n"
        "forced_separate:\n"
        "   separate1\n"
        "   separate2\n"
        "   separate3\n"
        "   separate4\n"
    )

    test_input = (
        "import time\n"
        "\n"
        "from separate1 import foo\n"
        "\n"
        "from separate2 import bar\n"
        "\n"
        "from separate3 import baz\n"
        "\n"
        "from separate4 import quux\n"
    )

    assert isort.code(test_input, settings_file=config_file.strpath) == test_input


def test_monkey_patched_urllib() -> None:
    with pytest.raises(ImportError):
        # Previous versions of isort monkey patched urllib which caused unusual
        # importing for other projects.
        from urllib import quote  # type: ignore  # noqa: F401


def test_argument_parsing() -> None:
    from isort.main import parse_args

    args = parse_args(["--dt", "-t", "foo", "--skip=bar", "baz.py", "--os"])
    assert args["order_by_type"] is False
    assert args["force_to_top"] == ["foo"]
    assert args["skip"] == ["bar"]
    assert args["files"] == ["baz.py"]
    assert args["only_sections"] is True


@pytest.mark.parametrize("multiprocess", (False, True))
def test_command_line(tmpdir, capfd, multiprocess: bool) -> None:
    from isort.main import main

    tmpdir.join("file1.py").write("import re\nimport os\n\nimport contextlib\n\n\nimport isort")
    tmpdir.join("file2.py").write(
        ("import collections\nimport time\n\nimport abc" "\n\n\nimport isort")
    )
    arguments = [str(tmpdir), "--settings-path", os.getcwd()]
    if multiprocess:
        arguments.extend(["--jobs", "2"])
    main(arguments)
    assert (
        tmpdir.join("file1.py").read()
        == "import contextlib\nimport os\nimport re\n\nimport isort\n"
    )
    assert (
        tmpdir.join("file2.py").read()
        == "import abc\nimport collections\nimport time\n\nimport isort\n"
    )
    if not (sys.platform.startswith("win") or sys.platform.startswith("darwin")):
        out, err = capfd.readouterr()
        assert not [error for error in err.split("\n") if error and "warning:" not in error]
        # it informs us about fixing the files:
        assert str(tmpdir.join("file1.py")) in out
        assert str(tmpdir.join("file2.py")) in out


@pytest.mark.parametrize("quiet", (False, True))
def test_quiet(tmpdir, capfd, quiet: bool) -> None:
    if sys.platform.startswith("win"):
        return
    from isort.main import main

    tmpdir.join("file1.py").write("import re\nimport os")
    tmpdir.join("file2.py").write("")
    arguments = [str(tmpdir)]
    if quiet:
        arguments.append("-q")
    main(arguments)
    out, err = capfd.readouterr()
    assert not err
    assert bool(out) != quiet


@pytest.mark.parametrize("enabled", (False, True))
def test_safety_skips(tmpdir, enabled: bool) -> None:
    tmpdir.join("victim.py").write("# ...")
    toxdir = tmpdir.mkdir(".tox")
    toxdir.join("verysafe.py").write("# ...")
    tmpdir.mkdir("_build").mkdir("python3.7").join("importantsystemlibrary.py").write("# ...")
    tmpdir.mkdir(".pants.d").join("pants.py").write("import os")
    if enabled:
        config = Config(directory=str(tmpdir))
    else:
        config = Config(skip=[], directory=str(tmpdir))
    skipped: List[str] = []
    broken: List[str] = []
    codes = [str(tmpdir)]
    files.find(codes, config, skipped, broken)

    # if enabled files within nested unsafe directories should be skipped
    file_names = {
        os.path.relpath(f, str(tmpdir)) for f in files.find([str(tmpdir)], config, skipped, broken)
    }
    if enabled:
        assert file_names == {"victim.py"}
        assert len(skipped) == 3
    else:
        assert file_names == {
            os.sep.join((".tox", "verysafe.py")),
            os.sep.join(("_build", "python3.7", "importantsystemlibrary.py")),
            os.sep.join((".pants.d", "pants.py")),
            "victim.py",
        }
        assert not skipped

    # directly pointing to files within unsafe directories shouldn't skip them either way
    file_names = {
        os.path.relpath(f, str(toxdir))
        for f in files.find([str(toxdir)], Config(directory=str(toxdir)), skipped, broken)
    }
    assert file_names == {"verysafe.py"}


@pytest.mark.parametrize(
    "skip_glob_assert",
    (
        ([], 0, {os.sep.join(("code", "file.py"))}),
        (["**/*.py"], 1, set()),
        (["*/code/*.py"], 1, set()),
    ),
)
def test_skip_glob(tmpdir, skip_glob_assert: Tuple[List[str], int, Set[str]]) -> None:
    skip_glob, skipped_count, file_names_expected = skip_glob_assert
    base_dir = tmpdir.mkdir("build")
    code_dir = base_dir.mkdir("code")
    code_dir.join("file.py").write("import os")

    config = Config(skip_glob=skip_glob, directory=str(base_dir))
    skipped: List[str] = []
    broken: List[str] = []
    file_names = {
        os.path.relpath(f, str(base_dir))
        for f in files.find([str(base_dir)], config, skipped, broken)
    }
    assert len(skipped) == skipped_count
    assert file_names == file_names_expected


def test_broken(tmpdir) -> None:
    base_dir = tmpdir.mkdir("broken")

    config = Config(directory=str(base_dir))
    skipped: List[str] = []
    broken: List[str] = []
    file_names = {
        os.path.relpath(f, str(base_dir))
        for f in files.find(["not-exist"], config, skipped, broken)
    }
    assert len(broken) == 1
    assert file_names == set()


def test_comments_not_removed_issue_576() -> None:
    test_input = (
        "import distutils\n"
        "# this comment is important and should not be removed\n"
        "from sys import api_version as api_version\n"
    )
    assert isort.code(test_input) == test_input


def test_reverse_relative_imports_issue_417() -> None:
    test_input = (
        "from . import ipsum\n"
        "from . import lorem\n"
        "from .dolor import consecteur\n"
        "from .sit import apidiscing\n"
        "from .. import donec\n"
        "from .. import euismod\n"
        "from ..mi import iaculis\n"
        "from ..nec import tempor\n"
        "from ... import diam\n"
        "from ... import dui\n"
        "from ...eu import dignissim\n"
        "from ...ex import metus\n"
    )
    assert isort.code(test_input, force_single_line=True, reverse_relative=True) == test_input


def test_inconsistent_relative_imports_issue_577() -> None:
    test_input = (
        "from ... import diam\n"
        "from ... import dui\n"
        "from ...eu import dignissim\n"
        "from ...ex import metus\n"
        "from .. import donec\n"
        "from .. import euismod\n"
        "from ..mi import iaculis\n"
        "from ..nec import tempor\n"
        "from . import ipsum\n"
        "from . import lorem\n"
        "from .dolor import consecteur\n"
        "from .sit import apidiscing\n"
    )
    assert isort.code(test_input, force_single_line=True) == test_input


def test_unwrap_issue_762() -> None:
    test_input = "from os.path \\\nimport (join, split)\n"
    assert isort.code(test_input) == "from os.path import join, split\n"

    test_input = "from os.\\\n    path import (join, split)"
    assert isort.code(test_input) == "from os.path import join, split\n"


def test_multiple_as_imports() -> None:
    test_input = "from a import b as b\nfrom a import b as bb\nfrom a import b as bb_\n"
    test_output = isort.code(test_input)
    assert test_output == test_input
    test_output = isort.code(test_input, combine_as_imports=True)
    assert test_output == "from a import b as b, b as bb, b as bb_\n"
    test_output = isort.code(test_input)
    assert test_output == test_input
    test_output = isort.code(code=test_input, combine_as_imports=True)
    assert test_output == "from a import b as b, b as bb, b as bb_\n"

    test_input = (
        "from a import b\n"
        "from a import b as b\n"
        "from a import b as bb\n"
        "from a import b as bb_\n"
    )
    test_output = isort.code(test_input)
    assert test_output == test_input
    test_output = isort.code(code=test_input, combine_as_imports=True)
    assert test_output == "from a import b, b as b, b as bb, b as bb_\n"

    test_input = (
        "from a import b as e\n"
        "from a import b as c\n"
        "from a import b\n"
        "from a import b as f\n"
    )
    test_output = isort.code(test_input)
    assert (
        test_output
        == "from a import b\nfrom a import b as c\nfrom a import b as e\nfrom a import b as f\n"
    )
    test_output = isort.code(code=test_input, no_inline_sort=True)
    assert (
        test_output
        == "from a import b\nfrom a import b as c\nfrom a import b as e\nfrom a import b as f\n"
    )
    test_output = isort.code(code=test_input, combine_as_imports=True)
    assert test_output == "from a import b, b as c, b as e, b as f\n"
    test_output = isort.code(code=test_input, combine_as_imports=True, no_inline_sort=True)
    assert test_output == "from a import b, b as e, b as c, b as f\n"

    test_input = "import a as a\nimport a as aa\nimport a as aa_\n"
    test_output = isort.code(code=test_input, combine_as_imports=True)
    assert test_output == test_input

    assert test_output == "import a as a\nimport a as aa\nimport a as aa_\n"
    test_output = isort.code(code=test_input, combine_as_imports=True)
    assert test_output == test_input


def test_all_imports_from_single_module() -> None:
    test_input = (
        "import a\n"
        "from a import *\n"
        "from a import b as d\n"
        "from a import z, x, y\n"
        "from a import b\n"
        "from a import w, i as j\n"
        "from a import b as c, g as h\n"
        "from a import e as f\n"
    )
    test_output = isort.code(
        code=test_input,
        combine_star=False,
        combine_as_imports=False,
        force_single_line=False,
        no_inline_sort=False,
    )
    assert test_output == (
        "import a\n"
        "from a import *\n"
        "from a import b\n"
        "from a import b as c\n"
        "from a import b as d\n"
        "from a import e as f\n"
        "from a import g as h\n"
        "from a import i as j\n"
        "from a import w, x, y, z\n"
    )
    test_input = (
        "import a\n"
        "from a import *\n"
        "from a import z, x, y\n"
        "from a import b\n"
        "from a import w\n"
    )
    test_output = isort.code(
        code=test_input,
        combine_star=True,
        combine_as_imports=False,
        force_single_line=False,
        no_inline_sort=False,
    )
    assert test_output == "import a\nfrom a import *\n"
    test_input += """
from a import b as c
from a import b as d
from a import e as f
from a import g as h
from a import i as j
"""
    test_output = isort.code(
        code=test_input,
        combine_star=False,
        combine_as_imports=True,
        force_single_line=False,
        no_inline_sort=False,
    )
    assert test_output == (
        "import a\n"
        "from a import *\n"
        "from a import b, b as c, b as d, e as f, g as h, i as j, w, x, y, z\n"
    )
    test_output = isort.code(
        code=test_input,
        combine_star=False,
        combine_as_imports=False,
        force_single_line=True,
        no_inline_sort=False,
    )
    assert test_output == (
        "import a\n"
        "from a import *\n"
        "from a import b\n"
        "from a import b as c\n"
        "from a import b as d\n"
        "from a import e as f\n"
        "from a import g as h\n"
        "from a import i as j\n"
        "from a import w\n"
        "from a import x\n"
        "from a import y\n"
        "from a import z\n"
    )
    test_input = (
        "import a\n"
        "from a import *\n"
        "from a import b\n"
        "from a import b as d\n"
        "from a import b as c\n"
        "from a import z, x, y, w\n"
        "from a import i as j\n"
        "from a import g as h\n"
        "from a import e as f\n"
    )
    test_output = isort.code(
        code=test_input,
        combine_star=False,
        combine_as_imports=False,
        force_single_line=False,
        no_inline_sort=True,
    )
    assert test_output == (
        "import a\n"
        "from a import *\n"
        "from a import b\n"
        "from a import b as c\n"
        "from a import b as d\n"
        "from a import z, x, y, w\n"
        "from a import i as j\n"
        "from a import g as h\n"
        "from a import e as f\n"
    )
    test_input = (
        "import a\n"
        "from a import *\n"
        "from a import z, x, y\n"
        "from a import b\n"
        "from a import w\n"
    )
    test_output = isort.code(
        code=test_input,
        combine_star=True,
        combine_as_imports=True,
        force_single_line=False,
        no_inline_sort=False,
    )
    assert test_output == "import a\nfrom a import *\n"
    test_output = isort.code(
        code=test_input,
        combine_star=True,
        combine_as_imports=False,
        force_single_line=True,
        no_inline_sort=False,
    )
    assert test_output == "import a\nfrom a import *\n"
    test_output = isort.code(
        code=test_input,
        combine_star=True,
        combine_as_imports=False,
        force_single_line=False,
        no_inline_sort=True,
    )
    assert test_output == "import a\nfrom a import *\n"
    test_output = isort.code(
        code=test_input,
        combine_star=False,
        combine_as_imports=True,
        force_single_line=True,
        no_inline_sort=False,
    )
    assert test_output == (
        "import a\n"
        "from a import *\n"
        "from a import b\n"
        "from a import w\n"
        "from a import x\n"
        "from a import y\n"
        "from a import z\n"
    )
    test_input = (
        "import a\n"
        "from a import *\n"
        "from a import b\n"
        "from a import b as d\n"
        "from a import b as c\n"
        "from a import z, x, y, w\n"
        "from a import i as j\n"
        "from a import g as h\n"
        "from a import e as f\n"
    )
    test_output = isort.code(
        code=test_input,
        combine_star=False,
        combine_as_imports=True,
        force_single_line=False,
        no_inline_sort=True,
    )
    assert test_output == (
        "import a\n"
        "from a import *\n"
        "from a import b, b as d, b as c, z, x, y, w, i as j, g as h, e as f\n"
    )
    test_output = isort.code(
        code=test_input,
        combine_star=False,
        combine_as_imports=False,
        force_single_line=True,
        no_inline_sort=True,
    )
    assert test_output == (
        "import a\n"
        "from a import *\n"
        "from a import b\n"
        "from a import b as c\n"
        "from a import b as d\n"
        "from a import e as f\n"
        "from a import g as h\n"
        "from a import i as j\n"
        "from a import w\n"
        "from a import x\n"
        "from a import y\n"
        "from a import z\n"
    )
    test_input = (
        "import a\n"
        "from a import *\n"
        "from a import z, x, y\n"
        "from a import b\n"
        "from a import w\n"
    )
    test_output = isort.code(
        code=test_input,
        combine_star=True,
        combine_as_imports=True,
        force_single_line=True,
        no_inline_sort=False,
    )
    assert test_output == "import a\nfrom a import *\n"


def test_noqa_issue_679() -> None:
    """Test to ensure that NOQA notation is being observed as expected
    if honor_noqa is set to `True`
    """
    test_input = """
import os

import requestsss
import zed # NOQA
import ujson # NOQA

import foo"""
    test_output = """
import os

import foo
import requestsss
import ujson  # NOQA
import zed  # NOQA
"""
    test_output_honor_noqa = """
import os

import foo
import requestsss

import zed # NOQA
import ujson # NOQA
"""
    assert isort.code(test_input) == test_output
    assert isort.code(test_input.lower()) == test_output.lower()
    assert isort.code(test_input, honor_noqa=True) == test_output_honor_noqa
    assert isort.code(test_input.lower(), honor_noqa=True) == test_output_honor_noqa.lower()


def test_extract_multiline_output_wrap_setting_from_a_config_file(tmp_path: Path) -> None:
    editorconfig_contents = ["root = true", " [*.py]", "multi_line_output = 5"]
    config_file = tmp_path / ".editorconfig"
    config_file.write_text("\n".join(editorconfig_contents))

    config = Config(settings_path=str(tmp_path))
    assert config.multi_line_output == WrapModes.VERTICAL_GRID_GROUPED


def test_ensure_support_for_non_typed_but_cased_alphabetic_sort_issue_890() -> None:
    test_input = (
        "from pkg import BALL\n"
        "from pkg import RC\n"
        "from pkg import Action\n"
        "from pkg import Bacoo\n"
        "from pkg import RCNewCode\n"
        "from pkg import actual\n"
        "from pkg import rc\n"
        "from pkg import recorder\n"
    )
    expected_output = (
        "from pkg import Action\n"
        "from pkg import BALL\n"
        "from pkg import Bacoo\n"
        "from pkg import RC\n"
        "from pkg import RCNewCode\n"
        "from pkg import actual\n"
        "from pkg import rc\n"
        "from pkg import recorder\n"
    )
    assert (
        isort.code(
            code=test_input, case_sensitive=True, order_by_type=False, force_single_line=True
        )
        == expected_output
    )


def test_to_ensure_empty_line_not_added_to_file_start_issue_889() -> None:
    test_input = "# comment\nimport os\n# comment2\nimport sys\n"
    assert isort.code(test_input) == test_input


def test_to_ensure_correctly_handling_of_whitespace_only_issue_811(capsys) -> None:
    test_input = (
        "import os\n" "import sys\n" "\n" "\x0c\n" "def my_function():\n" '    print("hi")\n'
    )
    isort.code(test_input, ignore_whitespace=True)
    out, err = capsys.readouterr()
    assert out == ""
    assert err == ""


def test_standard_library_deprecates_user_issue_778() -> None:
    test_input = "import os\n\nimport user\n"
    assert isort.code(test_input) == test_input


@pytest.mark.skipif(sys.platform == "win32", reason="does not run on windows")
def test_settings_path_skip_issue_909(tmpdir) -> None:
    base_dir = tmpdir.mkdir("project")
    config_dir = base_dir.mkdir("conf")
    config_dir.join(".isort.cfg").write(
        "[isort]\n" "skip =\n" "    file_to_be_skipped.py\n" "skip_glob =\n" "    *glob_skip*\n"
    )

    base_dir.join("file_glob_skip.py").write(
        "import os\n\n" 'print("Hello World")\n' "\nimport sys\nimport os\n"
    )
    base_dir.join("file_to_be_skipped.py").write(
        "import os\n\n" 'print("Hello World")' "\nimport sys\nimport os\n"
    )

    test_run_directory = os.getcwd()
    os.chdir(str(base_dir))
    with pytest.raises(
        Exception
    ):  # without the settings path provided: the command should not skip & identify errors
        subprocess.run(["isort", ".", "--check-only"], check=True)
    result = subprocess.run(
        ["isort", ".", "--check-only", "--settings-path=conf/.isort.cfg"],
        stdout=subprocess.PIPE,
        check=True,
    )
    os.chdir(str(test_run_directory))

    assert b"skipped 2" in result.stdout.lower()


@pytest.mark.skipif(sys.platform == "win32", reason="does not run on windows")
def test_skip_paths_issue_938(tmpdir) -> None:
    base_dir = tmpdir.mkdir("project")
    config_dir = base_dir.mkdir("conf")
    config_dir.join(".isort.cfg").write(
        "[isort]\n"
        "line_length = 88\n"
        "multi_line_output = 4\n"
        "lines_after_imports = 2\n"
        "skip_glob =\n"
        "    migrations/**.py\n"
    )
    base_dir.join("dont_skip.py").write("import os\n\n" 'print("Hello World")' "\nimport sys\n")

    migrations_dir = base_dir.mkdir("migrations")
    migrations_dir.join("file_glob_skip.py").write(
        "import os\n\n" 'print("Hello World")\n' "\nimport sys\n"
    )

    test_run_directory = os.getcwd()
    os.chdir(str(base_dir))
    result = subprocess.run(
        ["isort", "dont_skip.py", "migrations/file_glob_skip.py"],
        stdout=subprocess.PIPE,
        check=True,
    )
    os.chdir(str(test_run_directory))

    assert b"skipped" not in result.stdout.lower()

    os.chdir(str(base_dir))
    result = subprocess.run(
        [
            "isort",
            "--filter-files",
            "--settings-path=conf/.isort.cfg",
            "dont_skip.py",
            "migrations/file_glob_skip.py",
        ],
        stdout=subprocess.PIPE,
        check=True,
    )
    os.chdir(str(test_run_directory))

    assert b"skipped 1" in result.stdout.lower()


def test_failing_file_check_916() -> None:
    test_input = (
        "#!/usr/bin/env python\n"
        "# -*- coding: utf-8 -*-\n"
        "from __future__ import unicode_literals\n"
    )
    expected_output = (
        "#!/usr/bin/env python\n"
        "# -*- coding: utf-8 -*-\n"
        "# FUTURE\n"
        "from __future__ import unicode_literals\n"
    )
    settings = {
        "import_heading_future": "FUTURE",
        "sections": ["FUTURE", "STDLIB", "NORDIGEN", "FIRSTPARTY", "THIRDPARTY", "LOCALFOLDER"],
        "indent": "    ",
        "multi_line_output": 3,
        "lines_after_imports": 2,
    }  # type: Dict[str, Any]
    assert isort.code(test_input, **settings) == expected_output
    assert isort.code(expected_output, **settings) == expected_output
    assert api.check_code_string(expected_output, **settings)


def test_import_heading_issue_905() -> None:
    config = {
        "import_heading_stdlib": "Standard library imports",
        "import_heading_thirdparty": "Third party imports",
        "import_heading_firstparty": "Local imports",
        "known_third_party": ["numpy"],
        "known_first_party": ["oklib"],
    }  # type: Dict[str, Any]
    test_input = (
        "# Standard library imports\n"
        "from os import path as osp\n"
        "\n"
        "# Third party imports\n"
        "import numpy as np\n"
        "\n"
        "# Local imports\n"
        "from oklib.plot_ok import imagesc\n"
    )
    assert isort.code(test_input, **config) == test_input


def test_isort_keeps_comments_issue_691() -> None:
    test_input = (
        "import os\n"
        "# This will make sure the app is always imported when\n"
        "# Django starts so that shared_task will use this app.\n"
        "from .celery import app as celery_app  # noqa\n"
        "\n"
        "PROJECT_DIR = os.path.dirname(os.path.abspath(__file__))\n"
        "\n"
        "def path(*subdirectories):\n"
        "    return os.path.join(PROJECT_DIR, *subdirectories)\n"
    )
    expected_output = (
        "import os\n"
        "\n"
        "# This will make sure the app is always imported when\n"
        "# Django starts so that shared_task will use this app.\n"
        "from .celery import app as celery_app  # noqa\n"
        "\n"
        "PROJECT_DIR = os.path.dirname(os.path.abspath(__file__))\n"
        "\n"
        "def path(*subdirectories):\n"
        "    return os.path.join(PROJECT_DIR, *subdirectories)\n"
    )
    assert isort.code(test_input) == expected_output


def test_isort_multiline_with_tab_issue_1714() -> None:
    test_input = "from sys \\ \n" "\timport version\n" "print(version)\n"

    expected_output = "from sys import version\n" "\n" "print(version)\n"

    assert isort.code(test_input) == expected_output


def test_isort_ensures_blank_line_between_import_and_comment() -> None:
    config = {
        "ensure_newline_before_comments": True,
        "lines_between_sections": 0,
        "known_one": ["one"],
        "known_two": ["two"],
        "known_three": ["three"],
        "known_four": ["four"],
        "sections": [
            "FUTURE",
            "STDLIB",
            "FIRSTPARTY",
            "THIRDPARTY",
            "LOCALFOLDER",
            "ONE",
            "TWO",
            "THREE",
            "FOUR",
        ],
    }  # type: Dict[str, Any]
    test_input = (
        "import os\n"
        "# noinspection PyUnresolvedReferences\n"
        "import one.a\n"
        "# noinspection PyUnresolvedReferences\n"
        "import one.b\n"
        "# noinspection PyUnresolvedReferences\n"
        "import two.a as aa\n"
        "# noinspection PyUnresolvedReferences\n"
        "import two.b as bb\n"
        "# noinspection PyUnresolvedReferences\n"
        "from three.a import a\n"
        "# noinspection PyUnresolvedReferences\n"
        "from three.b import b\n"
        "# noinspection PyUnresolvedReferences\n"
        "from four.a import a as aa\n"
        "# noinspection PyUnresolvedReferences\n"
        "from four.b import b as bb\n"
    )
    expected_output = (
        "import os\n"
        "\n"
        "# noinspection PyUnresolvedReferences\n"
        "import one.a\n"
        "\n"
        "# noinspection PyUnresolvedReferences\n"
        "import one.b\n"
        "\n"
        "# noinspection PyUnresolvedReferences\n"
        "import two.a as aa\n"
        "\n"
        "# noinspection PyUnresolvedReferences\n"
        "import two.b as bb\n"
        "\n"
        "# noinspection PyUnresolvedReferences\n"
        "from three.a import a\n"
        "\n"
        "# noinspection PyUnresolvedReferences\n"
        "from three.b import b\n"
        "\n"
        "# noinspection PyUnresolvedReferences\n"
        "from four.a import a as aa\n"
        "\n"
        "# noinspection PyUnresolvedReferences\n"
        "from four.b import b as bb\n"
    )
    assert isort.code(test_input, **config) == expected_output


def test_pyi_formatting_issue_942(tmpdir) -> None:
    test_input = "import os\n\n\ndef my_method():\n"
    expected_py_output = test_input.splitlines()
    expected_pyi_output = "import os\n\ndef my_method():\n".splitlines()
    assert isort.code(test_input).splitlines() == expected_py_output
    assert isort.code(test_input, extension="pyi").splitlines() == expected_pyi_output

    source_py = tmpdir.join("source.py")
    source_py.write(test_input)
    assert (
        isort.code(code=Path(source_py).read_text(), file_path=Path(source_py)).splitlines()
        == expected_py_output
    )

    source_pyi = tmpdir.join("source.pyi")
    source_pyi.write(test_input)
    assert (
        isort.code(
            code=Path(source_pyi).read_text(), extension="pyi", file_path=Path(source_pyi)
        ).splitlines()
        == expected_pyi_output
    )

    # Ensure it works for direct file API as well (see: issue #1284)
    source_pyi = tmpdir.join("source.pyi")
    source_pyi.write(test_input)
    api.sort_file(Path(source_pyi))

    assert source_pyi.read().splitlines() == expected_pyi_output


def test_move_class_issue_751() -> None:
    test_input = (
        "# -*- coding: utf-8 -*-"
        "\n"
        "# Define your item pipelines here"
        "#"
        "# Don't forget to add your pipeline to the ITEM_PIPELINES setting"
        "# See: https://doc.scrapy.org/en/latest/topics/item-pipeline.html"
        "from datetime import datetime"
        "from .items import WeiboMblogItem"
        "\n"
        "class WeiboMblogPipeline(object):"
        "    def process_item(self, item, spider):"
        "        if isinstance(item, WeiboMblogItem):"
        "            item = self._process_item(item, spider)"
        "        return item"
        "\n"
        "    def _process_item(self, item, spider):"
        "        item['inserted_at'] = datetime.now()"
        "        return item"
        "\n"
    )
    assert isort.code(test_input) == test_input


def test_python_version() -> None:
    from isort.main import parse_args

    # test that the py_version can be added as flag
    args = parse_args(["--py=27"])
    assert args["py_version"] == "27"

    args = parse_args(["--python-version=3"])
    assert args["py_version"] == "3"

    test_input = "import os\n\nimport user\n"
    assert isort.code(test_input, py_version="3") == test_input

    # user is part of the standard library in python 2
    output_python_2 = "import os\nimport user\n"
    assert isort.code(test_input, py_version="27") == output_python_2

    test_input = "import os\nimport xml"

    print(isort.code(test_input, py_version="all"))


def test_isort_with_single_character_import() -> None:
    """Tests to ensure isort handles single capatilized single character imports
    as class objects by default

    See Issue #376: https://github.com/pycqa/isort/issues/376
    """
    test_input = "from django.db.models import CASCADE, SET_NULL, Q\n"
    assert isort.code(test_input) == test_input


def test_isort_nested_imports() -> None:
    """Ensure imports in a nested block get sorted correctly"""
    test_input = """
    def import_test():
        import sys
        import os

        # my imports
        from . import def
        from . import abc

        return True
    """
    assert (
        isort.code(test_input)
        == """
    def import_test():
        import os
        import sys

        # my imports
        from . import abc, def

        return True
    """
    )


def test_isort_off() -> None:
    """Test that isort can be turned on and off at will using comments"""
    test_input = """import os

# isort: off
import sys
import os
# isort: on

from . import local
"""
    assert isort.code(test_input) == test_input


def test_isort_split() -> None:
    """Test the ability to split isort import sections"""
    test_input = """import os
import sys

# isort: split

import os
import sys
"""
    assert isort.code(test_input) == test_input

    test_input = """import c

import b  # isort: split

import a
import c
"""
    assert isort.code(test_input) == test_input


def test_comment_look_alike():
    """Test to ensure isort will handle what looks like a single line comment
    at the end of a multi-line comment.
    """
    test_input = '''
"""This is a multi-line comment

ending with what appears to be a single line comment
# Single Line Comment"""
import sys
import os
'''
    assert (
        isort.code(test_input)
        == '''
"""This is a multi-line comment

ending with what appears to be a single line comment
# Single Line Comment"""
import os
import sys
'''
    )


def test_cimport_support():
    """Test to ensure cimports (Cython style imports) work"""
    test_input = """
import os
import sys
import cython
import platform
import traceback
import time
import types
import re
import copy
import inspect # used by JavascriptBindings.__SetObjectMethods()
import urllib
import json
import datetime
import random

if sys.version_info.major == 2:
    import urlparse
else:
    from urllib import parse as urlparse

if sys.version_info.major == 2:
    from urllib import pathname2url as urllib_pathname2url
else:
    from urllib.request import pathname2url as urllib_pathname2url

from cpython.version cimport PY_MAJOR_VERSION
import weakref

# We should allow multiple string types: str, unicode, bytes.
# PyToCefString() can handle them all.
# Important:
#   If you set it to basestring, Cython will accept exactly(!)
#   str/unicode in Py2 and str in Py3. This won't work in Py3
#   as we might want to pass bytes as well. Also it will
#   reject string subtypes, so using it in publi API functions
#   would be a bad idea.
ctypedef object py_string

# You can't use "void" along with cpdef function returning None, it is planned to be
# added to Cython in the future, creating this virtual type temporarily. If you
# change it later to "void" then don't forget to add "except *".
ctypedef object py_void
ctypedef long WindowHandle

from cpython cimport PyLong_FromVoidPtr

from cpython cimport bool as py_bool
from libcpp cimport bool as cpp_bool

from libcpp.map cimport map as cpp_map
from multimap cimport multimap as cpp_multimap
from libcpp.pair cimport pair as cpp_pair
from libcpp.vector cimport vector as cpp_vector

from libcpp.string cimport string as cpp_string
from wstring cimport wstring as cpp_wstring

from libc.string cimport strlen
from libc.string cimport memcpy

# preincrement and dereference must be "as" otherwise not seen.
from cython.operator cimport preincrement as preinc, dereference as deref

# from cython.operator cimport address as addr # Address of an c++ object?

from libc.stdlib cimport calloc, malloc, free
from libc.stdlib cimport atoi

# When pyx file cimports * from a pxd file and that pxd cimports * from another pxd
# then these names will be visible in pyx file.

# Circular imports are allowed in form "cimport ...", but won't work if you do
# "from ... cimport *", this is important to know in pxd files.

from libc.stdint cimport uint64_t
from libc.stdint cimport uintptr_t

cimport ctime

IF UNAME_SYSNAME == "Windows":
    from windows cimport *
    from dpi_aware_win cimport *
ELIF UNAME_SYSNAME == "Linux":
    from linux cimport *
ELIF UNAME_SYSNAME == "Darwin":
    from mac cimport *

from cpp_utils cimport *
from task cimport *

from cef_string cimport *
cdef extern from *:
    ctypedef CefString ConstCefString "const CefString"

from cef_types_wrappers cimport *
from cef_task cimport *
from cef_runnable cimport *

from cef_platform cimport *

from cef_ptr cimport *
from cef_app cimport *
from cef_browser cimport *
cimport cef_browser_static
from cef_client cimport *
from client_handler cimport *
from cef_frame cimport *

# cannot cimport *, that would cause name conflicts with constants.
cimport cef_types
ctypedef cef_types.cef_paint_element_type_t PaintElementType
ctypedef cef_types.cef_jsdialog_type_t JSDialogType
from cef_types cimport CefKeyEvent
from cef_types cimport CefMouseEvent
from cef_types cimport CefScreenInfo

# cannot cimport *, name conflicts
IF UNAME_SYSNAME == "Windows":
    cimport cef_types_win
ELIF UNAME_SYSNAME == "Darwin":
    cimport cef_types_mac
ELIF UNAME_SYSNAME == "Linux":
    cimport cef_types_linux

from cef_time cimport *
from cef_drag cimport *

import os

IF CEF_VERSION == 1:
    from cef_v8 cimport *
    cimport cef_v8_static
    cimport cef_v8_stack_trace
    from v8function_handler cimport *
    from cef_request_cef1 cimport *
    from cef_web_urlrequest_cef1 cimport *
    cimport cef_web_urlrequest_static_cef1
    from web_request_client_cef1 cimport *
    from cef_stream cimport *
    cimport cef_stream_static
    from cef_response_cef1 cimport *
    from cef_stream cimport *
    from cef_content_filter cimport *
    from content_filter_handler cimport *
    from cef_download_handler cimport *
    from download_handler cimport *
    from cef_cookie_cef1 cimport *
    cimport cef_cookie_manager_namespace
    from cookie_visitor cimport *
    from cef_render_handler cimport *
    from cef_drag_data cimport *

IF UNAME_SYSNAME == "Windows":
    IF CEF_VERSION == 1:
        from http_authentication cimport *

IF CEF_VERSION == 3:
    from cef_values cimport *
    from cefpython_app cimport *
    from cef_process_message cimport *
    from cef_web_plugin_cef3 cimport *
    from cef_request_handler_cef3 cimport *
    from cef_request_cef3 cimport *
    from cef_cookie_cef3 cimport *
    from cef_string_visitor cimport *
    cimport cef_cookie_manager_namespace
    from cookie_visitor cimport *
    from string_visitor cimport *
    from cef_callback_cef3 cimport *
    from cef_response_cef3 cimport *
    from cef_resource_handler_cef3 cimport *
    from resource_handler_cef3 cimport *
    from cef_urlrequest_cef3 cimport *
    from web_request_client_cef3 cimport *
    from cef_command_line cimport *
    from cef_request_context cimport *
    from cef_request_context_handler cimport *
    from request_context_handler cimport *
    from cef_jsdialog_handler cimport *
"""
    expected_output = """
import copy
import datetime
import inspect  # used by JavascriptBindings.__SetObjectMethods()
import json
import os
import platform
import random
import re
import sys
import time
import traceback
import types
import urllib

import cython

if sys.version_info.major == 2:
    import urlparse
else:
    from urllib import parse as urlparse

if sys.version_info.major == 2:
    from urllib import pathname2url as urllib_pathname2url
else:
    from urllib.request import pathname2url as urllib_pathname2url

from cpython.version cimport PY_MAJOR_VERSION

import weakref

# We should allow multiple string types: str, unicode, bytes.
# PyToCefString() can handle them all.
# Important:
#   If you set it to basestring, Cython will accept exactly(!)
#   str/unicode in Py2 and str in Py3. This won't work in Py3
#   as we might want to pass bytes as well. Also it will
#   reject string subtypes, so using it in publi API functions
#   would be a bad idea.
ctypedef object py_string

# You can't use "void" along with cpdef function returning None, it is planned to be
# added to Cython in the future, creating this virtual type temporarily. If you
# change it later to "void" then don't forget to add "except *".
ctypedef object py_void
ctypedef long WindowHandle

cimport ctime
from cpython cimport PyLong_FromVoidPtr
from cpython cimport bool as py_bool
# preincrement and dereference must be "as" otherwise not seen.
from cython.operator cimport dereference as deref
from cython.operator cimport preincrement as preinc
from libc.stdint cimport uint64_t, uintptr_t
from libc.stdlib cimport atoi, calloc, free, malloc
from libc.string cimport memcpy, strlen
from libcpp cimport bool as cpp_bool
from libcpp.map cimport map as cpp_map
from libcpp.pair cimport pair as cpp_pair
from libcpp.string cimport string as cpp_string
from libcpp.vector cimport vector as cpp_vector
from multimap cimport multimap as cpp_multimap
from wstring cimport wstring as cpp_wstring

# from cython.operator cimport address as addr # Address of an c++ object?


# When pyx file cimports * from a pxd file and that pxd cimports * from another pxd
# then these names will be visible in pyx file.

# Circular imports are allowed in form "cimport ...", but won't work if you do
# "from ... cimport *", this is important to know in pxd files.



IF UNAME_SYSNAME == "Windows":
    from dpi_aware_win cimport *
    from windows cimport *
ELIF UNAME_SYSNAME == "Linux":
    from linux cimport *
ELIF UNAME_SYSNAME == "Darwin":
    from mac cimport *

from cef_string cimport *
from cpp_utils cimport *
from task cimport *


cdef extern from *:
    ctypedef CefString ConstCefString "const CefString"

cimport cef_browser_static
# cannot cimport *, that would cause name conflicts with constants.
cimport cef_types
from cef_app cimport *
from cef_browser cimport *
from cef_client cimport *
from cef_frame cimport *
from cef_platform cimport *
from cef_ptr cimport *
from cef_runnable cimport *
from cef_task cimport *
from cef_types_wrappers cimport *
from client_handler cimport *

ctypedef cef_types.cef_paint_element_type_t PaintElementType
ctypedef cef_types.cef_jsdialog_type_t JSDialogType
from cef_types cimport CefKeyEvent, CefMouseEvent, CefScreenInfo

# cannot cimport *, name conflicts
IF UNAME_SYSNAME == "Windows":
    cimport cef_types_win
ELIF UNAME_SYSNAME == "Darwin":
    cimport cef_types_mac
ELIF UNAME_SYSNAME == "Linux":
    cimport cef_types_linux

from cef_drag cimport *
from cef_time cimport *

import os

IF CEF_VERSION == 1:
    cimport cef_cookie_manager_namespace
    cimport cef_stream_static
    cimport cef_v8_stack_trace
    cimport cef_v8_static
    cimport cef_web_urlrequest_static_cef1
    from cef_content_filter cimport *
    from cef_cookie_cef1 cimport *
    from cef_download_handler cimport *
    from cef_drag_data cimport *
    from cef_render_handler cimport *
    from cef_request_cef1 cimport *
    from cef_response_cef1 cimport *
    from cef_stream cimport *
    from cef_v8 cimport *
    from cef_web_urlrequest_cef1 cimport *
    from content_filter_handler cimport *
    from cookie_visitor cimport *
    from download_handler cimport *
    from v8function_handler cimport *
    from web_request_client_cef1 cimport *

IF UNAME_SYSNAME == "Windows":
    IF CEF_VERSION == 1:
        from http_authentication cimport *

IF CEF_VERSION == 3:
    cimport cef_cookie_manager_namespace
    from cef_callback_cef3 cimport *
    from cef_command_line cimport *
    from cef_cookie_cef3 cimport *
    from cef_jsdialog_handler cimport *
    from cef_process_message cimport *
    from cef_request_cef3 cimport *
    from cef_request_context cimport *
    from cef_request_context_handler cimport *
    from cef_request_handler_cef3 cimport *
    from cef_resource_handler_cef3 cimport *
    from cef_response_cef3 cimport *
    from cef_string_visitor cimport *
    from cef_urlrequest_cef3 cimport *
    from cef_values cimport *
    from cef_web_plugin_cef3 cimport *
    from cefpython_app cimport *
    from cookie_visitor cimport *
    from request_context_handler cimport *
    from resource_handler_cef3 cimport *
    from string_visitor cimport *
    from web_request_client_cef3 cimport *
"""
    assert isort.code(test_input).strip() == expected_output.strip()
    assert isort.code(test_input, old_finders=True).strip() == expected_output.strip()


def test_cdef_support():
    assert (
        isort.code(
            code="""
from cpython.version cimport PY_MAJOR_VERSION

cdef extern from *:
    ctypedef CefString ConstCefString "const CefString"
"""
        )
        == """
from cpython.version cimport PY_MAJOR_VERSION


cdef extern from *:
    ctypedef CefString ConstCefString "const CefString"
"""
    )

    assert (
        isort.code(
            code="""
from cpython.version cimport PY_MAJOR_VERSION

cpdef extern from *:
    ctypedef CefString ConstCefString "const CefString"
"""
        )
        == """
from cpython.version cimport PY_MAJOR_VERSION


cpdef extern from *:
    ctypedef CefString ConstCefString "const CefString"
"""
    )


def test_top_level_import_order() -> None:
    test_input = (
        "from rest_framework import throttling, viewsets\n"
        "from rest_framework.authentication import TokenAuthentication\n"
    )
    assert isort.code(test_input, force_sort_within_sections=True) == test_input


def test_noqa_issue_1065() -> None:
    test_input = """
#
# USER SIGNALS
#

from flask_login import user_logged_in, user_logged_out  # noqa

from flask_security.signals import (  # noqa
    password_changed as user_reset_password,  # noqa
    user_confirmed,  # noqa
    user_registered,  # noqa
)  # noqa

from flask_principal import identity_changed as user_identity_changed  # noqa
"""
    expected_output = """
#
# USER SIGNALS
#

from flask_login import user_logged_in, user_logged_out  # noqa
from flask_principal import identity_changed as user_identity_changed  # noqa
from flask_security.signals import password_changed as user_reset_password  # noqa
from flask_security.signals import user_confirmed  # noqa
from flask_security.signals import user_registered  # noqa
"""
    assert isort.code(test_input, line_length=100) == expected_output

    test_input_2 = """
#
# USER SIGNALS
#

from flask_login import user_logged_in, user_logged_out  # noqa

from flask_security.signals import (
    password_changed as user_reset_password,  # noqa
    user_confirmed,  # noqa
    user_registered,  # noqa
)

from flask_principal import identity_changed as user_identity_changed  # noqa
"""
    assert isort.code(test_input_2, line_length=100) == expected_output


def test_single_line_exclusions():
    test_input = """
# start comment
from os import path, system
from typing import List, TypeVar
"""
    expected_output = """
# start comment
from os import path
from os import system
from typing import List, TypeVar
"""
    assert (
        isort.code(code=test_input, force_single_line=True, single_line_exclusions=("typing",))
        == expected_output
    )


def test_nested_comment_handling():
    test_input = """
if True:
    import foo

# comment for bar
"""
    assert isort.code(test_input) == test_input

    # If comments appear inside import sections at same indentation they can be re-arranged.
    test_input = """
if True:
    import sys

    # os import
    import os
"""
    expected_output = """
if True:
    # os import
    import os
    import sys
"""
    assert isort.code(test_input) == expected_output

    # Comments shouldn't be unexpectedly rearranged. See issue #1090.
    test_input = """
def f():
    # comment 1
    # comment 2

    # comment 3
    # comment 4
    from a import a
    from b import b

"""
    assert isort.code(test_input) == test_input

    # Whitespace shouldn't be adjusted for nested imports. See issue #1090.
    test_input = """
try:
     import foo
 except ImportError:
     import bar
"""
    assert isort.code(test_input) == test_input


def test_comments_top_of_file():
    """Test to ensure comments at top of file are correctly handled. See issue #1091."""
    test_input = """# comment 1

# comment 2
# comment 3
# comment 4
from foo import *
"""
    assert isort.code(test_input) == test_input

    test_input = """# -*- coding: utf-8 -*-

# Define your item pipelines here
#
# Don't forget to add your pipeline to the ITEM_PIPELINES setting
# See: https://doc.scrapy.org/en/latest/topics/item-pipeline.html
from datetime import datetime

from .items import WeiboMblogItem


class WeiboMblogPipeline(object):
    def process_item(self, item, spider):
        if isinstance(item, WeiboMblogItem):
            item = self._process_item(item, spider)
        return item

    def _process_item(self, item, spider):
        item['inserted_at'] = datetime.now()
        return item
"""
    assert isort.code(test_input) == test_input


def test_multiple_aliases():
    """Test to ensure isort will retain multiple aliases. See issue #1037"""
    test_input = """import datetime
import datetime as datetime
import datetime as dt
import datetime as dt2
"""
    assert isort.code(code=test_input) == test_input


def test_parens_in_comment():
    """Test to ensure isort can handle parens placed in comments. See issue #1103"""
    test_input = """from foo import ( # (some text in brackets)
    bar,
)
"""
    expected_output = "from foo import bar  # (some text in brackets)\n"
    assert isort.code(test_input) == expected_output


def test_as_imports_mixed():
    """Test to ensure as imports can be mixed with non as. See issue #908"""
    test_input = """from datetime import datetime
import datetime.datetime as dt
"""
    expected_output = """import datetime.datetime as dt
from datetime import datetime
"""
    assert isort.code(test_input) == expected_output


def test_no_sections_with_future():
    """Test to ensure no_sections works with future. See issue #807"""
    test_input = """from __future__ import print_function
import os
    """
    expected_output = """from __future__ import print_function

import os
"""
    assert isort.code(test_input, no_sections=True) == expected_output


def test_no_sections_with_as_import():
    """Test to ensure no_sections work with as import."""
    test_input = """import oumpy as np
import sympy
"""
    assert isort.code(test_input, no_sections=True) == test_input


def test_no_lines_too_long():
    """Test to ensure no lines end up too long. See issue: #1015"""
    test_input = """from package1 import first_package, \
second_package
from package2 import \\
    first_package
    """
    expected_output = """from package1 import \\
    first_package, \\
    second_package
from package2 import \\
    first_package
"""
    assert isort.code(test_input, line_length=25, multi_line_output=2) == expected_output


def test_python_future_category():
    """Test to ensure a manual python future category will work as needed to install aliases

    see: Issue #1005
    """
    test_input = """from __future__ import absolute_import

# my future comment
from future import standard_library

standard_library.install_aliases()

import os
import re
import time

from logging.handlers import SysLogHandler

from builtins import len, object, str

from katlogger import log_formatter, log_rollover

from .query_elastic import QueryElastic
"""
    expected_output = """from __future__ import absolute_import

# my future comment
from future import standard_library

standard_library.install_aliases()

# Python Standard Library
import os
import re
import time

from builtins import len, object, str
from logging.handlers import SysLogHandler

# CAM Packages
from katlogger import log_formatter, log_rollover

# Explicitly Local
from .query_elastic import QueryElastic
"""
    assert (
        isort.code(
            code=test_input,
            force_grid_wrap=False,
            include_trailing_comma=True,
            indent=4,
            line_length=90,
            multi_line_output=3,
            lines_between_types=1,
            sections=[
                "FUTURE_LIBRARY",
                "FUTURE_THIRDPARTY",
                "STDLIB",
                "THIRDPARTY",
                "FIRSTPARTY",
                "LOCALFOLDER",
            ],
            import_heading_stdlib="Python Standard Library",
            import_heading_thirdparty="Third Library",
            import_heading_firstparty="CAM Packages",
            import_heading_localfolder="Explicitly Local",
            known_first_party=["katlogger"],
            known_future_thirdparty=["future"],
        )
        == expected_output
    )


def test_combine_star_comments_above():
    input_text = """from __future__ import absolute_import

# my future comment
from future import *, something
"""
    expected_output = """from __future__ import absolute_import

# my future comment
from future import *
"""
    assert isort.code(input_text, combine_star=True) == expected_output


def test_deprecated_settings():
    """Test to ensure isort warns when deprecated settings are used, but doesn't fail to run"""
    with pytest.warns(UserWarning):
        assert isort.code("hi", not_skip=True)


def test_deprecated_settings_no_warn_in_quiet_mode(recwarn):
    """Test to ensure isort does NOT warn in quiet mode even though settings are deprecated"""
    assert isort.code("hi", not_skip=True, quiet=True)
    assert not recwarn


def test_only_sections() -> None:
    """Test to ensure that the within sections relative position of imports are maintained"""
    test_input = (
        "import sys\n"
        "\n"
        "import numpy as np\n"
        "\n"
        "import os\n"
        "from os import path as ospath\n"
        "\n"
        "import pandas as pd\n"
        "\n"
        "import math\n"
        "import .views\n"
        "from collections import defaultdict\n"
    )

    assert (
        isort.code(test_input, only_sections=True)
        == (
            "import sys\n"
            "import os\n"
            "import math\n"
            "from os import path as ospath\n"
            "from collections import defaultdict\n"
            "\n"
            "import numpy as np\n"
            "import pandas as pd\n"
            "\n"
            "import .views\n"
        )
        == isort.code(test_input, only_sections=True, force_single_line=True)
    )

    # test to ensure that from_imports remain intact with only_sections
    test_input = "from foo import b, a, c\n"

    assert isort.code(test_input, only_sections=True) == test_input


def test_combine_straight_imports() -> None:
    """Tests to ensure that combine_straight_imports works correctly"""

    test_input = (
        "import os\n" "import sys\n" "# this is a comment\n" "import math  # inline comment\n"
    )

    assert isort.code(test_input, combine_straight_imports=True) == (
        "# this is a comment\n" "import math, os, sys  # inline comment\n"
    )

    # test to ensure that combine_straight_import works with only_sections

    test_input = "import sys, os\n" "import a\n" "import math\n" "import b\n"

    assert isort.code(test_input, combine_straight_imports=True, only_sections=True) == (
        "import sys, os, math\n" "\n" "import a, b\n"
    )


def test_find_imports_in_code() -> None:
    test_input = (
        "import first_straight\n"
        "\n"
        "import second_straight\n"
        "from first_from import first_from_function_1, first_from_function_2\n"
        "import bad_name as good_name\n"
        "from parent.some_bad_defs import bad_name_1 as ok_name_1, bad_name_2 as ok_name_2\n"
        "\n"
        "# isort: list\n"
        "__all__ = ['b', 'c', 'a']\n"
        "\n"
        "def bla():\n"
        "    import needed_in_bla_2\n"
        "\n"
        "\n"
        "    import needed_in_bla\n"
        "    pass"
        "\n"
        "def bla_bla():\n"
        "    import needed_in_bla_bla\n"
        "\n"
        "    #import not_really_an_import\n"
        "    pass"
        "\n"
        "import needed_in_end\n"
    )
    identified_imports = list(map(str, api.find_imports_in_code(test_input)))
    assert identified_imports == [
        ":1 import first_straight",
        ":3 import second_straight",
        ":4 from first_from import first_from_function_1",
        ":4 from first_from import first_from_function_2",
        ":5 import bad_name as good_name",
        ":6 from parent.some_bad_defs import bad_name_1 as ok_name_1",
        ":6 from parent.some_bad_defs import bad_name_2 as ok_name_2",
        ":12 indented import needed_in_bla_2",
        ":15 indented import needed_in_bla",
        ":18 indented import needed_in_bla_bla",
        ":22 import needed_in_end",
    ]


def test_find_imports_in_stream() -> None:
    """Ensure that find_imports_in_stream can work with nonseekable streams like STDOUT"""

    class NonSeekableTestStream(StringIO):
        def seek(self, offset: int, whence: int = os.SEEK_SET, /) -> int:
            raise OSError("Stream is not seekable")

        def seekable(self):
            return False

    test_input = NonSeekableTestStream("import m2\n" "import m1\n" "not_import = 7")
    identified_imports = list(map(str, api.find_imports_in_stream(test_input)))
    assert identified_imports == [":1 import m2", ":2 import m1"]


def test_split_on_trailing_comma() -> None:
    test_input = "from lib import (a, b, c,)"
    expected_output = """from lib import (
    a,
    b,
    c,
)
"""

    output = isort.code(test_input, split_on_trailing_comma=True)
    assert output == expected_output

    output = isort.code(expected_output, split_on_trailing_comma=True)
    assert output == expected_output


def test_split_on_trailing_comma_wih_as() -> None:
    test_input = "from lib import (a as b,)"
    expected_output = """from lib import a as b
"""

    output = isort.code(test_input, split_on_trailing_comma=True)
    assert output == expected_output

    output = isort.code(expected_output, split_on_trailing_comma=True)
    assert output == expected_output


def test_infinite_loop_in_unmatched_parenthesis() -> None:
    test_input = "from os import ("

    # ensure a syntax error is raised for unmatched parenthesis
    with pytest.raises(ExistingSyntaxErrors):
        isort.code(test_input)

    test_input = """from os import (
    path,

    walk
)
"""

    # ensure other cases are handled correctly
    assert isort.code(test_input) == "from os import path, walk\n"


def test_reexport() -> None:
    test_input = """__all__ = ('foo', 'bar')
"""
    expd_output = """__all__ = ('bar', 'foo')
"""
    assert isort.code(test_input, config=Config(sort_reexports=True)) == expd_output


def test_reexport_leave_alone_if_not_enabled() -> None:
    test_input = """__all__ = ('foo', 'bar')
"""
    assert isort.code(test_input) == test_input


def test_reexport_multiline() -> None:
    test_input = """__all__ = (
    'foo',
    'bar',
)
"""
    expd_output = """__all__ = ('bar', 'foo')
"""
    assert isort.code(test_input, config=Config(sort_reexports=True)) == expd_output


def test_reexport_list() -> None:
    test_input = """__all__ = ['foo', 'bar']
"""
    expd_output = """__all__ = ['bar', 'foo']
"""
    assert isort.code(test_input, config=Config(sort_reexports=True)) == expd_output


def test_reexport_set() -> None:
    test_input = """__all__ = {'foo', 'bar'}
"""
    expd_output = """__all__ = {'bar', 'foo'}
"""
    assert isort.code(test_input, config=Config(sort_reexports=True)) == expd_output


def test_reexport_bare() -> None:
    test_input = """__all__ = 'foo', 'bar'
"""
    expd_output = """__all__ = ('bar', 'foo')
"""
    assert isort.code(test_input, config=Config(sort_reexports=True)) == expd_output


def test_reexport_no_spaces() -> None:
    test_input = """__all__=('foo', 'bar')
"""
    expd_output = """__all__ = ('bar', 'foo')
"""
    assert isort.code(test_input, config=Config(sort_reexports=True)) == expd_output


def test_reexport_not_first_line() -> None:
    test_input = """import random

    __all__ = ('foo', 'bar')
"""
    expd_output = """import random

    __all__ = ('bar', 'foo')
"""
    assert isort.code(test_input, config=Config(sort_reexports=True)) == expd_output


def test_reexport_not_last_line() -> None:
    test_input = """__all__ = ('foo', 'bar')

    meme = "rickroll"
"""
    expd_output = """__all__ = ('bar', 'foo')

    meme = "rickroll"
"""
    assert isort.code(test_input, config=Config(sort_reexports=True)) == expd_output


<<<<<<< HEAD
def test_strip_leading_characters_with_odd_indentation() -> None:
    """ Test to ensure that isort doesn't strip away leading character
    with odd indentation
    """
    test_input = """
#!/usr/bin/env python3

if True:
#this comment breaks
    # this is another comment
    import sys
    """

    assert isort.code(test_input) == test_input
=======
def test_reexport_multiline_import() -> None:
    test_input = """from m import (
    bar,
    foo,
)
__all__ = [
    "foo",
    "bar",
]
"""
    expd_output = """from m import bar, foo

__all__ = ['bar', 'foo']
"""
    assert isort.code(test_input, config=Config(sort_reexports=True)) == expd_output


def test_reexport_multiline_in_center() -> None:
    test_input = """from m import (
    bar,
    foo,
)
__all__ = [
    "foo",
    "bar",
]

test
"""
    expd_output = """from m import bar, foo

__all__ = ['bar', 'foo']

test
"""
    assert isort.code(test_input, config=Config(sort_reexports=True)) == expd_output


def test_reexport_multiline_long_rollback() -> None:
    test_input = """from m import foo, bar
__all__ = [                            "foo",
    "bar",
]

test
"""
    expd_output = """from m import bar, foo

__all__ = ['bar', 'foo']

test
"""
    assert isort.code(test_input, config=Config(sort_reexports=True)) == expd_output
>>>>>>> 878824b3
<|MERGE_RESOLUTION|>--- conflicted
+++ resolved
@@ -5689,7 +5689,6 @@
     assert isort.code(test_input, config=Config(sort_reexports=True)) == expd_output
 
 
-<<<<<<< HEAD
 def test_strip_leading_characters_with_odd_indentation() -> None:
     """ Test to ensure that isort doesn't strip away leading character
     with odd indentation
@@ -5704,7 +5703,8 @@
     """
 
     assert isort.code(test_input) == test_input
-=======
+
+
 def test_reexport_multiline_import() -> None:
     test_input = """from m import (
     bar,
@@ -5757,5 +5757,4 @@
 
 test
 """
-    assert isort.code(test_input, config=Config(sort_reexports=True)) == expd_output
->>>>>>> 878824b3
+    assert isort.code(test_input, config=Config(sort_reexports=True)) == expd_output