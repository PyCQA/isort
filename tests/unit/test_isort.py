"""Tests all major functionality of the isort library

Should be ran using py.test by simply running py.test in the isort project directory
"""

import os
import os.path
import subprocess
import sys
from io import StringIO
from pathlib import Path
from tempfile import NamedTemporaryFile
from typing import TYPE_CHECKING, Any, Iterator, List, Set, Tuple

import pytest

import isort
from isort import api, files, sections
from isort.exceptions import ExistingSyntaxErrors, FileSkipped, MissingSection
from isort.settings import Config
from isort.utils import exists_case_sensitive

from .utils import UnreadableStream, as_stream

if TYPE_CHECKING:
    from typing import Dict  # noqa: F401

    WrapModes: Any
else:
    from isort.wrap_modes import WrapModes

TEST_DEFAULT_CONFIG = """
[*.{py,pyi}]
max_line_length = 120
indent_style = space
indent_size = 4
known_first_party = isort
known_third_party = kate
known_something_else = something_entirely_different
sections = FUTURE, STDLIB, THIRDPARTY, FIRSTPARTY, LOCALFOLDER, SOMETHING_ELSE
ignore_frosted_errors = E103
skip = build,.tox,venv
balanced_wrapping = true
"""
SHORT_IMPORT = "from third_party import lib1, lib2, lib3, lib4"
SINGLE_FROM_IMPORT = "from third_party import lib1"
SINGLE_LINE_LONG_IMPORT = "from third_party import lib1, lib2, lib3, lib4, lib5, lib5ab"
REALLY_LONG_IMPORT = (
    "from third_party import lib1, lib2, lib3, lib4, lib5, lib6, lib7, lib8, lib9, lib10, lib11,"
    "lib12, lib13, lib14, lib15, lib16, lib17, lib18, lib20, lib21, lib22"
)
REALLY_LONG_IMPORT_WITH_COMMENT = (
    "from third_party import lib1, lib2, lib3, lib4, lib5, lib6, lib7, lib8, lib9, "
    "lib10, lib11, lib12, lib13, lib14, lib15, lib16, lib17, lib18, lib20, lib21, lib22"
    " # comment"
)


@pytest.fixture(scope="session", autouse=True)
def default_settings_path(tmpdir_factory) -> Iterator[str]:
    config_dir = tmpdir_factory.mktemp("config")
    config_file = config_dir.join(".editorconfig").strpath

    with open(config_file, "w") as editorconfig:
        editorconfig.write(TEST_DEFAULT_CONFIG)

    assert Config(config_file).known_other

    with config_dir.as_cwd():
        yield config_dir.strpath


def test_happy_path() -> None:
    """Test the most basic use case, straight imports no code, simply not organized by category."""
    test_input = "import sys\nimport os\nimport myproject.test\nimport django.settings"
    test_output = isort.code(test_input, known_first_party=["myproject"])
    assert test_output == (
        "import os\n" "import sys\n" "\n" "import django.settings\n" "\n" "import myproject.test\n"
    )


def test_code_intermixed() -> None:
    """Defines what should happen when isort encounters imports intermixed with
    code.

    (it should pull them all to the top)

    """
    test_input = (
        "import sys\n"
        "print('yo')\n"
        "print('I like to put code between imports cause I want stuff to break')\n"
        "import myproject.test\n"
    )
    test_output = isort.code(test_input)
    assert test_output == (
        "import sys\n"
        "\n"
        "print('yo')\n"
        "print('I like to put code between imports cause I want stuff to break')\n"
        "import myproject.test\n"
    )


def test_correct_space_between_imports() -> None:
    """Ensure after imports a correct amount of space (in newlines) is
    enforced.

    (2 for method, class, or decorator definitions 1 for anything else)

    """
    test_input_method = "import sys\ndef my_method():\n    print('hello world')\n"
    test_output_method = isort.code(test_input_method)
    assert test_output_method == ("import sys\n\n\ndef my_method():\n    print('hello world')\n")

    test_input_decorator = (
        "import sys\n" "@my_decorator\n" "def my_method():\n" "    print('hello world')\n"
    )
    test_output_decorator = isort.code(test_input_decorator)
    assert test_output_decorator == (
        "import sys\n" "\n" "\n" "@my_decorator\n" "def my_method():\n" "    print('hello world')\n"
    )

    test_input_class = "import sys\nclass MyClass(object):\n    pass\n"
    test_output_class = isort.code(test_input_class)
    assert test_output_class == "import sys\n\n\nclass MyClass(object):\n    pass\n"

    test_input_other = "import sys\nprint('yo')\n"
    test_output_other = isort.code(test_input_other)
    assert test_output_other == "import sys\n\nprint('yo')\n"

    test_input_inquotes = (
        "import sys\n"
        "@my_decorator('''hello\nworld''')\n"
        "def my_method():\n"
        "    print('hello world')\n"
    )
    test_output_inquotes = api.sort_code_string(test_input_inquotes)
    assert (
        test_output_inquotes == "import sys\n"
        "\n\n"
        "@my_decorator('''hello\nworld''')\n"
        "def my_method():\n"
        "    print('hello world')\n"
    )
    test_input_assign = "import sys\nVAR = 1\n"
    test_output_assign = api.sort_code_string(test_input_assign)
    assert test_output_assign == "import sys\n\nVAR = 1\n"

    test_input_assign = "import sys\nVAR = 1\ndef y():\n"
    test_output_assign = api.sort_code_string(test_input_assign)
    assert test_output_assign == "import sys\n\nVAR = 1\ndef y():\n"

    test_input = """
import os

x = "hi"
def x():
    pass
"""
    assert isort.code(test_input) == test_input


def test_sort_on_number() -> None:
    """Ensure numbers get sorted logically (10 > 9 not the other way around)"""
    test_input = "import lib10\nimport lib9\n"
    test_output = isort.code(test_input)
    assert test_output == "import lib9\nimport lib10\n"


def test_line_length() -> None:
    """Ensure isort enforces the set line_length."""
    assert len(isort.code(REALLY_LONG_IMPORT, line_length=80).split("\n")[0]) <= 80
    assert len(isort.code(REALLY_LONG_IMPORT, line_length=120).split("\n")[0]) <= 120

    test_output = isort.code(REALLY_LONG_IMPORT, line_length=42)
    assert test_output == (
        "from third_party import (lib1, lib2, lib3,\n"
        "                         lib4, lib5, lib6,\n"
        "                         lib7, lib8, lib9,\n"
        "                         lib10, lib11,\n"
        "                         lib12, lib13,\n"
        "                         lib14, lib15,\n"
        "                         lib16, lib17,\n"
        "                         lib18, lib20,\n"
        "                         lib21, lib22)\n"
    )

    test_input = (
        "from django.contrib.gis.gdal.field import (\n"
        "    OFTDate, OFTDateTime, OFTInteger, OFTInteger64, OFTReal, OFTString,\n"
        "    OFTTime,\n"
        ")\n"
    )  # Test case described in issue #654
    assert (
        isort.code(
            code=test_input,
            include_trailing_comma=True,
            line_length=79,
            multi_line_output=WrapModes.VERTICAL_GRID_GROUPED,
            balanced_wrapping=False,
        )
        == test_input
    )

    test_output = isort.code(code=REALLY_LONG_IMPORT, line_length=42, wrap_length=32)
    assert test_output == (
        "from third_party import (lib1,\n"
        "                         lib2,\n"
        "                         lib3,\n"
        "                         lib4,\n"
        "                         lib5,\n"
        "                         lib6,\n"
        "                         lib7,\n"
        "                         lib8,\n"
        "                         lib9,\n"
        "                         lib10,\n"
        "                         lib11,\n"
        "                         lib12,\n"
        "                         lib13,\n"
        "                         lib14,\n"
        "                         lib15,\n"
        "                         lib16,\n"
        "                         lib17,\n"
        "                         lib18,\n"
        "                         lib20,\n"
        "                         lib21,\n"
        "                         lib22)\n"
    )

    test_input = (
        "from .test import a_very_long_function_name_that_exceeds_the_normal_pep8_line_length\n"
    )
    with pytest.raises(ValueError):
        test_output = isort.code(code=REALLY_LONG_IMPORT, line_length=80, wrap_length=99)
    assert (
        isort.code(REALLY_LONG_IMPORT, line_length=100, wrap_length=99)
        == """
from third_party import (lib1, lib2, lib3, lib4, lib5, lib6, lib7, lib8, lib9, lib10, lib11, lib12,
                         lib13, lib14, lib15, lib16, lib17, lib18, lib20, lib21, lib22)
""".lstrip()
    )

    # Test Case described in issue #1015
    test_output = isort.code(
        REALLY_LONG_IMPORT, line_length=25, multi_line_output=WrapModes.HANGING_INDENT
    )
    assert test_output == (
        "from third_party import \\\n"
        "    lib1, lib2, lib3, \\\n"
        "    lib4, lib5, lib6, \\\n"
        "    lib7, lib8, lib9, \\\n"
        "    lib10, lib11, \\\n"
        "    lib12, lib13, \\\n"
        "    lib14, lib15, \\\n"
        "    lib16, lib17, \\\n"
        "    lib18, lib20, \\\n"
        "    lib21, lib22\n"
    )


def test_output_modes() -> None:
    """Test setting isort to use various output modes works as expected"""
    test_output_grid = isort.code(
        code=REALLY_LONG_IMPORT, multi_line_output=WrapModes.GRID, line_length=40
    )
    assert test_output_grid == (
        "from third_party import (lib1, lib2,\n"
        "                         lib3, lib4,\n"
        "                         lib5, lib6,\n"
        "                         lib7, lib8,\n"
        "                         lib9, lib10,\n"
        "                         lib11, lib12,\n"
        "                         lib13, lib14,\n"
        "                         lib15, lib16,\n"
        "                         lib17, lib18,\n"
        "                         lib20, lib21,\n"
        "                         lib22)\n"
    )

    test_output_vertical = isort.code(
        code=REALLY_LONG_IMPORT, multi_line_output=WrapModes.VERTICAL, line_length=40
    )
    assert test_output_vertical == (
        "from third_party import (lib1,\n"
        "                         lib2,\n"
        "                         lib3,\n"
        "                         lib4,\n"
        "                         lib5,\n"
        "                         lib6,\n"
        "                         lib7,\n"
        "                         lib8,\n"
        "                         lib9,\n"
        "                         lib10,\n"
        "                         lib11,\n"
        "                         lib12,\n"
        "                         lib13,\n"
        "                         lib14,\n"
        "                         lib15,\n"
        "                         lib16,\n"
        "                         lib17,\n"
        "                         lib18,\n"
        "                         lib20,\n"
        "                         lib21,\n"
        "                         lib22)\n"
    )

    comment_output_vertical = isort.code(
        code=REALLY_LONG_IMPORT_WITH_COMMENT, multi_line_output=WrapModes.VERTICAL, line_length=40
    )
    assert comment_output_vertical == (
        "from third_party import (lib1,  # comment\n"
        "                         lib2,\n"
        "                         lib3,\n"
        "                         lib4,\n"
        "                         lib5,\n"
        "                         lib6,\n"
        "                         lib7,\n"
        "                         lib8,\n"
        "                         lib9,\n"
        "                         lib10,\n"
        "                         lib11,\n"
        "                         lib12,\n"
        "                         lib13,\n"
        "                         lib14,\n"
        "                         lib15,\n"
        "                         lib16,\n"
        "                         lib17,\n"
        "                         lib18,\n"
        "                         lib20,\n"
        "                         lib21,\n"
        "                         lib22)\n"
    )

    test_output_hanging_indent = isort.code(
        code=REALLY_LONG_IMPORT,
        multi_line_output=WrapModes.HANGING_INDENT,
        line_length=40,
        indent="    ",
    )
    assert test_output_hanging_indent == (
        "from third_party import lib1, lib2, \\\n"
        "    lib3, lib4, lib5, lib6, lib7, \\\n"
        "    lib8, lib9, lib10, lib11, lib12, \\\n"
        "    lib13, lib14, lib15, lib16, lib17, \\\n"
        "    lib18, lib20, lib21, lib22\n"
    )

    comment_output_hanging_indent = isort.code(
        code=REALLY_LONG_IMPORT_WITH_COMMENT,
        multi_line_output=WrapModes.HANGING_INDENT,
        line_length=40,
        indent="    ",
    )
    assert comment_output_hanging_indent == (
        "from third_party import lib1, lib2, \\\n"
        "    lib3, lib4, lib5, lib6, lib7, \\\n"
        "    lib8, lib9, lib10, lib11, lib12, \\\n"
        "    lib13, lib14, lib15, lib16, lib17, \\\n"
        "    lib18, lib20, lib21, lib22 \\\n"
        "    # comment\n"
    )

    test_output_vertical_indent = isort.code(
        code=REALLY_LONG_IMPORT,
        multi_line_output=WrapModes.VERTICAL_HANGING_INDENT,
        line_length=40,
        indent="    ",
    )
    assert test_output_vertical_indent == (
        "from third_party import (\n"
        "    lib1,\n"
        "    lib2,\n"
        "    lib3,\n"
        "    lib4,\n"
        "    lib5,\n"
        "    lib6,\n"
        "    lib7,\n"
        "    lib8,\n"
        "    lib9,\n"
        "    lib10,\n"
        "    lib11,\n"
        "    lib12,\n"
        "    lib13,\n"
        "    lib14,\n"
        "    lib15,\n"
        "    lib16,\n"
        "    lib17,\n"
        "    lib18,\n"
        "    lib20,\n"
        "    lib21,\n"
        "    lib22\n"
        ")\n"
    )

    comment_output_vertical_indent = isort.code(
        code=REALLY_LONG_IMPORT_WITH_COMMENT,
        multi_line_output=WrapModes.VERTICAL_HANGING_INDENT,
        line_length=40,
        indent="    ",
    )
    assert comment_output_vertical_indent == (
        "from third_party import (  # comment\n"
        "    lib1,\n"
        "    lib2,\n"
        "    lib3,\n"
        "    lib4,\n"
        "    lib5,\n"
        "    lib6,\n"
        "    lib7,\n"
        "    lib8,\n"
        "    lib9,\n"
        "    lib10,\n"
        "    lib11,\n"
        "    lib12,\n"
        "    lib13,\n"
        "    lib14,\n"
        "    lib15,\n"
        "    lib16,\n"
        "    lib17,\n"
        "    lib18,\n"
        "    lib20,\n"
        "    lib21,\n"
        "    lib22\n"
        ")\n"
    )

    test_output_vertical_grid = isort.code(
        code=REALLY_LONG_IMPORT,
        multi_line_output=WrapModes.VERTICAL_GRID,
        line_length=40,
        indent="    ",
    )
    assert test_output_vertical_grid == (
        "from third_party import (\n"
        "    lib1, lib2, lib3, lib4, lib5, lib6,\n"
        "    lib7, lib8, lib9, lib10, lib11,\n"
        "    lib12, lib13, lib14, lib15, lib16,\n"
        "    lib17, lib18, lib20, lib21, lib22)\n"
    )

    comment_output_vertical_grid = isort.code(
        code=REALLY_LONG_IMPORT_WITH_COMMENT,
        multi_line_output=WrapModes.VERTICAL_GRID,
        line_length=40,
        indent="    ",
    )
    assert comment_output_vertical_grid == (
        "from third_party import (  # comment\n"
        "    lib1, lib2, lib3, lib4, lib5, lib6,\n"
        "    lib7, lib8, lib9, lib10, lib11,\n"
        "    lib12, lib13, lib14, lib15, lib16,\n"
        "    lib17, lib18, lib20, lib21, lib22)\n"
    )

    test_output_vertical_grid_grouped = isort.code(
        code=REALLY_LONG_IMPORT,
        multi_line_output=WrapModes.VERTICAL_GRID_GROUPED,
        line_length=40,
        indent="    ",
    )
    assert test_output_vertical_grid_grouped == (
        "from third_party import (\n"
        "    lib1, lib2, lib3, lib4, lib5, lib6,\n"
        "    lib7, lib8, lib9, lib10, lib11,\n"
        "    lib12, lib13, lib14, lib15, lib16,\n"
        "    lib17, lib18, lib20, lib21, lib22\n"
        ")\n"
    )

    comment_output_vertical_grid_grouped = isort.code(
        code=REALLY_LONG_IMPORT_WITH_COMMENT,
        multi_line_output=WrapModes.VERTICAL_GRID_GROUPED,
        line_length=40,
        indent="    ",
    )
    assert comment_output_vertical_grid_grouped == (
        "from third_party import (  # comment\n"
        "    lib1, lib2, lib3, lib4, lib5, lib6,\n"
        "    lib7, lib8, lib9, lib10, lib11,\n"
        "    lib12, lib13, lib14, lib15, lib16,\n"
        "    lib17, lib18, lib20, lib21, lib22\n"
        ")\n"
    )

    output_noqa = isort.code(code=REALLY_LONG_IMPORT_WITH_COMMENT, multi_line_output=WrapModes.NOQA)
    assert output_noqa == (
        "from third_party import lib1, lib2, lib3, lib4, lib5, lib6, lib7,"
        " lib8, lib9, lib10, lib11,"
        " lib12, lib13, lib14, lib15, lib16, lib17, lib18, lib20, lib21, lib22  "
        "# NOQA comment\n"
    )

    test_case = isort.code(
        code=SINGLE_LINE_LONG_IMPORT,
        multi_line_output=WrapModes.VERTICAL_GRID_GROUPED,
        line_length=40,
        indent="    ",
    )
    test_output_vertical_grid_grouped_doesnt_wrap_early = test_case
    assert test_output_vertical_grid_grouped_doesnt_wrap_early == (
        "from third_party import (\n    lib1, lib2, lib3, lib4, lib5, lib5ab\n)\n"
    )

    test_output_prefix_from_module = isort.code(
        code=REALLY_LONG_IMPORT,
        multi_line_output=WrapModes.VERTICAL_PREFIX_FROM_MODULE_IMPORT,
        line_length=40,
    )
    assert test_output_prefix_from_module == (
        "from third_party import lib1, lib2\n"
        "from third_party import lib3, lib4\n"
        "from third_party import lib5, lib6\n"
        "from third_party import lib7, lib8\n"
        "from third_party import lib9, lib10\n"
        "from third_party import lib11, lib12\n"
        "from third_party import lib13, lib14\n"
        "from third_party import lib15, lib16\n"
        "from third_party import lib17, lib18\n"
        "from third_party import lib20, lib21\n"
        "from third_party import lib22\n"
    )

    test_output_prefix_from_module_with_comment = isort.code(
        code=REALLY_LONG_IMPORT_WITH_COMMENT,
        multi_line_output=WrapModes.VERTICAL_PREFIX_FROM_MODULE_IMPORT,
        line_length=40,
        indent="    ",
    )
    assert test_output_prefix_from_module_with_comment == (
        "from third_party import lib1  # comment\n"
        "from third_party import lib2, lib3\n"
        "from third_party import lib4, lib5\n"
        "from third_party import lib6, lib7\n"
        "from third_party import lib8, lib9\n"
        "from third_party import lib10, lib11\n"
        "from third_party import lib12, lib13\n"
        "from third_party import lib14, lib15\n"
        "from third_party import lib16, lib17\n"
        "from third_party import lib18, lib20\n"
        "from third_party import lib21, lib22\n"
    )

    test_output_hanging_indent_with_parentheses = isort.code(
        code=REALLY_LONG_IMPORT,
        multi_line_output=WrapModes.HANGING_INDENT_WITH_PARENTHESES,
        line_length=40,
        indent="    ",
    )
    assert test_output_hanging_indent_with_parentheses == (
        "from third_party import (lib1, lib2,\n"
        "    lib3, lib4, lib5, lib6, lib7, lib8,\n"
        "    lib9, lib10, lib11, lib12, lib13,\n"
        "    lib14, lib15, lib16, lib17, lib18,\n"
        "    lib20, lib21, lib22)\n"
    )

    comment_output_hanging_indent_with_parentheses = isort.code(
        code=REALLY_LONG_IMPORT_WITH_COMMENT,
        multi_line_output=WrapModes.HANGING_INDENT_WITH_PARENTHESES,
        line_length=40,
        indent="    ",
    )
    assert comment_output_hanging_indent_with_parentheses == (
        "from third_party import (lib1,  # comment\n"
        "    lib2, lib3, lib4, lib5, lib6, lib7,\n"
        "    lib8, lib9, lib10, lib11, lib12,\n"
        "    lib13, lib14, lib15, lib16, lib17,\n"
        "    lib18, lib20, lib21, lib22)\n"
    )

    test_input = (
        "def a():\n"
        "    from allennlp.modules.text_field_embedders.basic_text_field_embedder"
        " import BasicTextFieldEmbedder"
    )
    test_output = isort.code(test_input, line_length=100)
    assert test_output == (
        "def a():\n"
        "    from allennlp.modules.text_field_embedders.basic_text_field_embedder import \\\n"
        "        BasicTextFieldEmbedder"
    )

    test_input = (
        "class A:\n"
        "    def a():\n"
        "        from allennlp.common.registrable import Registrable"
        "  # import here to avoid circular imports\n"
        "\n\n"
        "class B:\n"
        "    def b():\n"
        "        from allennlp.common.registrable import Registrable"
        "  # import here to avoid circular imports\n"
    )
    test_output = isort.code(test_input, line_length=100)
    assert test_output == test_input


def test_qa_comment_case() -> None:
    test_input = "from veryveryveryveryveryveryveryveryveryveryvery import X  # NOQA"
    test_output = isort.code(code=test_input, line_length=40, multi_line_output=WrapModes.NOQA)
    assert test_output == "from veryveryveryveryveryveryveryveryveryveryvery import X  # NOQA\n"

    test_input = "import veryveryveryveryveryveryveryveryveryveryvery  # NOQA"
    test_output = isort.code(code=test_input, line_length=40, multi_line_output=WrapModes.NOQA)
    assert test_output == "import veryveryveryveryveryveryveryveryveryveryvery  # NOQA\n"


def test_length_sort() -> None:
    """Test setting isort to sort on length instead of alphabetically."""
    test_input = (
        "import medium_sizeeeeeeeeeeeeee\n"
        "import shortie\n"
        "import looooooooooooooooooooooooooooooooooooooong\n"
        "import medium_sizeeeeeeeeeeeeea\n"
    )
    test_output = isort.code(test_input, length_sort=True)
    assert test_output == (
        "import shortie\n"
        "import medium_sizeeeeeeeeeeeeea\n"
        "import medium_sizeeeeeeeeeeeeee\n"
        "import looooooooooooooooooooooooooooooooooooooong\n"
    )


def test_length_sort_straight() -> None:
    """Test setting isort to sort straight imports on length instead of alphabetically."""
    test_input = (
        "import medium_sizeeeeeeeeeeeeee\n"
        "import shortie\n"
        "import looooooooooooooooooooooooooooooooooooooong\n"
        "from medium_sizeeeeeeeeeeeeee import b\n"
        "from shortie import c\n"
        "from looooooooooooooooooooooooooooooooooooooong import a\n"
    )
    test_output = isort.code(test_input, length_sort_straight=True)
    assert test_output == (
        "import shortie\n"
        "import medium_sizeeeeeeeeeeeeee\n"
        "import looooooooooooooooooooooooooooooooooooooong\n"
        "from looooooooooooooooooooooooooooooooooooooong import a\n"
        "from medium_sizeeeeeeeeeeeeee import b\n"
        "from shortie import c\n"
    )


def test_length_sort_section() -> None:
    """Test setting isort to sort on length instead of alphabetically for a specific section."""
    test_input = (
        "import medium_sizeeeeeeeeeeeeee\n"
        "import shortie\n"
        "import datetime\n"
        "import sys\n"
        "import os\n"
        "import looooooooooooooooooooooooooooooooooooooong\n"
        "import medium_sizeeeeeeeeeeeeea\n"
    )
    test_output = isort.code(test_input, length_sort_sections=("stdlib",))
    assert test_output == (
        "import os\n"
        "import sys\n"
        "import datetime\n"
        "\n"
        "import looooooooooooooooooooooooooooooooooooooong\n"
        "import medium_sizeeeeeeeeeeeeea\n"
        "import medium_sizeeeeeeeeeeeeee\n"
        "import shortie\n"
    )


def test_convert_hanging() -> None:
    """Ensure that isort will convert hanging indents to correct indent
    method."""
    test_input = (
        "from third_party import lib1, lib2, \\\n"
        "    lib3, lib4, lib5, lib6, lib7, \\\n"
        "    lib8, lib9, lib10, lib11, lib12, \\\n"
        "    lib13, lib14, lib15, lib16, lib17, \\\n"
        "    lib18, lib20, lib21, lib22\n"
    )
    test_output = isort.code(code=test_input, multi_line_output=WrapModes.GRID, line_length=40)
    assert test_output == (
        "from third_party import (lib1, lib2,\n"
        "                         lib3, lib4,\n"
        "                         lib5, lib6,\n"
        "                         lib7, lib8,\n"
        "                         lib9, lib10,\n"
        "                         lib11, lib12,\n"
        "                         lib13, lib14,\n"
        "                         lib15, lib16,\n"
        "                         lib17, lib18,\n"
        "                         lib20, lib21,\n"
        "                         lib22)\n"
    )


def test_custom_indent() -> None:
    """Ensure setting a custom indent will work as expected."""
    test_output = isort.code(
        code=REALLY_LONG_IMPORT,
        multi_line_output=WrapModes.HANGING_INDENT,
        line_length=40,
        indent="   ",
        balanced_wrapping=False,
    )
    assert test_output == (
        "from third_party import lib1, lib2, \\\n"
        "   lib3, lib4, lib5, lib6, lib7, lib8, \\\n"
        "   lib9, lib10, lib11, lib12, lib13, \\\n"
        "   lib14, lib15, lib16, lib17, lib18, \\\n"
        "   lib20, lib21, lib22\n"
    )

    test_output = isort.code(
        code=REALLY_LONG_IMPORT,
        multi_line_output=WrapModes.HANGING_INDENT,
        line_length=40,
        indent="'  '",
        balanced_wrapping=False,
    )
    assert test_output == (
        "from third_party import lib1, lib2, \\\n"
        "  lib3, lib4, lib5, lib6, lib7, lib8, \\\n"
        "  lib9, lib10, lib11, lib12, lib13, \\\n"
        "  lib14, lib15, lib16, lib17, lib18, \\\n"
        "  lib20, lib21, lib22\n"
    )

    test_output = isort.code(
        code=REALLY_LONG_IMPORT,
        multi_line_output=WrapModes.HANGING_INDENT,
        line_length=40,
        indent="tab",
        balanced_wrapping=False,
    )
    assert test_output == (
        "from third_party import lib1, lib2, \\\n"
        "\tlib3, lib4, lib5, lib6, lib7, lib8, \\\n"
        "\tlib9, lib10, lib11, lib12, lib13, \\\n"
        "\tlib14, lib15, lib16, lib17, lib18, \\\n"
        "\tlib20, lib21, lib22\n"
    )

    test_output = isort.code(
        code=REALLY_LONG_IMPORT,
        multi_line_output=WrapModes.HANGING_INDENT,
        line_length=40,
        indent=2,
        balanced_wrapping=False,
    )
    assert test_output == (
        "from third_party import lib1, lib2, \\\n"
        "  lib3, lib4, lib5, lib6, lib7, lib8, \\\n"
        "  lib9, lib10, lib11, lib12, lib13, \\\n"
        "  lib14, lib15, lib16, lib17, lib18, \\\n"
        "  lib20, lib21, lib22\n"
    )


def test_use_parentheses() -> None:
    test_input = (
        "from fooooooooooooooooooooooooo.baaaaaaaaaaaaaaaaaaarrrrrrr import "
        "    my_custom_function as my_special_function"
    )
    test_output = isort.code(test_input, line_length=79, use_parentheses=True)

    assert test_output == (
        "from fooooooooooooooooooooooooo.baaaaaaaaaaaaaaaaaaarrrrrrr import (\n"
        "    my_custom_function as my_special_function)\n"
    )

    test_output = isort.code(
        code=test_input, line_length=79, use_parentheses=True, include_trailing_comma=True
    )

    assert test_output == (
        "from fooooooooooooooooooooooooo.baaaaaaaaaaaaaaaaaaarrrrrrr import (\n"
        "    my_custom_function as my_special_function,)\n"
    )

    test_output = isort.code(
        code=test_input,
        line_length=79,
        use_parentheses=True,
        multi_line_output=WrapModes.VERTICAL_HANGING_INDENT,
    )

    assert test_output == (
        "from fooooooooooooooooooooooooo.baaaaaaaaaaaaaaaaaaarrrrrrr import (\n"
        "    my_custom_function as my_special_function\n)\n"
    )

    test_output = isort.code(
        code=test_input,
        line_length=79,
        use_parentheses=True,
        multi_line_output=WrapModes.VERTICAL_GRID_GROUPED,
        include_trailing_comma=True,
    )

    assert test_output == (
        "from fooooooooooooooooooooooooo.baaaaaaaaaaaaaaaaaaarrrrrrr import (\n"
        "    my_custom_function as my_special_function,\n)\n"
    )


def test_skip() -> None:
    """Ensure skipping a single import will work as expected."""
    test_input = (
        "import myproject\n"
        "import django\n"
        "print('hey')\n"
        "import sys  # isort: skip this import needs to be placed here\n\n\n\n\n\n\n"
    )

    test_output = isort.code(test_input, known_first_party=["myproject"])
    assert test_output == (
        "import django\n"
        "\n"
        "import myproject\n"
        "\n"
        "print('hey')\n"
        "import sys  # isort: skip this import needs to be placed here\n"
    )


def test_skip_with_file_name() -> None:
    """Ensure skipping a file works even when file_contents is provided."""
    test_input = "import django\nimport myproject\n"
    with pytest.raises(FileSkipped):
        isort.code(
            file_path=Path("/baz.py"), code=test_input, settings_path=os.getcwd(), skip=["baz.py"]
        )


def test_skip_within_file() -> None:
    """Ensure skipping a whole file works."""
    test_input = "# isort: skip_file\nimport django\nimport myproject\n"
    with pytest.raises(FileSkipped):
        isort.code(test_input, known_third_party=["django"])


def test_force_to_top() -> None:
    """Ensure forcing a single import to the top of its category works as expected."""
    test_input = "import lib6\nimport lib2\nimport lib5\nimport lib1\n"
    test_output = isort.code(test_input, force_to_top=["lib5"])
    assert test_output == "import lib5\nimport lib1\nimport lib2\nimport lib6\n"


def test_add_imports() -> None:
    """Ensures adding imports works as expected."""
    test_input = "import lib6\nimport lib2\nimport lib5\nimport lib1\n\n"
    test_output = isort.code(code=test_input, add_imports=["import lib4", "import lib7"])
    assert test_output == (
        "import lib1\n"
        "import lib2\n"
        "import lib4\n"
        "import lib5\n"
        "import lib6\n"
        "import lib7\n"
    )

    # Using simplified syntax
    test_input = "import lib6\nimport lib2\nimport lib5\nimport lib1\n\n"
    test_output = isort.code(code=test_input, add_imports=["lib4", "lib7", "lib8.a"])
    assert test_output == (
        "import lib1\n"
        "import lib2\n"
        "import lib4\n"
        "import lib5\n"
        "import lib6\n"
        "import lib7\n"
        "from lib8 import a\n"
    )

    # On a file that has no pre-existing imports
    test_input = '"""Module docstring"""\n' "class MyClass(object):\n    pass\n"
    test_output = isort.code(code=test_input, add_imports=["from __future__ import print_function"])
    assert test_output == (
        '"""Module docstring"""\n'
        "from __future__ import print_function\n"
        "\n"
        "\n"
        "class MyClass(object):\n"
        "    pass\n"
    )

    # On a file that has no pre-existing imports and a multiline docstring
    test_input = (
        '"""Module docstring\n\nWith a second line\n"""\n' "class MyClass(object):\n    pass\n"
    )
    test_output = isort.code(code=test_input, add_imports=["from __future__ import print_function"])
    assert test_output == (
        '"""Module docstring\n'
        "\n"
        "With a second line\n"
        '"""\n'
        "from __future__ import print_function\n"
        "\n"
        "\n"
        "class MyClass(object):\n"
        "    pass\n"
    )

    # On a file that has no pre-existing imports and a multiline docstring.
    # In this example, the closing quotes for the docstring are on the final
    # line rather than a separate one.
    test_input = (
        '"""Module docstring\n\nWith a second line"""\n' "class MyClass(object):\n    pass\n"
    )
    test_output = isort.code(code=test_input, add_imports=["from __future__ import print_function"])
    assert test_output == (
        '"""Module docstring\n'
        "\n"
        'With a second line"""\n'
        "from __future__ import print_function\n"
        "\n"
        "\n"
        "class MyClass(object):\n"
        "    pass\n"
    )

    # On a file that has no pre-existing imports, and no doc-string
    test_input = "class MyClass(object):\n    pass\n"
    test_output = isort.code(code=test_input, add_imports=["from __future__ import print_function"])
    assert test_output == (
        "from __future__ import print_function\n" "\n" "\n" "class MyClass(object):\n" "    pass\n"
    )

    # On a file with no content what so ever
    test_input = ""
    test_output = isort.code(test_input, add_imports=["lib4"])
    assert test_output == ("")

    # On a file with no content what so ever, after force_adds is set to True
    test_input = ""
    test_output = isort.code(code=test_input, add_imports=["lib4"], force_adds=True)
    assert test_output == ("import lib4\n")


def test_remove_imports() -> None:
    """Ensures removing imports works as expected."""
    test_input = "import lib6\nimport lib2\nimport lib5\nimport lib1"
    test_output = isort.code(test_input, remove_imports=["lib2", "lib6"])
    assert test_output == "import lib1\nimport lib5\n"

    # Using natural syntax
    test_input = (
        "import lib6\n" "import lib2\n" "import lib5\n" "import lib1\n" "from lib8 import a"
    )
    test_output = isort.code(
        code=test_input, remove_imports=["import lib2", "import lib6", "from lib8 import a"]
    )
    assert test_output == "import lib1\nimport lib5\n"

    # From imports
    test_input = "from x import y"
    test_output = isort.code(test_input, remove_imports=["x"])
    assert test_output == ""

    test_input = "from x import y"
    test_output = isort.code(test_input, remove_imports=["x.y"])
    assert test_output == ""


def test_comments_above():
    """Test to ensure comments above an import will stay in place"""
    test_input = "import os\n\nfrom x import y\n\n# comment\nfrom z import __version__, api\n"
    assert isort.code(test_input, ensure_newline_before_comments=True) == test_input


def test_explicitly_local_import() -> None:
    """Ensure that explicitly local imports are separated."""
    test_input = "import lib1\nimport lib2\nimport .lib6\nfrom . import lib7"
    assert isort.code(test_input) == (
        "import lib1\nimport lib2\n\nimport .lib6\nfrom . import lib7\n"
    )
    assert isort.code(test_input, old_finders=True) == (
        "import lib1\nimport lib2\n\nimport .lib6\nfrom . import lib7\n"
    )


def test_quotes_in_file() -> None:
    """Ensure imports within triple quotes don't get imported."""
    test_input = "import os\n\n" '"""\n' "Let us\nimport foo\nokay?\n" '"""\n'
    assert isort.code(test_input) == test_input

    test_input = "import os\n\n" '\'"""\'\n' "import foo\n"
    assert isort.code(test_input) == test_input

    test_input = "import os\n\n" '"""Let us"""\n' "import foo\n\n" '"""okay?"""\n'
    assert isort.code(test_input) == test_input

    test_input = "import os\n\n" '#"""\n' "import foo\n" '#"""'
    assert isort.code(test_input) == ('import os\n\nimport foo\n\n#"""\n#"""\n')

    test_input = "import os\n\n'\\\nimport foo'\n"
    assert isort.code(test_input) == test_input

    test_input = "import os\n\n'''\n\\'''\nimport junk\n'''\n"
    assert isort.code(test_input) == test_input


def test_check_newline_in_imports(capsys) -> None:
    """Ensure tests works correctly when new lines are in imports."""
    test_input = "from lib1 import (\n    sub1,\n    sub2,\n    sub3\n)\n"

    assert api.check_code_string(
        code=test_input,
        multi_line_output=WrapModes.VERTICAL_HANGING_INDENT,
        line_length=20,
        verbose=True,
    )
    out, _ = capsys.readouterr()
    assert "SUCCESS" in out

    # if the verbose is only on modified outputs no output will be given
    assert api.check_code_string(
        code=test_input,
        multi_line_output=WrapModes.VERTICAL_HANGING_INDENT,
        line_length=20,
        verbose=True,
        only_modified=True,
    )
    out, _ = capsys.readouterr()
    assert not out

    # we can make the input invalid to again see output
    test_input = "from lib1 import (\n    sub2,\n    sub1,\n    sub3\n)\n"
    assert not api.check_code_string(
        code=test_input,
        multi_line_output=WrapModes.VERTICAL_HANGING_INDENT,
        line_length=20,
        verbose=True,
        only_modified=True,
    )
    out, _ = capsys.readouterr()
    assert out


def test_forced_separate() -> None:
    """Ensure that forcing certain sub modules to show separately works as expected."""
    test_input = (
        "import sys\n"
        "import warnings\n"
        "from collections import OrderedDict\n"
        "\n"
        "from django.core.exceptions import ImproperlyConfigured, SuspiciousOperation\n"
        "from django.core.paginator import InvalidPage\n"
        "from django.core.urlresolvers import reverse\n"
        "from django.db import models\n"
        "from django.db.models.fields import FieldDoesNotExist\n"
        "from django.utils import six\n"
        "\n"
        "from django.utils.deprecation import RenameMethodsBase\n"
        "from django.utils.encoding import force_str, force_text\n"
        "from django.utils.http import urlencode\n"
        "from django.utils.translation import ugettext, ugettext_lazy\n"
        "\n"
        "from django.contrib.admin import FieldListFilter\n"
        "from django.contrib.admin.exceptions import DisallowedModelAdminLookup\n"
        "from django.contrib.admin.options import IncorrectLookupParameters, IS_POPUP_VAR, "
        "TO_FIELD_VAR\n"
    )
    assert (
        isort.code(
            code=test_input,
            forced_separate=["django.utils.*", "django.contrib"],
            known_third_party=["django"],
            line_length=120,
            order_by_type=False,
        )
        == test_input
    )
    assert (
        isort.code(
            code=test_input,
            forced_separate=["django.utils.*", "django.contrib"],
            known_third_party=["django"],
            line_length=120,
            order_by_type=False,
            old_finders=True,
        )
        == test_input
    )

    test_input = "from .foo import bar\n\nfrom .y import ca\n"
    assert (
        isort.code(code=test_input, forced_separate=[".y"], line_length=120, order_by_type=False)
        == test_input
    )
    assert (
        isort.code(
            code=test_input,
            forced_separate=[".y"],
            line_length=120,
            order_by_type=False,
            old_finders=True,
        )
        == test_input
    )


def test_default_section() -> None:
    """Test to ensure changing the default section works as expected."""
    test_input = "import sys\nimport os\nimport myproject.test\nimport django.settings"
    test_output = isort.code(
        code=test_input, known_third_party=["django"], default_section="FIRSTPARTY"
    )
    assert test_output == (
        "import os\n" "import sys\n" "\n" "import django.settings\n" "\n" "import myproject.test\n"
    )

    test_output_custom = isort.code(
        code=test_input, known_third_party=["django"], default_section="STDLIB"
    )
    assert test_output_custom == (
        "import myproject.test\n" "import os\n" "import sys\n" "\n" "import django.settings\n"
    )


def test_first_party_overrides_standard_section() -> None:
    """Test to ensure changing the default section works as expected."""
    test_input = (
        "from HTMLParser import HTMLParseError, HTMLParser\n"
        "import sys\n"
        "import os\n"
        "import profile.test\n"
    )
    test_output = isort.code(code=test_input, known_first_party=["profile"], py_version="27")
    assert test_output == (
        "import os\n"
        "import sys\n"
        "from HTMLParser import HTMLParseError, HTMLParser\n"
        "\n"
        "import profile.test\n"
    )


def test_thirdy_party_overrides_standard_section() -> None:
    """Test to ensure changing the default section works as expected."""
    test_input = "import sys\nimport os\nimport profile.test\n"
    test_output = isort.code(test_input, known_third_party=["profile"])
    assert test_output == "import os\nimport sys\n\nimport profile.test\n"


def test_known_pattern_path_expansion(tmpdir) -> None:
    """Test to ensure patterns ending with path sep gets expanded
    and nested packages treated as known patterns.
    """
    src_dir = tmpdir.mkdir("src")
    src_dir.mkdir("foo")
    src_dir.mkdir("bar")
    test_input = (
        "from kate_plugin import isort_plugin\n"
        "import sys\n"
        "from foo import settings\n"
        "import bar\n"
        "import this\n"
        "import os\n"
    )
    test_output = isort.code(
        code=test_input,
        default_section="THIRDPARTY",
        known_first_party=["src/", "this", "kate_plugin"],
        directory=str(tmpdir),
    )
    test_output_old_finder = isort.code(
        code=test_input,
        default_section="FIRSTPARTY",
        old_finders=True,
        known_first_party=["src/", "this", "kate_plugin"],
        directory=str(tmpdir),
    )
    assert (
        test_output_old_finder
        == test_output
        == (
            "import os\n"
            "import sys\n"
            "\n"
            "import bar\n"
            "import this\n"
            "from foo import settings\n"
            "from kate_plugin import isort_plugin\n"
        )
    )


def test_force_single_line_imports() -> None:
    """Test to ensure forcing imports to each have their own line works as expected."""
    test_input = (
        "from third_party import lib1, lib2, \\\n"
        "    lib3, lib4, lib5, lib6, lib7, \\\n"
        "    lib8, lib9, lib10, lib11, lib12, \\\n"
        "    lib13, lib14, lib15, lib16, lib17, \\\n"
        "    lib18, lib20, lib21, lib22\n"
    )
    test_output = isort.code(
        code=test_input, multi_line_output=WrapModes.GRID, line_length=40, force_single_line=True
    )
    assert test_output == (
        "from third_party import lib1\n"
        "from third_party import lib2\n"
        "from third_party import lib3\n"
        "from third_party import lib4\n"
        "from third_party import lib5\n"
        "from third_party import lib6\n"
        "from third_party import lib7\n"
        "from third_party import lib8\n"
        "from third_party import lib9\n"
        "from third_party import lib10\n"
        "from third_party import lib11\n"
        "from third_party import lib12\n"
        "from third_party import lib13\n"
        "from third_party import lib14\n"
        "from third_party import lib15\n"
        "from third_party import lib16\n"
        "from third_party import lib17\n"
        "from third_party import lib18\n"
        "from third_party import lib20\n"
        "from third_party import lib21\n"
        "from third_party import lib22\n"
    )

    test_input = (
        "from third_party import lib_a, lib_b, lib_d\n" "from third_party.lib_c import lib1\n"
    )
    test_output = isort.code(
        code=test_input, multi_line_output=WrapModes.GRID, line_length=40, force_single_line=True
    )
    assert test_output == (
        "from third_party import lib_a\n"
        "from third_party import lib_b\n"
        "from third_party import lib_d\n"
        "from third_party.lib_c import lib1\n"
    )


def test_force_single_line_long_imports() -> None:
    test_input = "from veryveryveryveryveryvery import small, big\n"
    test_output = isort.code(
        code=test_input, multi_line_output=WrapModes.NOQA, line_length=40, force_single_line=True
    )
    assert test_output == (
        "from veryveryveryveryveryvery import big\n"
        "from veryveryveryveryveryvery import small  # NOQA\n"
    )


def test_force_single_line_imports_and_sort_within_sections() -> None:
    test_input = (
        "from third_party import lib_a, lib_b, lib_d\n" "from third_party.lib_c import lib1\n"
    )
    test_output = isort.code(
        code=test_input,
        multi_line_output=WrapModes.GRID,
        line_length=40,
        force_single_line=True,
        force_sort_within_sections=True,
    )
    assert test_output == (
        "from third_party import lib_a\n"
        "from third_party import lib_b\n"
        "from third_party import lib_d\n"
        "from third_party.lib_c import lib1\n"
    )
    test_output = isort.code(
        code=test_input,
        multi_line_output=WrapModes.GRID,
        line_length=40,
        force_single_line=True,
        force_sort_within_sections=True,
        lexicographical=True,
    )
    assert test_output == (
        "from third_party import lib_a\n"
        "from third_party import lib_b\n"
        "from third_party.lib_c import lib1\n"
        "from third_party import lib_d\n"
    )

    test_input = """import sympy
import numpy as np
import pandas as pd
from matplotlib import pyplot as plt
"""
    assert (
        isort.code(code=test_input, force_sort_within_sections=True, length_sort=True) == test_input
    )


def test_titled_imports() -> None:
    """Tests setting custom titled/commented import sections."""
    test_input = (
        "import sys\n"
        "import unicodedata\n"
        "import statistics\n"
        "import os\n"
        "import myproject.test\n"
        "import django.settings"
    )
    test_output = isort.code(
        code=test_input,
        known_first_party=["myproject"],
        import_heading_stdlib="Standard Library",
        import_heading_firstparty="My Stuff",
    )
    assert test_output == (
        "# Standard Library\n"
        "import os\n"
        "import statistics\n"
        "import sys\n"
        "import unicodedata\n"
        "\n"
        "import django.settings\n"
        "\n"
        "# My Stuff\n"
        "import myproject.test\n"
    )
    test_second_run = isort.code(
        code=test_output,
        known_first_party=["myproject"],
        import_heading_stdlib="Standard Library",
        import_heading_firstparty="My Stuff",
    )
    assert test_second_run == test_output

    test_input_lines_down = (
        "# comment 1\n"
        "import django.settings\n"
        "\n"
        "# Standard Library\n"
        "import sys\n"
        "import unicodedata\n"
        "import statistics\n"
        "import os\n"
        "import myproject.test\n"
    )
    test_output_lines_down = isort.code(
        code=test_input_lines_down,
        known_first_party=["myproject"],
        import_heading_stdlib="Standard Library",
        import_heading_firstparty="My Stuff",
    )
    assert test_output_lines_down == (
        "# comment 1\n"
        "# Standard Library\n"
        "import os\n"
        "import statistics\n"
        "import sys\n"
        "import unicodedata\n"
        "\n"
        "import django.settings\n"
        "\n"
        "# My Stuff\n"
        "import myproject.test\n"
    )


def test_footered_imports() -> None:
    """Tests setting both custom titles and footers to import sections."""
    test_input = (
        "import sys\n"
        "import unicodedata\n"
        "import statistics\n"
        "import os\n"
        "import myproject.test\n"
        "import django.settings"
    )
    test_output = isort.code(
        code=test_input,
        known_first_party=["myproject"],
        import_footer_stdlib="Standard Library End",
        import_footer_firstparty="My Stuff End",
    )
    assert test_output == (
        "import os\n"
        "import statistics\n"
        "import sys\n"
        "import unicodedata\n"
        "\n"
        "# Standard Library End\n"
        "\n"
        "import django.settings\n"
        "\n"
        "import myproject.test\n"
        "\n"
        "# My Stuff End\n"
    )
    test_second_run = isort.code(
        code=test_output,
        known_first_party=["myproject"],
        import_footer_stdlib="Standard Library End",
        import_footer_firstparty="My Stuff End",
    )
    assert test_second_run == test_output

    test_input_lines_down = (
        "# comment 1\n"
        "import django.settings\n"
        "\n"
        "import sys\n"
        "import unicodedata\n"
        "import statistics\n"
        "import os\n"
        "import myproject.test\n"
        "\n"
        "# Standard Library End\n"
    )
    test_output_lines_down = isort.code(
        code=test_input_lines_down,
        known_first_party=["myproject"],
        import_footer_stdlib="Standard Library End",
        import_footer_firstparty="My Stuff End",
    )
    assert test_output_lines_down == (
        "# comment 1\n"
        "import os\n"
        "import statistics\n"
        "import sys\n"
        "import unicodedata\n"
        "\n"
        "# Standard Library End\n"
        "\n"
        "import django.settings\n"
        "\n"
        "import myproject.test\n"
        "\n"
        "# My Stuff End\n"
    )


def test_titled_and_footered_imports() -> None:
    """Tests setting custom footers to import sections."""
    test_input = (
        "import sys\n"
        "import unicodedata\n"
        "import statistics\n"
        "import os\n"
        "import myproject.test\n"
        "import django.settings"
    )
    test_output = isort.code(
        code=test_input,
        known_first_party=["myproject"],
        import_heading_stdlib="Standard Library",
        import_heading_firstparty="My Stuff",
        import_footer_stdlib="Standard Library End",
        import_footer_firstparty="My Stuff End",
    )
    assert test_output == (
        "# Standard Library\n"
        "import os\n"
        "import statistics\n"
        "import sys\n"
        "import unicodedata\n"
        "\n"
        "# Standard Library End\n"
        "\n"
        "import django.settings\n"
        "\n"
        "# My Stuff\n"
        "import myproject.test\n"
        "\n"
        "# My Stuff End\n"
    )
    test_second_run = isort.code(
        code=test_output,
        known_first_party=["myproject"],
        import_heading_stdlib="Standard Library",
        import_heading_firstparty="My Stuff",
        import_footer_stdlib="Standard Library End",
        import_footer_firstparty="My Stuff End",
    )
    assert test_second_run == test_output

    test_input_lines_down = (
        "# comment 1\n"
        "import django.settings\n"
        "\n"
        "# Standard Library\n"
        "import sys\n"
        "import unicodedata\n"
        "import statistics\n"
        "import os\n"
        "import myproject.test\n"
        "\n"
        "# Standard Library End\n"
    )
    test_output_lines_down = isort.code(
        code=test_input_lines_down,
        known_first_party=["myproject"],
        import_heading_stdlib="Standard Library",
        import_heading_firstparty="My Stuff",
        import_footer_stdlib="Standard Library End",
        import_footer_firstparty="My Stuff End",
    )
    assert test_output_lines_down == (
        "# comment 1\n"
        "# Standard Library\n"
        "import os\n"
        "import statistics\n"
        "import sys\n"
        "import unicodedata\n"
        "\n"
        "# Standard Library End\n"
        "\n"
        "import django.settings\n"
        "\n"
        "# My Stuff\n"
        "import myproject.test\n"
        "\n"
        "# My Stuff End\n"
    )

    test_input_lines_down = (
        "# comment 1\n"
        "import django.settings\n"
        "\n"
        "# Standard Library\n"
        "import sys\n"
        "import unicodedata\n"
        "import statistics\n"
        "import os\n"
        "import myproject.test\n"
        "\n"
        "# Standard Library End\n"
        "# Standard Library End\n"
    )
    test_output_lines_down = isort.code(
        code=test_input_lines_down,
        known_first_party=["myproject"],
        import_heading_stdlib="Standard Library",
        import_heading_firstparty="My Stuff",
        import_footer_stdlib="Standard Library End",
        import_footer_firstparty="My Stuff End",
        dedup_headings=True,
    )
    assert test_output_lines_down == (
        "# comment 1\n"
        "# Standard Library\n"
        "import os\n"
        "import statistics\n"
        "import sys\n"
        "import unicodedata\n"
        "\n"
        "# Standard Library End\n"
        "\n"
        "import django.settings\n"
        "\n"
        "# My Stuff\n"
        "import myproject.test\n"
        "\n"
        "# My Stuff End\n"
    )

    test_input_lines_down = (
        "# comment 1\n"
        "# Standard Library\n"
        "import os\n"
        "import statistics\n"
        "import sys\n"
        "import unicodedata\n"
        "\n"
        "# Standard Library End\n"
        "\n"
        "import django.settings\n"
        "\n"
        "# My Stuff\n"
        "import myproject.test\n"
    )
    test_output_lines_down = isort.code(
        code=test_input_lines_down,
        known_first_party=["myproject"],
        import_heading_stdlib="Standard Library",
        import_heading_firstparty="My Stuff",
        import_footer_stdlib="Standard Library End",
        import_footer_firstparty="My Stuff End",
        dedup_headings=True,
    )
    assert test_output_lines_down == (
        "# comment 1\n"
        "# Standard Library\n"
        "import os\n"
        "import statistics\n"
        "import sys\n"
        "import unicodedata\n"
        "\n"
        "# Standard Library End\n"
        "\n"
        "import django.settings\n"
        "\n"
        "# My Stuff\n"
        "import myproject.test\n"
        "\n"
        "# My Stuff End\n"
    )


def test_balanced_wrapping() -> None:
    """Tests balanced wrapping mode, where the length of individual lines maintain width."""
    test_input = (
        "from __future__ import (absolute_import, division, print_function,\n"
        "                        unicode_literals)"
    )
    test_output = isort.code(code=test_input, line_length=70, balanced_wrapping=True)
    assert test_output == (
        "from __future__ import (absolute_import, division,\n"
        "                        print_function, unicode_literals)\n"
    )


def test_relative_import_with_space() -> None:
    """Tests the case where the relation and the module that is being imported from is separated
    with a space.
    """
    test_input = "from ... fields.sproqet import SproqetCollection"
    assert isort.code(test_input) == ("from ...fields.sproqet import SproqetCollection\n")
    test_input = "from .import foo"
    test_output = "from . import foo\n"
    assert isort.code(test_input) == test_output
    test_input = "from.import foo"
    test_output = "from . import foo\n"
    assert isort.code(test_input) == test_output


def test_multiline_import() -> None:
    """Test the case where import spawns multiple lines with inconsistent indentation."""
    test_input = "from pkg \\\n    import stuff, other_suff \\\n               more_stuff"
    assert isort.code(test_input) == ("from pkg import more_stuff, other_suff, stuff\n")

    # test again with a custom configuration
    custom_configuration: dict[str, Any] = {
        "force_single_line": True,
        "line_length": 120,
        "known_first_party": ["asdf", "qwer"],
        "default_section": "THIRDPARTY",
        "forced_separate": "asdf",
    }
    expected_output = (
        "from pkg import more_stuff\n" "from pkg import other_suff\n" "from pkg import stuff\n"
    )
    assert isort.code(test_input, **custom_configuration) == expected_output


def test_single_multiline() -> None:
    """Test the case where a single import spawns multiple lines."""
    test_input = "from os import\\\n        getuid\n\nprint getuid()\n"
    output = isort.code(test_input)
    assert output == ("from os import getuid\n\nprint getuid()\n")


def test_atomic_mode() -> None:
    """With atomic mode isort should be able to automatically detect and stop syntax errors"""
    # without syntax error, everything works OK
    test_input = "from b import d, c\nfrom a import f, e\n"
    assert isort.code(test_input, atomic=True) == ("from a import e, f\nfrom b import c, d\n")

    # with syntax error content is not changed
    test_input += "while True print 'Hello world'"  # blatant syntax error
    with pytest.raises(ExistingSyntaxErrors):
        isort.code(test_input, atomic=True)

    # unless file is for Cython which doesn't yet provide a public AST parsing API
    assert (
        isort.code(test_input, extension="pyx", atomic=True, verbose=True)
        == isort.code(test_input, extension="pyx", atomic=True)
        == """from a import e, f
from b import c, d

while True print 'Hello world'
"""
    )

    # ensure atomic works with streams
    test_stream_input = as_stream("from b import d, c\nfrom a import f, e\n")
    test_output = UnreadableStream()
    isort.stream(test_stream_input, test_output, atomic=True)
    test_output.seek(0)
    assert test_output.read() == "from a import e, f\nfrom b import c, d\n"


def test_order_by_type() -> None:
    test_input = "from module import Class, CONSTANT, function"
    assert isort.code(test_input, order_by_type=True) == (
        "from module import CONSTANT, Class, function\n"
    )

    # More complex sample data
    test_input = "from module import Class, CONSTANT, function, BASIC, Apple"
    assert isort.code(test_input, order_by_type=True) == (
        "from module import BASIC, CONSTANT, Apple, Class, function\n"
    )

    # Really complex sample data, to verify we don't mess with top level imports, only nested ones
    test_input = (
        "import StringIO\n"
        "import glob\n"
        "import os\n"
        "import shutil\n"
        "import tempfile\n"
        "import time\n"
        "from subprocess import PIPE, Popen, STDOUT\n"
    )

    assert isort.code(test_input, order_by_type=True, py_version="27") == (
        "import glob\n"
        "import os\n"
        "import shutil\n"
        "import StringIO\n"
        "import tempfile\n"
        "import time\n"
        "from subprocess import PIPE, STDOUT, Popen\n"
    )


def test_custom_lines_before_import_section() -> None:
    """Test the case where the number of lines to output after imports has been explicitly set."""
    test_input = """from a import b

foo = 'bar'
"""

    ln = "\n"

    # default case is no line added before the import
    assert isort.code(test_input) == (test_input)

    # test again with a custom number of lines before the import section
    assert isort.code(test_input, lines_before_imports=2) == 2 * ln + test_input

    comment = "# Comment\n"

    # test with a comment above
    assert isort.code(comment + ln + test_input, lines_before_imports=0) == comment + test_input

    # test with comments with empty lines
    assert (
        isort.code(comment + ln + comment + 3 * ln + test_input, lines_before_imports=1)
        == comment + ln + comment + 1 * ln + test_input
    )


def test_custom_lines_after_import_section() -> None:
    """Test the case where the number of lines to output after imports has been explicitly set."""
    test_input = "from a import b\nfoo = 'bar'\n"

    # default case is one space if not method or class after imports
    assert isort.code(test_input) == ("from a import b\n\nfoo = 'bar'\n")

    # test again with a custom number of lines after the import section
    assert isort.code(test_input, lines_after_imports=2) == ("from a import b\n\n\nfoo = 'bar'\n")


def test_smart_lines_after_import_section() -> None:
    """Tests the default 'smart' behavior for dealing with lines after the import section"""
    # one space if not method or class after imports
    test_input = "from a import b\nfoo = 'bar'\n"
    assert isort.code(test_input) == ("from a import b\n\nfoo = 'bar'\n")

    # two spaces if a method or class after imports
    test_input = "from a import b\ndef my_function():\n    pass\n"
    assert isort.code(test_input) == ("from a import b\n\n\ndef my_function():\n    pass\n")

    # two spaces if an async method after imports
    test_input = "from a import b\nasync def my_function():\n    pass\n"
    assert isort.code(test_input) == ("from a import b\n\n\nasync def my_function():\n    pass\n")

    # two spaces if a method or class after imports - even if comment before function
    test_input = (
        "from a import b\n" "# comment should be ignored\n" "def my_function():\n" "    pass\n"
    )
    assert isort.code(test_input) == (
        "from a import b\n"
        "\n"
        "\n"
        "# comment should be ignored\n"
        "def my_function():\n"
        "    pass\n"
    )

    # the same logic does not apply to doc strings
    test_input = (
        "from a import b\n"
        '"""\n'
        "    comment should be ignored\n"
        '"""\n'
        "def my_function():\n"
        "    pass\n"
    )
    assert isort.code(test_input) == (
        "from a import b\n"
        "\n"
        '"""\n'
        "    comment should be ignored\n"
        '"""\n'
        "def my_function():\n"
        "    pass\n"
    )

    # Ensure logic doesn't incorrectly skip over assignments to multi-line strings
    test_input = 'from a import b\nX = """test\n"""\ndef my_function():\n    pass\n'
    assert isort.code(test_input) == (
        "from a import b\n" "\n" 'X = """test\n' '"""\n' "def my_function():\n" "    pass\n"
    )


def test_settings_overwrite() -> None:
    """Test to ensure settings overwrite instead of trying to combine."""
    assert Config(known_standard_library=["not_std_library"]).known_standard_library == frozenset(
        {"not_std_library"}
    )
    assert Config(known_first_party=["thread"]).known_first_party == frozenset({"thread"})


def test_combined_from_and_as_imports() -> None:
    """Test to ensure it's possible to combine from and as imports."""
    test_input = (
        "from translate.misc.multistring import multistring\n"
        "from translate.storage import base, factory\n"
        "from translate.storage.placeables import general, parse as rich_parse\n"
    )
    assert isort.code(test_input, combine_as_imports=True) == test_input
    assert isort.code(test_input, combine_as_imports=True, only_sections=True) == test_input
    test_input = "import os \nimport os as _os"
    test_output = "import os\nimport os as _os\n"
    assert isort.code(test_input) == test_output


def test_as_imports_with_line_length() -> None:
    """Test to ensure it's possible to combine from and as imports."""
    test_input = (
        "from translate.storage import base as storage_base\n"
        "from translate.storage.placeables import general, parse as rich_parse\n"
    )
    assert isort.code(code=test_input, combine_as_imports=False, line_length=40) == (
        "from translate.storage import \\\n    base as storage_base\n"
        "from translate.storage.placeables import \\\n    general\n"
        "from translate.storage.placeables import \\\n    parse as rich_parse\n"
    )


def test_keep_comments() -> None:
    """Test to ensure isort properly keeps comments in tact after sorting."""
    # Straight Import
    test_input = "import foo  # bar\n"
    assert isort.code(test_input) == test_input

    # Star import
    test_input_star = "from foo import *  # bar\n"
    assert isort.code(test_input_star) == test_input_star

    # Force Single Line From Import
    test_input = "from foo import bar  # comment\n"
    assert isort.code(test_input, force_single_line=True) == test_input

    # From import
    test_input = "from foo import bar  # My Comment\n"
    assert isort.code(test_input) == test_input

    # More complicated case
    test_input = "from a import b  # My Comment1\nfrom a import c  # My Comment2\n"
    assert isort.code(test_input) == (
        "from a import b  # My Comment1\nfrom a import c  # My Comment2\n"
    )

    # Test case where imports comments make imports extend pass the line length
    test_input = (
        "from a import b # My Comment1\n" "from a import c # My Comment2\n" "from a import d\n"
    )
    assert isort.code(test_input, line_length=45) == (
        "from a import b  # My Comment1\n" "from a import c  # My Comment2\n" "from a import d\n"
    )

    # Test case where imports with comments will be beyond line length limit
    test_input = (
        "from a import b, c  # My Comment1\n"
        "from a import c, d # My Comment2 is really really really really long\n"
    )
    assert isort.code(test_input, line_length=45) == (
        "from a import (  # My Comment1; My Comment2 is really really really really long\n"
        "    b, c, d)\n"
    )

    # Test that comments are not stripped from 'import ... as ...' by default
    test_input = "from a import b as bb  # b comment\nfrom a import c as cc  # c comment\n"
    assert isort.code(test_input) == test_input

    # Test that 'import ... as ...' comments are not collected inappropriately
    test_input = (
        "from a import b as bb  # b comment\n"
        "from a import c as cc  # c comment\n"
        "from a import d\n"
    )
    assert isort.code(test_input) == test_input
    assert isort.code(test_input, combine_as_imports=True) == (
        "from a import b as bb, c as cc, d  # b comment; c comment\n"
    )


def test_multiline_split_on_dot() -> None:
    """Test to ensure isort correctly handles multiline imports,
    even when split right after a '.'
    """
    test_input = (
        "from my_lib.my_package.test.level_1.level_2.level_3.level_4.level_5.\\\n"
        "    my_module import my_function"
    )
    assert isort.code(test_input, line_length=70) == (
        "from my_lib.my_package.test.level_1.level_2.level_3.level_4.level_5.my_module import \\\n"
        "    my_function\n"
    )


def test_import_star() -> None:
    """Test to ensure isort handles star imports correctly"""
    test_input = "from blah import *\nfrom blah import _potato\n"
    assert isort.code(test_input) == ("from blah import *\nfrom blah import _potato\n")
    assert isort.code(test_input, combine_star=True) == ("from blah import *\n")


def test_include_trailing_comma() -> None:
    """Test for the include_trailing_comma option"""
    test_output_grid = isort.code(
        code=SHORT_IMPORT,
        multi_line_output=WrapModes.GRID,
        line_length=40,
        include_trailing_comma=True,
    )
    assert test_output_grid == (
        "from third_party import (lib1, lib2,\n" "                         lib3, lib4,)\n"
    )

    test_output_vertical = isort.code(
        code=SHORT_IMPORT,
        multi_line_output=WrapModes.VERTICAL,
        line_length=40,
        include_trailing_comma=True,
    )
    assert test_output_vertical == (
        "from third_party import (lib1,\n"
        "                         lib2,\n"
        "                         lib3,\n"
        "                         lib4,)\n"
    )

    test_output_vertical_indent = isort.code(
        code=SHORT_IMPORT,
        multi_line_output=WrapModes.VERTICAL_HANGING_INDENT,
        line_length=40,
        include_trailing_comma=True,
    )
    assert test_output_vertical_indent == (
        "from third_party import (\n" "    lib1,\n" "    lib2,\n" "    lib3,\n" "    lib4,\n" ")\n"
    )

    test_output_vertical_grid = isort.code(
        code=SHORT_IMPORT,
        multi_line_output=WrapModes.VERTICAL_GRID,
        line_length=40,
        include_trailing_comma=True,
    )
    assert test_output_vertical_grid == (
        "from third_party import (\n    lib1, lib2, lib3, lib4,)\n"
    )

    test_output_vertical_grid_grouped = isort.code(
        code=SHORT_IMPORT,
        multi_line_output=WrapModes.VERTICAL_GRID_GROUPED,
        line_length=40,
        include_trailing_comma=True,
    )
    assert test_output_vertical_grid_grouped == (
        "from third_party import (\n    lib1, lib2, lib3, lib4,\n)\n"
    )

    test_output_wrap_single_import_with_use_parentheses = isort.code(
        code=SINGLE_FROM_IMPORT, line_length=25, include_trailing_comma=True, use_parentheses=True
    )
    assert test_output_wrap_single_import_with_use_parentheses == (
        "from third_party import (\n    lib1,)\n"
    )

    test_output_wrap_single_import_vertical_indent = isort.code(
        code=SINGLE_FROM_IMPORT,
        line_length=25,
        multi_line_output=WrapModes.VERTICAL_HANGING_INDENT,
        include_trailing_comma=True,
        use_parentheses=True,
    )
    assert test_output_wrap_single_import_vertical_indent == (
        "from third_party import (\n    lib1,\n)\n"
    )

    trailing_comma_with_comment = (
        "from six.moves.urllib.parse import urlencode  "
        "# pylint: disable=no-name-in-module,import-error"
    )
    expected_trailing_comma_with_comment = (
        "from six.moves.urllib.parse import (\n"
        "    urlencode,  # pylint: disable=no-n"
        "ame-in-module,import-error\n)\n"
    )
    trailing_comma_with_comment = isort.code(
        code=trailing_comma_with_comment,
        line_length=80,
        multi_line_output=WrapModes.VERTICAL_HANGING_INDENT,
        include_trailing_comma=True,
        use_parentheses=True,
    )
    assert trailing_comma_with_comment == expected_trailing_comma_with_comment
    # The next time around, it should be equal
    trailing_comma_with_comment = isort.code(
        code=trailing_comma_with_comment,
        line_length=80,
        multi_line_output=WrapModes.VERTICAL_HANGING_INDENT,
        include_trailing_comma=True,
        use_parentheses=True,
    )
    assert trailing_comma_with_comment == expected_trailing_comma_with_comment


def test_similar_to_std_library() -> None:
    """Test to ensure modules that are named similarly to a standard library import
    don't end up clobbered
    """
    test_input = "import datetime\n\nimport requests\nimport times\n"
    assert isort.code(test_input, known_third_party=["requests", "times"]) == test_input


def test_correctly_placed_imports() -> None:
    """Test to ensure comments stay on correct placement after being sorted"""
    test_input = "from a import b # comment for b\nfrom a import c # comment for c\n"
    assert isort.code(test_input, force_single_line=True) == (
        "from a import b  # comment for b\nfrom a import c  # comment for c\n"
    )
    assert isort.code(test_input) == (
        "from a import b  # comment for b\nfrom a import c  # comment for c\n"
    )

    # Full example test from issue #143
    test_input = (
        "from itertools import chain\n"
        "\n"
        "from django.test import TestCase\n"
        "from model_mommy import mommy\n"
        "\n"
        "from apps.clientman.commands.download_usage_rights import "
        "associate_right_for_item_product\n"
        "from apps.clientman.commands.download_usage_rights import "
        "associate_right_for_item_product_d"
        "efinition\n"
        "from apps.clientman.commands.download_usage_rights import "
        "associate_right_for_item_product_d"
        "efinition_platform\n"
        "from apps.clientman.commands.download_usage_rights import "
        "associate_right_for_item_product_p"
        "latform\n"
        "from apps.clientman.commands.download_usage_rights import "
        "associate_right_for_territory_reta"
        "il_model\n"
        "from apps.clientman.commands.download_usage_rights import "
        "associate_right_for_territory_reta"
        "il_model_definition_platform_provider  # noqa\n"
        "from apps.clientman.commands.download_usage_rights import "
        "clear_right_for_item_product\n"
        "from apps.clientman.commands.download_usage_rights import "
        "clear_right_for_item_product_defini"
        "tion\n"
        "from apps.clientman.commands.download_usage_rights import "
        "clear_right_for_item_product_defini"
        "tion_platform\n"
        "from apps.clientman.commands.download_usage_rights import "
        "clear_right_for_item_product_platfo"
        "rm\n"
        "from apps.clientman.commands.download_usage_rights import "
        "clear_right_for_territory_retail_mo"
        "del\n"
        "from apps.clientman.commands.download_usage_rights import "
        "clear_right_for_territory_retail_mo"
        "del_definition_platform_provider  # noqa\n"
        "from apps.clientman.commands.download_usage_rights import "
        "create_download_usage_right\n"
        "from apps.clientman.commands.download_usage_rights import "
        "delete_download_usage_right\n"
        "from apps.clientman.commands.download_usage_rights import "
        "disable_download_for_item_product\n"
        "from apps.clientman.commands.download_usage_rights import "
        "disable_download_for_item_product_d"
        "efinition\n"
        "from apps.clientman.commands.download_usage_rights import "
        "disable_download_for_item_product_d"
        "efinition_platform\n"
        "from apps.clientman.commands.download_usage_rights import "
        "disable_download_for_item_product_p"
        "latform\n"
        "from apps.clientman.commands.download_usage_rights import "
        "disable_download_for_territory_reta"
        "il_model\n"
        "from apps.clientman.commands.download_usage_rights import "
        "disable_download_for_territory_reta"
        "il_model_definition_platform_provider  # noqa\n"
        "from apps.clientman.commands.download_usage_rights import "
        "get_download_rights_for_item\n"
        "from apps.clientman.commands.download_usage_rights import "
        "get_right\n"
    )
    assert (
        isort.code(
            code=test_input,
            force_single_line=True,
            line_length=140,
            known_third_party=["django", "model_mommy"],
            default_section=sections.FIRSTPARTY,
        )
        == test_input
    )


def test_auto_detection() -> None:
    """Initial test to ensure isort auto-detection works correctly -
    will grow over time as new issues are raised.
    """

    # Issue 157
    test_input = "import binascii\nimport os\n\nimport cv2\nimport requests\n"
    assert isort.code(test_input, known_third_party=["cv2", "requests"]) == test_input

    # alternative solution
    assert isort.code(test_input, default_section="THIRDPARTY") == test_input


def test_same_line_statements() -> None:
    """Ensure isort correctly handles the case where a single line
    contains multiple statements including an import
    """
    test_input = "import pdb; import nose\n"
    assert isort.code(test_input) == ("import pdb\n\nimport nose\n")

    test_input = "import pdb; pdb.set_trace()\nimport nose; nose.run()\n"
    assert isort.code(test_input) == test_input


def test_long_line_comments() -> None:
    """Ensure isort correctly handles comments at the end of extremely long lines"""
    test_input = (
        "from foo.utils.fabric_stuff.live import check_clean_live, deploy_live, "
        "sync_live_envdir, "
        "update_live_app, update_live_cron  # noqa\n"
        "from foo.utils.fabric_stuff.stage import check_clean_stage, deploy_stage, "
        "sync_stage_envdir, "
        "update_stage_app, update_stage_cron  # noqa\n"
    )
    assert isort.code(code=test_input, line_length=100, balanced_wrapping=True) == (
        "from foo.utils.fabric_stuff.live import (check_clean_live, deploy_live,  # noqa\n"
        "                                         sync_live_envdir, update_live_app, "
        "update_live_cron)\n"
        "from foo.utils.fabric_stuff.stage import (check_clean_stage, deploy_stage,  # noqa\n"
        "                                          sync_stage_envdir, update_stage_app, "
        "update_stage_cron)\n"
    )


def test_tab_character_in_import() -> None:
    """Ensure isort correctly handles import statements that contain a tab character"""
    test_input = (
        "from __future__ import print_function\n" "from __future__ import\tprint_function\n"
    )
    assert isort.code(test_input) == "from __future__ import print_function\n"


def test_split_position() -> None:
    """Ensure isort splits on import instead of . when possible"""
    test_input = (
        "from p24.shared.exceptions.master.host_state_flag_unchanged "
        "import HostStateUnchangedException\n"
    )
    assert isort.code(test_input, line_length=80) == (
        "from p24.shared.exceptions.master.host_state_flag_unchanged import \\\n"
        "    HostStateUnchangedException\n"
    )


def test_place_comments() -> None:
    """Ensure manually placing imports works as expected"""
    test_input = (
        "import sys\n"
        "import os\n"
        "import myproject.test\n"
        "import django.settings\n"
        "\n"
        "# isort: imports-thirdparty\n"
        "# isort: imports-firstparty\n"
        "# isort:imports-stdlib\n"
        "\n"
    )
    expected_output = (
        "\n# isort: imports-thirdparty\n"
        "import django.settings\n"
        "\n"
        "# isort: imports-firstparty\n"
        "import myproject.test\n"
        "\n"
        "# isort:imports-stdlib\n"
        "import os\n"
        "import sys\n"
    )
    test_output = isort.code(test_input, known_first_party=["myproject"])
    assert test_output == expected_output
    test_output = isort.code(test_output, known_first_party=["myproject"])
    assert test_output == expected_output


def test_placement_control() -> None:
    """Ensure that most specific placement control match wins"""
    test_input = (
        "import os\n"
        "import sys\n"
        "from bottle import Bottle, redirect, response, run\n"
        "import p24.imports._argparse as argparse\n"
        "import p24.imports._subprocess as subprocess\n"
        "import p24.imports._VERSION as VERSION\n"
        "import p24.shared.media_wiki_syntax as syntax\n"
    )
    test_output = isort.code(
        code=test_input,
        known_first_party=["p24", "p24.imports._VERSION"],
        known_standard_library=["p24.imports", "os", "sys"],
        known_third_party=["bottle"],
        default_section="THIRDPARTY",
    )

    assert test_output == (
        "import os\n"
        "import p24.imports._argparse as argparse\n"
        "import p24.imports._subprocess as subprocess\n"
        "import sys\n"
        "\n"
        "from bottle import Bottle, redirect, response, run\n"
        "\n"
        "import p24.imports._VERSION as VERSION\n"
        "import p24.shared.media_wiki_syntax as syntax\n"
    )


def test_custom_sections() -> None:
    """Ensure that most specific placement control match wins"""
    test_input = (
        "import os\n"
        "import sys\n"
        "from django.conf import settings\n"
        "from bottle import Bottle, redirect, response, run\n"
        "import p24.imports._argparse as argparse\n"
        "from django.db import models\n"
        "import p24.imports._subprocess as subprocess\n"
        "import pandas as pd\n"
        "import p24.imports._VERSION as VERSION\n"
        "import numpy as np\n"
        "import p24.shared.media_wiki_syntax as syntax\n"
    )
    test_output = isort.code(
        code=test_input,
        known_first_party=["p24", "p24.imports._VERSION"],
        import_heading_stdlib="Standard Library",
        import_heading_thirdparty="Third Party",
        import_heading_firstparty="First Party",
        import_heading_django="Django",
        import_heading_pandas="Pandas",
        known_standard_library=["p24.imports", "os", "sys"],
        known_third_party=["bottle"],
        known_django=["django"],
        known_pandas=["pandas", "numpy"],
        default_section="THIRDPARTY",
        sections=[
            "FUTURE",
            "STDLIB",
            "DJANGO",
            "THIRDPARTY",
            "PANDAS",
            "FIRSTPARTY",
            "LOCALFOLDER",
        ],
    )
    assert test_output == (
        "# Standard Library\n"
        "import os\n"
        "import p24.imports._argparse as argparse\n"
        "import p24.imports._subprocess as subprocess\n"
        "import sys\n"
        "\n"
        "# Django\n"
        "from django.conf import settings\n"
        "from django.db import models\n"
        "\n"
        "# Third Party\n"
        "from bottle import Bottle, redirect, response, run\n"
        "\n"
        "# Pandas\n"
        "import numpy as np\n"
        "import pandas as pd\n"
        "\n"
        "# First Party\n"
        "import p24.imports._VERSION as VERSION\n"
        "import p24.shared.media_wiki_syntax as syntax\n"
    )


def test_custom_sections_exception_handling() -> None:
    """Ensure that appropriate exception is raised for missing sections"""
    test_input = "import requests\n"

    with pytest.raises(MissingSection):
        isort.code(
            code=test_input,
            default_section="THIRDPARTY",
            sections=[
                "FUTURE",
                "STDLIB",
                "DJANGO",
                "PANDAS",
                "FIRSTPARTY",
                "LOCALFOLDER",
            ],
        )

    test_input = "from requests import get, post\n"

    with pytest.raises(MissingSection):
        isort.code(
            code=test_input,
            default_section="THIRDPARTY",
            sections=[
                "FUTURE",
                "STDLIB",
                "DJANGO",
                "PANDAS",
                "FIRSTPARTY",
                "LOCALFOLDER",
            ],
        )


def test_glob_known() -> None:
    """Ensure that most specific placement control match wins"""
    test_input = (
        "import os\n"
        "from django_whatever import whatever\n"
        "import sys\n"
        "from django.conf import settings\n"
        "from . import another\n"
    )
    test_output = isort.code(
        code=test_input,
        import_heading_stdlib="Standard Library",
        import_heading_thirdparty="Third Party",
        import_heading_firstparty="First Party",
        import_heading_django="Django",
        import_heading_djangoplugins="Django Plugins",
        import_heading_localfolder="Local",
        known_django=["django"],
        known_djangoplugins=["django_*"],
        default_section="THIRDPARTY",
        sections=[
            "FUTURE",
            "STDLIB",
            "DJANGO",
            "DJANGOPLUGINS",
            "THIRDPARTY",
            "FIRSTPARTY",
            "LOCALFOLDER",
        ],
    )
    assert test_output == (
        "# Standard Library\n"
        "import os\n"
        "import sys\n"
        "\n"
        "# Django\n"
        "from django.conf import settings\n"
        "\n"
        "# Django Plugins\n"
        "from django_whatever import whatever\n"
        "\n"
        "# Local\n"
        "from . import another\n"
    )


def test_sticky_comments() -> None:
    """Test to ensure it is possible to make comments 'stick' above imports"""
    test_input = (
        "import os\n"
        "\n"
        "# Used for type-hinting (ref: https://github.com/davidhalter/jedi/issues/414).\n"
        "from selenium.webdriver.remote.webdriver import WebDriver  # noqa\n"
    )
    assert isort.code(test_input) == test_input

    test_input = (
        "from django import forms\n"
        "# While this couples the geographic forms to the GEOS library,\n"
        "# it decouples from database (by not importing SpatialBackend).\n"
        "from django.contrib.gis.geos import GEOSException, GEOSGeometry\n"
        "from django.utils.translation import ugettext_lazy as _\n"
    )
    assert isort.code(test_input) == test_input


def test_zipimport() -> None:
    """Imports ending in "import" shouldn't be clobbered"""
    test_input = "from zipimport import zipimport\n"
    assert isort.code(test_input) == test_input


def test_from_ending() -> None:
    """Imports ending in "from" shouldn't be clobbered."""
    test_input = "from foo import get_foo_from, get_foo\n"
    expected_output = "from foo import get_foo, get_foo_from\n"
    assert isort.code(test_input) == expected_output


def test_from_first() -> None:
    """Tests the setting from_first works correctly"""
    test_input = "from os import path\nimport os\n"
    assert isort.code(test_input, from_first=True) == test_input


def test_top_comments() -> None:
    """Ensure correct behavior with top comments"""
    test_input = (
        "# -*- encoding: utf-8 -*-\n"
        "# Test comment\n"
        "#\n"
        "from __future__ import unicode_literals\n"
    )
    assert isort.code(test_input) == test_input

    test_input = (
        "# -*- coding: utf-8 -*-\n"
        "from django.db import models\n"
        "from django.utils.encoding import python_2_unicode_compatible\n"
    )
    assert isort.code(test_input) == test_input

    test_input = "# Comment\nimport sys\n"
    assert isort.code(test_input) == test_input

    test_input = "# -*- coding\nimport sys\n"
    assert isort.code(test_input) == test_input


def test_consistency() -> None:
    """Ensures consistency of handling even when dealing with non ordered-by-type imports"""
    test_input = "from sqlalchemy.dialects.postgresql import ARRAY, array\n"
    assert isort.code(test_input, order_by_type=True) == test_input


def test_force_grid_wrap() -> None:
    """Ensures removing imports works as expected."""
    test_input = "from bar import lib2\nfrom foo import lib6, lib7\n"
    test_output = isort.code(
        code=test_input, force_grid_wrap=2, multi_line_output=WrapModes.VERTICAL_HANGING_INDENT
    )
    assert (
        test_output
        == """from bar import lib2
from foo import (
    lib6,
    lib7
)
"""
    )
    test_output = isort.code(
        code=test_input, force_grid_wrap=3, multi_line_output=WrapModes.VERTICAL_HANGING_INDENT
    )
    assert test_output == test_input


def test_force_grid_wrap_long() -> None:
    """Ensure that force grid wrap still happens with long line length"""
    test_input = (
        "from foo import lib6, lib7\n"
        "from bar import lib2\n"
        "from babar import something_that_is_kind_of_long"
    )
    test_output = isort.code(
        code=test_input,
        force_grid_wrap=2,
        multi_line_output=WrapModes.VERTICAL_HANGING_INDENT,
        line_length=9999,
    )
    assert (
        test_output
        == """from babar import something_that_is_kind_of_long
from bar import lib2
from foo import (
    lib6,
    lib7
)
"""
    )


def test_uses_jinja_variables() -> None:
    """Test a basic set of imports that use jinja variables"""
    test_input = (
        "import sys\n" "import os\n" "import myproject.{ test }\n" "import django.{ settings }"
    )
    test_output = isort.code(
        code=test_input, known_third_party=["django"], known_first_party=["myproject"]
    )
    assert test_output == (
        "import os\n"
        "import sys\n"
        "\n"
        "import django.{ settings }\n"
        "\n"
        "import myproject.{ test }\n"
    )

    test_input = "import {{ cookiecutter.repo_name }}\n" "from foo import {{ cookiecutter.bar }}\n"
    assert isort.code(test_input) == test_input


def test_fcntl() -> None:
    """Test to ensure fcntl gets correctly recognized as stdlib import"""
    test_input = "import fcntl\nimport os\nimport sys\n"
    assert isort.code(test_input) == test_input


def test_import_split_is_word_boundary_aware() -> None:
    """Test to ensure that isort splits words in a boundary aware manner"""
    test_input = (
        "from mycompany.model.size_value_array_import_func import \\\n"
        "    get_size_value_array_import_func_jobs"
    )
    test_output = isort.code(
        code=test_input, multi_line_output=WrapModes.VERTICAL_HANGING_INDENT, line_length=79
    )
    assert test_output == (
        "from mycompany.model.size_value_array_import_func import (\n"
        "    get_size_value_array_import_func_jobs\n"
        ")\n"
    )


def test_other_file_encodings(tmpdir) -> None:
    """Test to ensure file encoding is respected"""
    for encoding in ("latin1", "utf8"):
        tmp_fname = tmpdir.join(f"test_{encoding}.py")
        file_contents = f"# coding: {encoding}\n\ns = u'ã'\n"
        tmp_fname.write_binary(file_contents.encode(encoding))
        api.sort_file(Path(tmp_fname), file_path=Path(tmp_fname), settings_path=os.getcwd())
        assert tmp_fname.read_text(encoding) == file_contents


def test_other_file_encodings_in_place(tmpdir) -> None:
    """Test to ensure file encoding is respected when overwritten in place."""
    for encoding in ("latin1", "utf8"):
        tmp_fname = tmpdir.join(f"test_{encoding}.py")
        file_contents = f"# coding: {encoding}\n\ns = u'ã'\n"
        tmp_fname.write_binary(file_contents.encode(encoding))
        api.sort_file(
            Path(tmp_fname),
            file_path=Path(tmp_fname),
            settings_path=os.getcwd(),
            overwrite_in_place=True,
        )
        assert tmp_fname.read_text(encoding) == file_contents


def test_encoding_not_in_comment(tmpdir) -> None:
    """Test that 'encoding' not in a comment is ignored"""
    tmp_fname = tmpdir.join("test_encoding.py")
    file_contents = "class Foo\n    coding: latin1\n\ns = u'ã'\n"
    tmp_fname.write_binary(file_contents.encode("utf8"))
    assert (
        isort.code(
            Path(tmp_fname).read_text("utf8"), file_path=Path(tmp_fname), settings_path=os.getcwd()
        )
        == file_contents
    )


def test_encoding_not_in_first_two_lines(tmpdir) -> None:
    """Test that 'encoding' not in the first two lines is ignored"""
    tmp_fname = tmpdir.join("test_encoding.py")
    file_contents = "\n\n# -*- coding: latin1\n\ns = u'ã'\n"
    tmp_fname.write_binary(file_contents.encode("utf8"))
    assert (
        isort.code(
            Path(tmp_fname).read_text("utf8"), file_path=Path(tmp_fname), settings_path=os.getcwd()
        )
        == file_contents
    )


def test_comment_at_top_of_file() -> None:
    """Test to ensure isort correctly handles top of file comments"""
    test_input = (
        "# Comment one\n"
        "from django import forms\n"
        "# Comment two\n"
        "from django.contrib.gis.geos import GEOSException\n"
    )
    assert isort.code(test_input) == test_input

    test_input = "# -*- coding: utf-8 -*-\nfrom django.db import models\n"
    assert isort.code(test_input) == test_input


def test_alphabetic_sorting() -> None:
    """Test to ensure isort correctly handles single line imports"""
    test_input = (
        "import unittest\n"
        "\n"
        "import ABC\n"
        "import Zope\n"
        "from django.contrib.gis.geos import GEOSException\n"
        "from plone.app.testing import getRoles\n"
        "from plone.app.testing import ManageRoles\n"
        "from plone.app.testing import setRoles\n"
        "from Products.CMFPlone import utils\n"
    )
    options = {
        "force_single_line": True,
        "force_alphabetical_sort_within_sections": True,
    }  # type: Dict[str, Any]

    output = isort.code(test_input, **options)
    assert output == test_input

    test_input = "# -*- coding: utf-8 -*-\nfrom django.db import models\n"
    assert isort.code(test_input) == test_input


def test_alphabetic_sorting_multi_line() -> None:
    """Test to ensure isort correctly handles multiline import see: issue 364"""
    test_input = (
        "from a import (CONSTANT_A, cONSTANT_B, CONSTANT_C, CONSTANT_D, CONSTANT_E,\n"
        "               CONSTANT_F, CONSTANT_G, CONSTANT_H, CONSTANT_I, CONSTANT_J)\n"
    )
    options = {"force_alphabetical_sort_within_sections": True}  # type: Dict[str, Any]
    assert isort.code(test_input, **options) == test_input


def test_comments_not_duplicated() -> None:
    """Test to ensure comments aren't duplicated: issue 303"""
    test_input = (
        "from flask import url_for\n"
        "# Whole line comment\n"
        "from service import demo  # inline comment\n"
        "from service import settings\n"
    )
    output = isort.code(test_input)
    assert output.count("# Whole line comment\n") == 1
    assert output.count("# inline comment\n") == 1


def test_top_of_line_comments() -> None:
    """Test to ensure top of line comments stay where they should: issue 260"""
    test_input = (
        "# -*- coding: utf-8 -*-\n"
        "from django.db import models\n"
        "#import json as simplejson\n"
        "from myproject.models import Servidor\n"
        "\n"
        "import reversion\n"
        "\n"
        "import logging\n"
    )
    output = isort.code(test_input)
    print(output)
    assert output.startswith("# -*- coding: utf-8 -*-\n")


def test_basic_comment() -> None:
    """Test to ensure a basic comment wont crash isort"""
    test_input = "import logging\n# Foo\nimport os\n"
    assert isort.code(test_input) == test_input


def test_shouldnt_add_lines() -> None:
    """Ensure that isort doesn't add a blank line when a top of import comment is present,
    See: issue #316
    """
    test_input = '"""Text"""\n' "# This is a comment\nimport pkg_resources\n"
    assert isort.code(test_input) == test_input


def test_sections_parsed_correct(tmpdir) -> None:
    """Ensure that modules for custom sections parsed as list from config file and
    isort result is correct
    """
    conf_file_data = (
        "[settings]\n"
        "sections=FUTURE,STDLIB,THIRDPARTY,FIRSTPARTY,LOCALFOLDER,COMMON\n"
        "known_common=nose\n"
        "import_heading_common=Common Library\n"
        "import_heading_stdlib=Standard Library\n"
    )
    test_input = "import os\nfrom nose import *\nimport nose\nfrom os import path"
    correct_output = (
        "# Standard Library\n"
        "import os\n"
        "from os import path\n"
        "\n"
        "# Common Library\n"
        "import nose\n"
        "from nose import *\n"
    )
    tmpdir.join(".isort.cfg").write(conf_file_data)
    assert isort.code(test_input, settings_path=str(tmpdir)) == correct_output


def test_pyproject_conf_file(tmpdir) -> None:
    """Ensure that modules for custom sections parsed as list from config file and
    isort result is correct
    """
    conf_file_data = (
        "[build-system]\n"
        'requires = ["setuptools", "wheel"]\n'
        "[project]\n"
        'name = "isort"\n'
        'version = "0.1.0"\n'
        'license = "MIT"\n'
        "[tool.isort]\n"
        "lines_between_types=1\n"
        'known_common="nose"\n'
        'known_first_party="foo"\n'
        'import_heading_common="Common Library"\n'
        'import_heading_stdlib="Standard Library"\n'
        'sections="FUTURE,STDLIB,THIRDPARTY,FIRSTPARTY,LOCALFOLDER,COMMON"\n'
        "include_trailing_comma = true\n"
    )
    test_input = "import os\nfrom nose import *\nimport nose\nfrom os import path\nimport foo"
    correct_output = (
        "# Standard Library\n"
        "import os\n"
        "\n"
        "from os import path\n"
        "\n"
        "import foo\n"
        "\n"
        "# Common Library\n"
        "import nose\n"
        "\n"
        "from nose import *\n"
    )
    tmpdir.join("pyproject.toml").write(conf_file_data)
    assert isort.code(test_input, settings_path=str(tmpdir)) == correct_output


def test_alphabetic_sorting_no_newlines() -> None:
    """Test to ensure that alphabetical sort does not
    erroneously introduce new lines (issue #328)
    """
    test_input = "import os\n"
    test_output = isort.code(code=test_input, force_alphabetical_sort_within_sections=True)
    assert test_input == test_output

    test_input = "import os\n" "import unittest\n" "\n" "from a import b\n" "\n" "\n" "print(1)\n"
    test_output = isort.code(
        code=test_input, force_alphabetical_sort_within_sections=True, lines_after_imports=2
    )
    assert test_input == test_output


def test_sort_within_section() -> None:
    """Test to ensure its possible to force isort to sort within sections"""
    test_input = (
        "from Foob import ar\n"
        "import foo\n"
        "from foo import bar\n"
        "from foo.bar import Quux, baz\n"
    )
    test_output = isort.code(test_input, force_sort_within_sections=True)
    assert test_output == test_input

    test_input = (
        "import foo\n"
        "from foo import bar\n"
        "from foo.bar import baz\n"
        "from foo.bar import Quux\n"
        "from Foob import ar\n"
    )
    test_output = isort.code(
        code=test_input,
        force_sort_within_sections=True,
        order_by_type=False,
        force_single_line=True,
    )
    assert test_output == test_input

    test_input = (
        "import foo\n"
        "from foo import bar\n"
        "from foo.bar import baz\n"
        "from foo.bar import Quux\n"
        "from Foob import ar\n"
    )
    test_output = isort.code(
        code=test_input,
        case_sensitive=True,
        force_sort_within_sections=True,
        order_by_type=False,
        force_single_line=True,
    )
    assert test_output == test_input

    test_input = (
        "from Foob import ar\n" "import foo\n" "from foo import Quux\n" "from foo import baz\n"
    )
    test_output = isort.code(
        code=test_input,
        case_sensitive=True,
        force_sort_within_sections=True,
        order_by_type=True,
        force_single_line=True,
    )
    assert test_output == test_input


def test_sort_within_section_case_honored() -> None:
    """Ensure isort can do partial case-sensitive sorting in force-sorted sections"""
    test_input = (
        "import foo\n"
        "from foo import bar\n"
        "from foo.bar import Quux, baz\n"
        "from Foob import ar\n"
    )
    test_output = isort.code(
        test_input, force_sort_within_sections=True, honor_case_in_force_sorted_sections=True
    )
    assert test_output == test_input

    test_input = (
        "import foo\n"
        "from foo import bar\n"
        "from foo.bar import baz\n"
        "from foo.bar import Quux\n"
        "from Foob import ar\n"
    )
    test_output = isort.code(
        code=test_input,
        force_sort_within_sections=True,
        honor_case_in_force_sorted_sections=True,
        order_by_type=False,
        force_single_line=True,
    )
    assert test_output == test_input

    test_input = (
        "from Foob import ar\n"
        "import foo\n"
        "from foo import bar\n"
        "from foo.bar import baz\n"
        "from foo.bar import Quux\n"
    )
    test_output = isort.code(
        code=test_input,
        case_sensitive=True,
        force_sort_within_sections=True,
        honor_case_in_force_sorted_sections=True,
        order_by_type=False,
        force_single_line=True,
    )
    assert test_output == test_input

    test_input = (
        "from Foob import ar\n" "import foo\n" "from foo import Quux\n" "from foo import baz\n"
    )
    test_output = isort.code(
        code=test_input,
        case_sensitive=True,
        force_sort_within_sections=True,
        honor_case_in_force_sorted_sections=True,
        order_by_type=True,
        force_single_line=True,
    )
    assert test_output == test_input


def test_sorting_with_two_top_comments() -> None:
    """Test to ensure isort will sort files that contain 2 top comments"""
    test_input = "#! comment1\n''' comment2\n'''\nimport b\nimport a\n"
    assert isort.code(test_input) == ("#! comment1\n''' comment2\n'''\nimport a\nimport b\n")


def test_lines_between_sections() -> None:
    """Test to ensure lines_between_sections works"""
    test_input = "from bar import baz\nimport os\n"
    assert isort.code(test_input, lines_between_sections=0) == ("import os\nfrom bar import baz\n")
    assert isort.code(test_input, lines_between_sections=2) == (
        "import os\n\n\nfrom bar import baz\n"
    )


def test_forced_sepatate_globs() -> None:
    """Test to ensure that forced_separate glob matches lines"""
    test_input = (
        "import os\n"
        "\n"
        "from myproject.foo.models import Foo\n"
        "\n"
        "from myproject.utils import util_method\n"
        "\n"
        "from myproject.bar.models import Bar\n"
        "\n"
        "import sys\n"
    )
    test_output = isort.code(code=test_input, forced_separate=["*.models"], line_length=120)

    assert test_output == (
        "import os\n"
        "import sys\n"
        "\n"
        "from myproject.utils import util_method\n"
        "\n"
        "from myproject.bar.models import Bar\n"
        "from myproject.foo.models import Foo\n"
    )


def test_no_additional_lines_issue_358() -> None:
    """Test to ensure issue 358 is resolved and running isort multiple times
    does not add extra newlines
    """
    test_input = (
        '"""This is a docstring"""\n'
        "# This is a comment\n"
        "from __future__ import (\n"
        "    absolute_import,\n"
        "    division,\n"
        "    print_function,\n"
        "    unicode_literals\n"
        ")\n"
    )
    expected_output = (
        '"""This is a docstring"""\n'
        "# This is a comment\n"
        "from __future__ import (\n"
        "    absolute_import,\n"
        "    division,\n"
        "    print_function,\n"
        "    unicode_literals\n"
        ")\n"
    )
    test_output = isort.code(
        code=test_input, multi_line_output=WrapModes.VERTICAL_HANGING_INDENT, line_length=20
    )
    assert test_output == expected_output

    test_output = isort.code(
        code=test_output, multi_line_output=WrapModes.VERTICAL_HANGING_INDENT, line_length=20
    )
    assert test_output == expected_output

    for _attempt in range(5):
        test_output = isort.code(
            code=test_output, multi_line_output=WrapModes.VERTICAL_HANGING_INDENT, line_length=20
        )
        assert test_output == expected_output

    test_input = (
        '"""This is a docstring"""\n'
        "\n"
        "# This is a comment\n"
        "from __future__ import (\n"
        "    absolute_import,\n"
        "    division,\n"
        "    print_function,\n"
        "    unicode_literals\n"
        ")\n"
    )
    expected_output = (
        '"""This is a docstring"""\n'
        "\n"
        "# This is a comment\n"
        "from __future__ import (\n"
        "    absolute_import,\n"
        "    division,\n"
        "    print_function,\n"
        "    unicode_literals\n"
        ")\n"
    )
    test_output = isort.code(
        code=test_input, multi_line_output=WrapModes.VERTICAL_HANGING_INDENT, line_length=20
    )
    assert test_output == expected_output

    test_output = isort.code(
        code=test_output, multi_line_output=WrapModes.VERTICAL_HANGING_INDENT, line_length=20
    )
    assert test_output == expected_output

    for _attempt in range(5):
        test_output = isort.code(
            code=test_output, multi_line_output=WrapModes.VERTICAL_HANGING_INDENT, line_length=20
        )
        assert test_output == expected_output


def test_import_by_paren_issue_375() -> None:
    """Test to ensure isort can correctly handle sorting imports where the
    paren is directly by the import body
    """
    test_input = "from .models import(\n   Foo,\n   Bar,\n)\n"
    assert isort.code(test_input) == "from .models import Bar, Foo\n"


def test_import_by_paren_issue_460() -> None:
    """Test to ensure isort can doesnt move comments around"""
    test_input = """
# First comment
# Second comment
# third comment
import io
import os
"""
    assert isort.code(test_input) == test_input


def test_function_with_docstring() -> None:
    """Test to ensure isort can correctly sort imports when the first found content is a
    function with a docstring
    """
    add_imports = ["from __future__ import unicode_literals"]
    test_input = "def foo():\n" '    """ Single line triple quoted doctring """\n' "    pass\n"
    expected_output = (
        "from __future__ import unicode_literals\n"
        "\n"
        "\n"
        "def foo():\n"
        '    """ Single line triple quoted doctring """\n'
        "    pass\n"
    )
    assert isort.code(test_input, add_imports=add_imports) == expected_output


def test_plone_style() -> None:
    """Test to ensure isort correctly plone style imports"""
    test_input = (
        "from django.contrib.gis.geos import GEOSException\n"
        "from plone.app.testing import getRoles\n"
        "from plone.app.testing import ManageRoles\n"
        "from plone.app.testing import setRoles\n"
        "from Products.CMFPlone import utils\n"
        "\n"
        "import ABC\n"
        "import unittest\n"
        "import Zope\n"
    )
    options = {"force_single_line": True, "force_alphabetical_sort": True}  # type: Dict[str, Any]
    assert isort.code(test_input, **options) == test_input


def test_third_party_case_sensitive() -> None:
    """Modules which match builtins by name but not on case should not be picked up on Windows."""
    test_input = "import thirdparty\nimport os\nimport ABC\n"

    expected_output = "import os\n\nimport ABC\nimport thirdparty\n"
    assert isort.code(test_input) == expected_output


def test_exists_case_sensitive_file(tmpdir) -> None:
    """Test exists_case_sensitive function for a file."""
    exists_case_sensitive.cache_clear()
    tmpdir.join("module.py").ensure(file=1)
    assert exists_case_sensitive(str(tmpdir.join("module.py")))
    assert not exists_case_sensitive(str(tmpdir.join("MODULE.py")))


def test_exists_case_sensitive_directory(tmpdir) -> None:
    """Test exists_case_sensitive function for a directory."""
    exists_case_sensitive.cache_clear()
    tmpdir.join("pkg").ensure(dir=1)
    assert exists_case_sensitive(str(tmpdir.join("pkg")))
    assert not exists_case_sensitive(str(tmpdir.join("PKG")))


def test_sys_path_mutation(tmpdir) -> None:
    """Test to ensure sys.path is not modified"""
    tmpdir.mkdir("src").mkdir("a")
    test_input = "from myproject import test"
    options = {"virtual_env": str(tmpdir)}  # type: Dict[str, Any]
    expected_length = len(sys.path)
    isort.code(test_input, **options)
    assert len(sys.path) == expected_length
    isort.code(test_input, old_finders=True, **options)


def test_long_single_line() -> None:
    """Test to ensure long single lines get handled correctly"""
    output = isort.code(
        code="from ..views import ("
        " _a,"
        "_xxxxxx_xxxxxxx_xxxxxxxx_xxx_xxxxxxx as xxxxxx_xxxxxxx_xxxxxxxx_xxx_xxxxxxx)",
        line_length=79,
    )
    for line in output.split("\n"):
        assert len(line) <= 79

    output = isort.code(
        code="from ..views import ("
        " _a,"
        "_xxxxxx_xxxxxxx_xxxxxxxx_xxx_xxxxxxx as xxxxxx_xxxxxxx_xxxxxxxx_xxx_xxxxxxx)",
        line_length=79,
        combine_as_imports=True,
    )
    for line in output.split("\n"):
        assert len(line) <= 79


def test_import_inside_class_issue_432() -> None:
    """Test to ensure issue 432 is resolved and isort
    doesn't insert imports in the middle of classes
    """
    test_input = "# coding=utf-8\nclass Foo:\n    def bar(self):\n        pass\n"
    expected_output = (
        "# coding=utf-8\n"
        "import baz\n"
        "\n"
        "\n"
        "class Foo:\n"
        "    def bar(self):\n"
        "        pass\n"
    )
    assert isort.code(test_input, add_imports=["import baz"]) == expected_output


def test_wildcard_import_without_space_issue_496() -> None:
    """Test to ensure issue #496: wildcard without space, is resolved"""
    test_input = "from findorserver.coupon.models import*"
    expected_output = "from findorserver.coupon.models import *\n"
    assert isort.code(test_input) == expected_output


def test_import_line_mangles_issues_491() -> None:
    """Test to ensure comment on import with parens doesn't cause issues"""
    test_input = "import os  # ([\n\n" 'print("hi")\n'
    assert isort.code(test_input) == test_input


def test_import_line_mangles_issues_505() -> None:
    """Test to ensure comment on import with parens doesn't cause issues"""
    test_input = "from sys import *  # (\n\n\ndef test():\n" '    print("Test print")\n'
    assert isort.code(test_input) == test_input


def test_import_line_mangles_issues_439() -> None:
    """Test to ensure comment on import with parens doesn't cause issues"""
    test_input = "import a  # () import\nfrom b import b\n"
    assert isort.code(test_input) == test_input


def test_alias_using_paren_issue_466() -> None:
    """Test to ensure issue #466: Alias causes slash incorrectly is resolved"""
    test_input = (
        "from django.db.backends.mysql.base import DatabaseWrapper as MySQLDatabaseWrapper\n"
    )
    expected_output = (
        "from django.db.backends.mysql.base import (\n"
        "    DatabaseWrapper as MySQLDatabaseWrapper)\n"
    )
    assert isort.code(test_input, line_length=50, use_parentheses=True) == expected_output

    test_input = (
        "from django.db.backends.mysql.base import DatabaseWrapper as MySQLDatabaseWrapper\n"
    )
    expected_output = (
        "from django.db.backends.mysql.base import (\n"
        "    DatabaseWrapper as MySQLDatabaseWrapper\n"
        ")\n"
    )
    assert (
        isort.code(
            code=test_input,
            line_length=50,
            multi_line_output=WrapModes.VERTICAL_GRID_GROUPED,
            use_parentheses=True,
        )
        == expected_output
    )


def test_long_alias_using_paren_issue_957() -> None:
    test_input = (
        "from package import module as very_very_very_very_very_very_very"
        "_very_very_very_long_alias\n"
    )
    expected_output = (
        "from package import (\n"
        "    module as very_very_very_very_very_very_very_very_very_very_long_alias\n"
        ")\n"
    )
    out = isort.code(
        code=test_input,
        line_length=50,
        use_parentheses=True,
        multi_line_output=WrapModes.VERTICAL_GRID_GROUPED,
    )
    assert out == expected_output

    test_input = (
        "from deep.deep.deep.deep.deep.deep.deep.deep.deep.package import module as "
        "very_very_very_very_very_very_very_very_very_very_long_alias\n"
    )
    expected_output = (
        "from deep.deep.deep.deep.deep.deep.deep.deep.deep.package import (\n"
        "    module as very_very_very_very_very_very_very_very_very_very_long_alias\n"
        ")\n"
    )
    out = isort.code(
        code=test_input,
        line_length=50,
        use_parentheses=True,
        multi_line_output=WrapModes.VERTICAL_GRID_GROUPED,
    )
    assert out == expected_output

    test_input = (
        "from deep.deep.deep.deep.deep.deep.deep.deep.deep.package "
        "import very_very_very_very_very_very_very_very_very_very_long_module as very_very_very_"
        "very_very_very_very_very_very_very_long_alias\n"
    )
    expected_output = (
        "from deep.deep.deep.deep.deep.deep.deep.deep.deep.package import (\n"
        "    very_very_very_very_very_very_very_very_very_very_long_module as very_very_very_very"
        "_very_very_very_very_very_very_long_alias\n"
        ")\n"
    )
    out = isort.code(
        code=test_input,
        line_length=50,
        use_parentheses=True,
        multi_line_output=WrapModes.VERTICAL_GRID_GROUPED,
    )
    assert out == expected_output


def test_strict_whitespace_by_default(capsys) -> None:
    test_input = "import os\nfrom django.conf import settings\n"
    assert not api.check_code_string(test_input)
    _, err = capsys.readouterr()
    assert "ERROR" in err
    assert err.endswith("Imports are incorrectly sorted and/or formatted.\n")


def test_strict_whitespace_no_closing_newline_issue_676(capsys) -> None:
    test_input = "import os\n\nfrom django.conf import settings\n\nprint(1)"
    assert api.check_code_string(test_input)
    out, _ = capsys.readouterr()
    assert out == ""


def test_ignore_whitespace(capsys) -> None:
    test_input = "import os\nfrom django.conf import settings\n"
    assert api.check_code_string(test_input, ignore_whitespace=True)
    out, _ = capsys.readouterr()
    assert out == ""


def test_import_wraps_with_comment_issue_471() -> None:
    """Test to ensure issue #471 is resolved"""
    test_input = (
        "from very_long_module_name import SuperLongClassName  #@UnusedImport"
        " -- long string of comments which wrap over"
    )
    expected_output = (
        "from very_long_module_name import (\n"
        "    SuperLongClassName)  # @UnusedImport -- long string of comments which wrap over\n"
    )
    assert (
        isort.code(code=test_input, line_length=50, multi_line_output=1, use_parentheses=True)
        == expected_output
    )


def test_import_case_produces_inconsistent_results_issue_472() -> None:
    """Test to ensure sorting imports with same name but different case produces
    the same result across platforms
    """
    test_input = (
        "from sqlalchemy.dialects.postgresql import ARRAY\n"
        "from sqlalchemy.dialects.postgresql import array\n"
    )
    assert isort.code(test_input, force_single_line=True) == test_input

    test_input = (
        "from scrapy.core.downloader.handlers.http import "
        "HttpDownloadHandler, HTTPDownloadHandler\n"
    )
    assert isort.code(test_input, line_length=100) == test_input


def test_inconsistent_behavior_in_python_2_and_3_issue_479() -> None:
    """Test to ensure Python 2 and 3 have the same behavior"""
    test_input = (
        "from workalendar.europe import UnitedKingdom\n"
        "\n"
        "from future.standard_library import hooks\n"
    )
    assert isort.code(test_input, known_first_party=["future"]) == test_input


def test_sort_within_section_comments_issue_436() -> None:
    """Test to ensure sort within sections leaves comments untouched"""
    test_input = (
        "import os.path\n"
        "import re\n"
        "\n"
        "# report.py exists in ... comment line 1\n"
        "# this file needs to ...  comment line 2\n"
        "# it must not be ...      comment line 3\n"
        "import report\n"
    )
    assert isort.code(test_input, force_sort_within_sections=True) == test_input


def test_sort_within_sections_with_force_to_top_issue_473() -> None:
    """Test to ensure it's possible to sort within sections with items forced to top"""
    test_input = "import z\nimport foo\nfrom foo import bar\n"
    assert (
        isort.code(code=test_input, force_sort_within_sections=True, force_to_top=["z"])
        == test_input
    )


def test_force_sort_within_sections_with_relative_imports() -> None:
    """Test sorting of relative imports with force_sort_within_sections=True"""
    assert isort.check_code(
        """import .
from . import foo
from .. import a
from ..alpha.beta import b
from ..omega import c
import .apple as bar
from .mango import baz
""",
        show_diff=True,
        force_sort_within_sections=True,
    )


def test_force_sort_within_sections_with_reverse_relative_imports() -> None:
    """Test reverse sorting of relative imports with force_sort_within_sections=True"""
    assert isort.check_code(
        """import .
from . import foo
from .mango import baz
from ..alpha.beta import b
from .. import a
from ..omega import c
import .apple as bar
""",
        show_diff=True,
        force_sort_within_sections=True,
        reverse_relative=True,
    )


def test_sort_relative_in_force_sorted_sections_issue_1659() -> None:
    """Ensure relative imports are sorted within sections"""
    assert isort.check_code(
        """from .. import a
from ..alpha.beta import b
from ..omega import c
import .
from . import foo
import .apple as bar
from .mango import baz
""",
        show_diff=True,
        force_sort_within_sections=True,
        sort_relative_in_force_sorted_sections=True,
    )


def test_reverse_sort_relative_in_force_sorted_sections_issue_1659() -> None:
    """Ensure reverse ordered relative imports are sorted within sections"""
    assert isort.check_code(
        """import .
from . import foo
import .apple as bar
from .mango import baz
from .. import a
from ..alpha.beta import b
from ..omega import c
""",
        show_diff=True,
        force_sort_within_sections=True,
        sort_relative_in_force_sorted_sections=True,
        reverse_relative=True,
    )


def test_correct_number_of_new_lines_with_comment_issue_435() -> None:
    """Test to ensure that injecting a comment in-between imports
    doesn't mess up the new line spacing
    """
    test_input = "import foo\n\n# comment\n\n\ndef baz():\n    pass\n"
    assert isort.code(test_input) == test_input


def test_future_below_encoding_issue_545() -> None:
    """Test to ensure future is always below comment"""
    test_input = (
        "#!/usr/bin/env python\n"
        "from __future__ import print_function\n"
        "import logging\n"
        "\n"
        'print("hello")\n'
    )
    expected_output = (
        "#!/usr/bin/env python\n"
        "from __future__ import print_function\n"
        "\n"
        "import logging\n"
        "\n"
        'print("hello")\n'
    )
    assert isort.code(test_input) == expected_output


def test_no_extra_lines_issue_557() -> None:
    """Test to ensure no extra lines are prepended"""
    test_input = (
        "import os\n"
        "\n"
        "from scrapy.core.downloader.handlers.http import "
        "HttpDownloadHandler, HTTPDownloadHandler\n"
    )
    expected_output = (
        "import os\n"
        "from scrapy.core.downloader.handlers.http import HttpDownloadHandler, "
        "HTTPDownloadHandler\n"
    )
    assert (
        isort.code(
            code=test_input,
            force_alphabetical_sort=True,
            force_sort_within_sections=True,
            line_length=100,
        )
        == expected_output
    )


def test_long_import_wrap_support_with_mode_2() -> None:
    """Test to ensure mode 2 still allows wrapped imports with slash"""
    test_input = (
        "from foobar.foobar.foobar.foobar import \\\n"
        "    an_even_longer_function_name_over_80_characters\n"
    )
    assert (
        isort.code(code=test_input, multi_line_output=WrapModes.HANGING_INDENT, line_length=80)
        == test_input
    )


def test_pylint_comments_incorrectly_wrapped_issue_571() -> None:
    """Test to ensure pylint comments don't get wrapped"""
    test_input = (
        "from PyQt5.QtCore import QRegExp  # @UnresolvedImport pylint: disable=import-error,"
        "useless-suppression\n"
    )
    expected_output = (
        "from PyQt5.QtCore import \\\n"
        "    QRegExp  # @UnresolvedImport pylint: disable=import-error,useless-suppression\n"
    )
    assert isort.code(test_input, line_length=60) == expected_output


def test_ensure_async_methods_work_issue_537() -> None:
    """Test to ensure async methods are correctly identified"""
    test_input = (
        "from myapp import myfunction\n"
        "\n"
        "\n"
        "async def test_myfunction(test_client, app):\n"
        "    a = await myfunction(test_client, app)\n"
    )
    assert isort.code(test_input) == test_input


def test_ensure_as_imports_sort_correctly_within_from_imports_issue_590() -> None:
    """Test to ensure combination from and as import statements are sorted correct"""
    test_input = "from os import defpath\nfrom os import pathsep as separator\n"
    assert isort.code(test_input, force_sort_within_sections=True) == test_input

    test_input = "from os import defpath\nfrom os import pathsep as separator\n"
    assert isort.code(test_input) == test_input

    test_input = "from os import defpath\nfrom os import pathsep as separator\n"
    assert isort.code(test_input, force_single_line=True) == test_input


def test_ensure_line_endings_are_preserved_issue_493() -> None:
    """Test to ensure line endings are not converted"""
    test_input = "from os import defpath\r\nfrom os import pathsep as separator\r\n"
    assert isort.code(test_input) == test_input
    test_input = "from os import defpath\rfrom os import pathsep as separator\r"
    assert isort.code(test_input) == test_input
    test_input = "from os import defpath\nfrom os import pathsep as separator\n"
    assert isort.code(test_input) == test_input


def test_not_splitted_sections() -> None:
    whiteline = "\n"
    stdlib_section = "import unittest\n"
    firstparty_section = "from app.pkg1 import mdl1\n"
    local_section = "from .pkg2 import mdl2\n"
    statement = "foo = bar\n"
    test_input = (
        stdlib_section
        + whiteline
        + firstparty_section
        + whiteline
        + local_section
        + whiteline
        + statement
    )

    assert isort.code(test_input, known_first_party=["app"]) == test_input
    assert isort.code(test_input, no_lines_before=["LOCALFOLDER"], known_first_party=["app"]) == (
        stdlib_section + whiteline + firstparty_section + local_section + whiteline + statement
    )
    # by default STDLIB and FIRSTPARTY sections are split by THIRDPARTY section,
    # so don't merge them if THIRDPARTY imports aren't exist
    assert (
        isort.code(test_input, no_lines_before=["FIRSTPARTY"], known_first_party=["app"])
        == test_input
    )
    # in case when THIRDPARTY section is excluded from sections list,
    # it's ok to merge STDLIB and FIRSTPARTY
    assert isort.code(
        code=test_input,
        sections=["STDLIB", "FIRSTPARTY", "LOCALFOLDER"],
        no_lines_before=["FIRSTPARTY"],
        known_first_party=["app"],
    ) == (stdlib_section + firstparty_section + whiteline + local_section + whiteline + statement)
    # it doesn't change output, because stdlib packages don't have any whitelines before them
    assert (
        isort.code(test_input, no_lines_before=["STDLIB"], known_first_party=["app"]) == test_input
    )


def test_no_lines_before_empty_section() -> None:
    test_input = "import first\nimport custom\n"
    assert (
        isort.code(
            code=test_input,
            known_third_party=["first"],
            known_custom=["custom"],
            sections=["THIRDPARTY", "LOCALFOLDER", "CUSTOM"],
            no_lines_before=["THIRDPARTY", "LOCALFOLDER", "CUSTOM"],
        )
        == test_input
    )


def test_no_inline_sort() -> None:
    """Test to ensure multiple `from` imports in one line are not sorted if `--no-inline-sort` flag
    is enabled.
    If `--force-single-line-imports` flag is enabled, then `--no-inline-sort` is ignored.
    """
    test_input = "from foo import a, c, b\n"
    assert isort.code(test_input, no_inline_sort=True, force_single_line=False) == test_input
    assert (
        isort.code(test_input, no_inline_sort=False, force_single_line=False)
        == "from foo import a, b, c\n"
    )
    expected = "from foo import a\nfrom foo import b\nfrom foo import c\n"
    assert isort.code(test_input, no_inline_sort=False, force_single_line=True) == expected
    assert isort.code(test_input, no_inline_sort=True, force_single_line=True) == expected


def test_relative_import_of_a_module() -> None:
    """Imports can be dynamically created (PEP302) and is used by modules such as six.
    This test ensures that these types of imports are still sorted to the correct type
    instead of being categorized as local.
    """
    test_input = (
        "from __future__ import absolute_import\n"
        "\n"
        "import itertools\n"
        "\n"
        "from six import add_metaclass\n"
        "\n"
        "from six.moves import asd\n"
    )

    expected_results = (
        "from __future__ import absolute_import\n"
        "\n"
        "import itertools\n"
        "\n"
        "from six import add_metaclass\n"
        "from six.moves import asd\n"
    )

    sorted_result = isort.code(test_input, force_single_line=True)
    assert sorted_result == expected_results


def test_escaped_parens_sort() -> None:
    test_input = "from foo import \\ \n(a,\nb,\nc)\n"
    expected = "from foo import a, b, c\n"
    assert isort.code(test_input) == expected


def test_escaped_parens_sort_with_comment() -> None:
    test_input = "from foo import \\ \n(a,\nb,# comment\nc)\n"
    expected = "from foo import b  # comment\nfrom foo import a, c\n"
    assert isort.code(test_input) == expected


def test_escaped_parens_sort_with_first_comment() -> None:
    test_input = "from foo import \\ \n(a,# comment\nb,\nc)\n"
    expected = "from foo import a  # comment\nfrom foo import b, c\n"
    assert isort.code(test_input) == expected


def test_escaped_no_parens_sort_with_first_comment() -> None:
    test_input = "from foo import a, \\\nb, \\\nc # comment\n"
    expected = "from foo import c  # comment\nfrom foo import a, b\n"
    assert isort.code(test_input) == expected


@pytest.mark.skip(reason="TODO: Duplicates currently not handled.")
def test_to_ensure_imports_are_brought_to_top_issue_651() -> None:
    test_input = (
        "from __future__ import absolute_import, unicode_literals\n"
        "\n"
        'VAR = """\n'
        "multiline text\n"
        '"""\n'
        "\n"
        "from __future__ import unicode_literals\n"
        "from __future__ import absolute_import\n"
    )
    expected_output = (
        "from __future__ import absolute_import, unicode_literals\n"
        "\n"
        'VAR = """\n'
        "multiline text\n"
        '"""\n'
    )
    assert isort.code(test_input) == expected_output


def test_to_ensure_importing_from_imports_module_works_issue_662() -> None:
    test_input = (
        "@wraps(fun)\n"
        "def __inner(*args, **kwargs):\n"
        "    from .imports import qualname\n"
        "\n"
        "    warn(description=description or qualname(fun), deprecation=deprecation, "
        "removal=removal)\n"
    )
    assert isort.code(test_input) == test_input


def test_to_ensure_no_unexpected_changes_issue_666() -> None:
    test_input = (
        "from django.conf import settings\n"
        "from django.core.management import call_command\n"
        "from django.core.management.base import BaseCommand\n"
        "from django.utils.translation import ugettext_lazy as _\n"
        "\n"
        'TEMPLATE = """\n'
        "# This file is generated automatically with the management command\n"
        "#\n"
        "#    manage.py bis_compile_i18n\n"
        "#\n"
        "# please dont change it manually.\n"
        "from django.utils.translation import ugettext_lazy as _\n"
        '"""\n'
    )
    assert isort.code(test_input) == test_input


def test_to_ensure_tabs_dont_become_space_issue_665() -> None:
    test_input = "import os\n\n\ndef my_method():\n\tpass\n"
    assert isort.code(test_input) == test_input


def test_new_lines_are_preserved() -> None:
    with NamedTemporaryFile("w", suffix="py", delete=False) as rn_newline:
        pass

    try:
        with open(rn_newline.name, mode="w", newline="") as rn_newline_input:
            rn_newline_input.write("import sys\r\nimport os\r\n")

        api.sort_file(rn_newline.name, settings_path=os.getcwd())
        with open(rn_newline.name) as new_line_file:
            print(new_line_file.read())
        with open(rn_newline.name, newline="") as rn_newline_file:
            rn_newline_contents = rn_newline_file.read()
        assert rn_newline_contents == "import os\r\nimport sys\r\n"
    finally:
        os.remove(rn_newline.name)

    with NamedTemporaryFile("w", suffix="py", delete=False) as r_newline:
        pass

    try:
        with open(r_newline.name, mode="w", newline="") as r_newline_input:
            r_newline_input.write("import sys\rimport os\r")

        api.sort_file(r_newline.name, settings_path=os.getcwd())
        with open(r_newline.name, newline="") as r_newline_file:
            r_newline_contents = r_newline_file.read()
        assert r_newline_contents == "import os\rimport sys\r"
    finally:
        os.remove(r_newline.name)

    with NamedTemporaryFile("w", suffix="py", delete=False) as n_newline:
        pass

    try:
        with open(n_newline.name, mode="w", newline="") as n_newline_input:
            n_newline_input.write("import sys\nimport os\n")

        api.sort_file(n_newline.name, settings_path=os.getcwd())
        with open(n_newline.name, newline="") as n_newline_file:
            n_newline_contents = n_newline_file.read()
        assert n_newline_contents == "import os\nimport sys\n"
    finally:
        os.remove(n_newline.name)


def test_forced_separate_is_deterministic_issue_774(tmpdir) -> None:
    config_file = tmpdir.join("setup.cfg")
    config_file.write(
        "[isort]\n"
        "forced_separate:\n"
        "   separate1\n"
        "   separate2\n"
        "   separate3\n"
        "   separate4\n"
    )

    test_input = (
        "import time\n"
        "\n"
        "from separate1 import foo\n"
        "\n"
        "from separate2 import bar\n"
        "\n"
        "from separate3 import baz\n"
        "\n"
        "from separate4 import quux\n"
    )

    assert isort.code(test_input, settings_file=config_file.strpath) == test_input


def test_monkey_patched_urllib() -> None:
    with pytest.raises(ImportError):
        # Previous versions of isort monkey patched urllib which caused unusual
        # importing for other projects.
        from urllib import quote  # type: ignore  # noqa: F401


def test_argument_parsing() -> None:
    from isort.main import parse_args

    args = parse_args(["--dt", "-t", "foo", "--skip=bar", "baz.py", "--os"])
    assert args["order_by_type"] is False
    assert args["force_to_top"] == ["foo"]
    assert args["skip"] == ["bar"]
    assert args["files"] == ["baz.py"]
    assert args["only_sections"] is True


@pytest.mark.parametrize("multiprocess", (False, True))
def test_command_line(tmpdir, capfd, multiprocess: bool) -> None:
    from isort.main import main

    tmpdir.join("file1.py").write("import re\nimport os\n\nimport contextlib\n\n\nimport isort")
    tmpdir.join("file2.py").write(
        "import collections\nimport time\n\nimport abc" "\n\n\nimport isort"
    )
    arguments = [str(tmpdir), "--settings-path", os.getcwd()]
    if multiprocess:
        arguments.extend(["--jobs", "2"])
    main(arguments)
    assert (
        tmpdir.join("file1.py").read()
        == "import contextlib\nimport os\nimport re\n\nimport isort\n"
    )
    assert (
        tmpdir.join("file2.py").read()
        == "import abc\nimport collections\nimport time\n\nimport isort\n"
    )
    if not (sys.platform.startswith("win") or sys.platform.startswith("darwin")):
        out, err = capfd.readouterr()
        assert not [error for error in err.split("\n") if error and "warning:" not in error]
        # it informs us about fixing the files:
        assert str(tmpdir.join("file1.py")) in out
        assert str(tmpdir.join("file2.py")) in out


@pytest.mark.parametrize("quiet", (False, True))
def test_quiet(tmpdir, capfd, quiet: bool) -> None:
    if sys.platform.startswith("win"):
        return
    from isort.main import main

    tmpdir.join("file1.py").write("import re\nimport os")
    tmpdir.join("file2.py").write("")
    arguments = [str(tmpdir)]
    if quiet:
        arguments.append("-q")
    main(arguments)
    out, err = capfd.readouterr()
    assert not err
    assert bool(out) != quiet


@pytest.mark.parametrize("enabled", (False, True))
def test_safety_skips(tmpdir, enabled: bool) -> None:
    tmpdir.join("victim.py").write("# ...")
    toxdir = tmpdir.mkdir(".tox")
    toxdir.join("verysafe.py").write("# ...")
    tmpdir.mkdir("_build").mkdir("python3.7").join("importantsystemlibrary.py").write("# ...")
    tmpdir.mkdir(".pants.d").join("pants.py").write("import os")
    if enabled:
        config = Config(directory=str(tmpdir))
    else:
        config = Config(skip=[], directory=str(tmpdir))
    skipped: List[str] = []
    broken: List[str] = []
    codes = [str(tmpdir)]
    files.find(codes, config, skipped, broken)

    # if enabled files within nested unsafe directories should be skipped
    file_names = {
        os.path.relpath(f, str(tmpdir)) for f in files.find([str(tmpdir)], config, skipped, broken)
    }
    if enabled:
        assert file_names == {"victim.py"}
        assert len(skipped) == 3
    else:
        assert file_names == {
            os.sep.join((".tox", "verysafe.py")),
            os.sep.join(("_build", "python3.7", "importantsystemlibrary.py")),
            os.sep.join((".pants.d", "pants.py")),
            "victim.py",
        }
        assert not skipped

    # directly pointing to files within unsafe directories shouldn't skip them either way
    file_names = {
        os.path.relpath(f, str(toxdir))
        for f in files.find([str(toxdir)], Config(directory=str(toxdir)), skipped, broken)
    }
    assert file_names == {"verysafe.py"}


@pytest.mark.parametrize(
    "skip_glob_assert",
    (
        ([], 0, {os.sep.join(("code", "file.py"))}),
        (["**/*.py"], 1, set()),
        (["*/code/*.py"], 1, set()),
    ),
)
def test_skip_glob(tmpdir, skip_glob_assert: Tuple[List[str], int, Set[str]]) -> None:
    skip_glob, skipped_count, file_names_expected = skip_glob_assert
    base_dir = tmpdir.mkdir("build")
    code_dir = base_dir.mkdir("code")
    code_dir.join("file.py").write("import os")

    config = Config(skip_glob=skip_glob, directory=str(base_dir))
    skipped: List[str] = []
    broken: List[str] = []
    file_names = {
        os.path.relpath(f, str(base_dir))
        for f in files.find([str(base_dir)], config, skipped, broken)
    }
    assert len(skipped) == skipped_count
    assert file_names == file_names_expected


def test_broken(tmpdir) -> None:
    base_dir = tmpdir.mkdir("broken")

    config = Config(directory=str(base_dir))
    skipped: List[str] = []
    broken: List[str] = []
    file_names = {
        os.path.relpath(f, str(base_dir))
        for f in files.find(["not-exist"], config, skipped, broken)
    }
    assert len(broken) == 1
    assert file_names == set()


def test_comments_not_removed_issue_576() -> None:
    test_input = (
        "import distutils\n"
        "# this comment is important and should not be removed\n"
        "from sys import api_version as api_version\n"
    )
    assert isort.code(test_input) == test_input


def test_reverse_relative_imports_issue_417() -> None:
    test_input = (
        "from . import ipsum\n"
        "from . import lorem\n"
        "from .dolor import consecteur\n"
        "from .sit import apidiscing\n"
        "from .. import donec\n"
        "from .. import euismod\n"
        "from ..mi import iaculis\n"
        "from ..nec import tempor\n"
        "from ... import diam\n"
        "from ... import dui\n"
        "from ...eu import dignissim\n"
        "from ...ex import metus\n"
    )
    assert isort.code(test_input, force_single_line=True, reverse_relative=True) == test_input


def test_inconsistent_relative_imports_issue_577() -> None:
    test_input = (
        "from ... import diam\n"
        "from ... import dui\n"
        "from ...eu import dignissim\n"
        "from ...ex import metus\n"
        "from .. import donec\n"
        "from .. import euismod\n"
        "from ..mi import iaculis\n"
        "from ..nec import tempor\n"
        "from . import ipsum\n"
        "from . import lorem\n"
        "from .dolor import consecteur\n"
        "from .sit import apidiscing\n"
    )
    assert isort.code(test_input, force_single_line=True) == test_input


def test_unwrap_issue_762() -> None:
    test_input = "from os.path \\\nimport (join, split)\n"
    assert isort.code(test_input) == "from os.path import join, split\n"

    test_input = "from os.\\\n    path import (join, split)"
    assert isort.code(test_input) == "from os.path import join, split\n"


def test_multiple_as_imports() -> None:
    test_input = "from a import b as b\nfrom a import b as bb\nfrom a import b as bb_\n"
    test_output = isort.code(test_input)
    assert test_output == test_input
    test_output = isort.code(test_input, combine_as_imports=True)
    assert test_output == "from a import b as b, b as bb, b as bb_\n"
    test_output = isort.code(test_input)
    assert test_output == test_input
    test_output = isort.code(code=test_input, combine_as_imports=True)
    assert test_output == "from a import b as b, b as bb, b as bb_\n"

    test_input = (
        "from a import b\n"
        "from a import b as b\n"
        "from a import b as bb\n"
        "from a import b as bb_\n"
    )
    test_output = isort.code(test_input)
    assert test_output == test_input
    test_output = isort.code(code=test_input, combine_as_imports=True)
    assert test_output == "from a import b, b as b, b as bb, b as bb_\n"

    test_input = (
        "from a import b as e\n"
        "from a import b as c\n"
        "from a import b\n"
        "from a import b as f\n"
    )
    test_output = isort.code(test_input)
    assert (
        test_output
        == "from a import b\nfrom a import b as c\nfrom a import b as e\nfrom a import b as f\n"
    )
    test_output = isort.code(code=test_input, no_inline_sort=True)
    assert (
        test_output
        == "from a import b\nfrom a import b as c\nfrom a import b as e\nfrom a import b as f\n"
    )
    test_output = isort.code(code=test_input, combine_as_imports=True)
    assert test_output == "from a import b, b as c, b as e, b as f\n"
    test_output = isort.code(code=test_input, combine_as_imports=True, no_inline_sort=True)
    assert test_output == "from a import b, b as e, b as c, b as f\n"

    test_input = "import a as a\nimport a as aa\nimport a as aa_\n"
    test_output = isort.code(code=test_input, combine_as_imports=True)
    assert test_output == test_input

    assert test_output == "import a as a\nimport a as aa\nimport a as aa_\n"
    test_output = isort.code(code=test_input, combine_as_imports=True)
    assert test_output == test_input


def test_all_imports_from_single_module() -> None:
    test_input = (
        "import a\n"
        "from a import *\n"
        "from a import b as d\n"
        "from a import z, x, y\n"
        "from a import b\n"
        "from a import w, i as j\n"
        "from a import b as c, g as h\n"
        "from a import e as f\n"
    )
    test_output = isort.code(
        code=test_input,
        combine_star=False,
        combine_as_imports=False,
        force_single_line=False,
        no_inline_sort=False,
    )
    assert test_output == (
        "import a\n"
        "from a import *\n"
        "from a import b\n"
        "from a import b as c\n"
        "from a import b as d\n"
        "from a import e as f\n"
        "from a import g as h\n"
        "from a import i as j\n"
        "from a import w, x, y, z\n"
    )
    test_input = (
        "import a\n"
        "from a import *\n"
        "from a import z, x, y\n"
        "from a import b\n"
        "from a import w\n"
    )
    test_output = isort.code(
        code=test_input,
        combine_star=True,
        combine_as_imports=False,
        force_single_line=False,
        no_inline_sort=False,
    )
    assert test_output == "import a\nfrom a import *\n"
    test_input += """
from a import b as c
from a import b as d
from a import e as f
from a import g as h
from a import i as j
"""
    test_output = isort.code(
        code=test_input,
        combine_star=False,
        combine_as_imports=True,
        force_single_line=False,
        no_inline_sort=False,
    )
    assert test_output == (
        "import a\n"
        "from a import *\n"
        "from a import b, b as c, b as d, e as f, g as h, i as j, w, x, y, z\n"
    )
    test_output = isort.code(
        code=test_input,
        combine_star=False,
        combine_as_imports=False,
        force_single_line=True,
        no_inline_sort=False,
    )
    assert test_output == (
        "import a\n"
        "from a import *\n"
        "from a import b\n"
        "from a import b as c\n"
        "from a import b as d\n"
        "from a import e as f\n"
        "from a import g as h\n"
        "from a import i as j\n"
        "from a import w\n"
        "from a import x\n"
        "from a import y\n"
        "from a import z\n"
    )
    test_input = (
        "import a\n"
        "from a import *\n"
        "from a import b\n"
        "from a import b as d\n"
        "from a import b as c\n"
        "from a import z, x, y, w\n"
        "from a import i as j\n"
        "from a import g as h\n"
        "from a import e as f\n"
    )
    test_output = isort.code(
        code=test_input,
        combine_star=False,
        combine_as_imports=False,
        force_single_line=False,
        no_inline_sort=True,
    )
    assert test_output == (
        "import a\n"
        "from a import *\n"
        "from a import b\n"
        "from a import b as c\n"
        "from a import b as d\n"
        "from a import z, x, y, w\n"
        "from a import i as j\n"
        "from a import g as h\n"
        "from a import e as f\n"
    )
    test_input = (
        "import a\n"
        "from a import *\n"
        "from a import z, x, y\n"
        "from a import b\n"
        "from a import w\n"
    )
    test_output = isort.code(
        code=test_input,
        combine_star=True,
        combine_as_imports=True,
        force_single_line=False,
        no_inline_sort=False,
    )
    assert test_output == "import a\nfrom a import *\n"
    test_output = isort.code(
        code=test_input,
        combine_star=True,
        combine_as_imports=False,
        force_single_line=True,
        no_inline_sort=False,
    )
    assert test_output == "import a\nfrom a import *\n"
    test_output = isort.code(
        code=test_input,
        combine_star=True,
        combine_as_imports=False,
        force_single_line=False,
        no_inline_sort=True,
    )
    assert test_output == "import a\nfrom a import *\n"
    test_output = isort.code(
        code=test_input,
        combine_star=False,
        combine_as_imports=True,
        force_single_line=True,
        no_inline_sort=False,
    )
    assert test_output == (
        "import a\n"
        "from a import *\n"
        "from a import b\n"
        "from a import w\n"
        "from a import x\n"
        "from a import y\n"
        "from a import z\n"
    )
    test_input = (
        "import a\n"
        "from a import *\n"
        "from a import b\n"
        "from a import b as d\n"
        "from a import b as c\n"
        "from a import z, x, y, w\n"
        "from a import i as j\n"
        "from a import g as h\n"
        "from a import e as f\n"
    )
    test_output = isort.code(
        code=test_input,
        combine_star=False,
        combine_as_imports=True,
        force_single_line=False,
        no_inline_sort=True,
    )
    assert test_output == (
        "import a\n"
        "from a import *\n"
        "from a import b, b as d, b as c, z, x, y, w, i as j, g as h, e as f\n"
    )
    test_output = isort.code(
        code=test_input,
        combine_star=False,
        combine_as_imports=False,
        force_single_line=True,
        no_inline_sort=True,
    )
    assert test_output == (
        "import a\n"
        "from a import *\n"
        "from a import b\n"
        "from a import b as c\n"
        "from a import b as d\n"
        "from a import e as f\n"
        "from a import g as h\n"
        "from a import i as j\n"
        "from a import w\n"
        "from a import x\n"
        "from a import y\n"
        "from a import z\n"
    )
    test_input = (
        "import a\n"
        "from a import *\n"
        "from a import z, x, y\n"
        "from a import b\n"
        "from a import w\n"
    )
    test_output = isort.code(
        code=test_input,
        combine_star=True,
        combine_as_imports=True,
        force_single_line=True,
        no_inline_sort=False,
    )
    assert test_output == "import a\nfrom a import *\n"


def test_noqa_issue_679() -> None:
    """Test to ensure that NOQA notation is being observed as expected
    if honor_noqa is set to `True`
    """
    test_input = """
import os

import requestsss
import zed # NOQA
import ujson # NOQA

import foo"""
    test_output = """
import os

import foo
import requestsss
import ujson  # NOQA
import zed  # NOQA
"""
    test_output_honor_noqa = """
import os

import foo
import requestsss

import zed # NOQA
import ujson # NOQA
"""
    assert isort.code(test_input) == test_output
    assert isort.code(test_input.lower()) == test_output.lower()
    assert isort.code(test_input, honor_noqa=True) == test_output_honor_noqa
    assert isort.code(test_input.lower(), honor_noqa=True) == test_output_honor_noqa.lower()


def test_extract_multiline_output_wrap_setting_from_a_config_file(tmp_path: Path) -> None:
    editorconfig_contents = ["root = true", " [*.py]", "multi_line_output = 5"]
    config_file = tmp_path / ".editorconfig"
    config_file.write_text("\n".join(editorconfig_contents))

    config = Config(settings_path=str(tmp_path))
    assert config.multi_line_output == WrapModes.VERTICAL_GRID_GROUPED


def test_ensure_support_for_non_typed_but_cased_alphabetic_sort_issue_890() -> None:
    test_input = (
        "from pkg import BALL\n"
        "from pkg import RC\n"
        "from pkg import Action\n"
        "from pkg import Bacoo\n"
        "from pkg import RCNewCode\n"
        "from pkg import actual\n"
        "from pkg import rc\n"
        "from pkg import recorder\n"
    )
    expected_output = (
        "from pkg import Action\n"
        "from pkg import BALL\n"
        "from pkg import Bacoo\n"
        "from pkg import RC\n"
        "from pkg import RCNewCode\n"
        "from pkg import actual\n"
        "from pkg import rc\n"
        "from pkg import recorder\n"
    )
    assert (
        isort.code(
            code=test_input, case_sensitive=True, order_by_type=False, force_single_line=True
        )
        == expected_output
    )


def test_to_ensure_empty_line_not_added_to_file_start_issue_889() -> None:
    test_input = "# comment\nimport os\n# comment2\nimport sys\n"
    assert isort.code(test_input) == test_input


def test_to_ensure_correctly_handling_of_whitespace_only_issue_811(capsys) -> None:
    test_input = (
        "import os\n" "import sys\n" "\n" "\x0c\n" "def my_function():\n" '    print("hi")\n'
    )
    isort.code(test_input, ignore_whitespace=True)
    out, err = capsys.readouterr()
    assert out == ""
    assert err == ""


def test_standard_library_deprecates_user_issue_778() -> None:
    test_input = "import os\n\nimport user\n"
    assert isort.code(test_input) == test_input


@pytest.mark.skipif(sys.platform == "win32", reason="does not run on windows")
def test_settings_path_skip_issue_909(tmpdir) -> None:
    base_dir = tmpdir.mkdir("project")
    config_dir = base_dir.mkdir("conf")
    config_dir.join(".isort.cfg").write(
        "[isort]\n" "skip =\n" "    file_to_be_skipped.py\n" "skip_glob =\n" "    *glob_skip*\n"
    )

    base_dir.join("file_glob_skip.py").write(
        "import os\n\n" 'print("Hello World")\n' "\nimport sys\nimport os\n"
    )
    base_dir.join("file_to_be_skipped.py").write(
        "import os\n\n" 'print("Hello World")' "\nimport sys\nimport os\n"
    )

    test_run_directory = os.getcwd()
    os.chdir(str(base_dir))
    with pytest.raises(
        Exception
    ):  # without the settings path provided: the command should not skip & identify errors
        subprocess.run(["isort", ".", "--check-only"], check=True)
    result = subprocess.run(
        ["isort", ".", "--check-only", "--settings-path=conf/.isort.cfg"],
        stdout=subprocess.PIPE,
        check=True,
    )
    os.chdir(str(test_run_directory))

    assert b"skipped 2" in result.stdout.lower()


@pytest.mark.skipif(sys.platform == "win32", reason="does not run on windows")
def test_skip_paths_issue_938(tmpdir) -> None:
    base_dir = tmpdir.mkdir("project")
    config_dir = base_dir.mkdir("conf")
    config_dir.join(".isort.cfg").write(
        "[isort]\n"
        "line_length = 88\n"
        "multi_line_output = 4\n"
        "lines_after_imports = 2\n"
        "skip_glob =\n"
        "    migrations/**.py\n"
    )
    base_dir.join("dont_skip.py").write("import os\n\n" 'print("Hello World")' "\nimport sys\n")

    migrations_dir = base_dir.mkdir("migrations")
    migrations_dir.join("file_glob_skip.py").write(
        "import os\n\n" 'print("Hello World")\n' "\nimport sys\n"
    )

    test_run_directory = os.getcwd()
    os.chdir(str(base_dir))
    result = subprocess.run(
        ["isort", "dont_skip.py", "migrations/file_glob_skip.py"],
        stdout=subprocess.PIPE,
        check=True,
    )
    os.chdir(str(test_run_directory))

    assert b"skipped" not in result.stdout.lower()

    os.chdir(str(base_dir))
    result = subprocess.run(
        [
            "isort",
            "--filter-files",
            "--settings-path=conf/.isort.cfg",
            "dont_skip.py",
            "migrations/file_glob_skip.py",
        ],
        stdout=subprocess.PIPE,
        check=True,
    )
    os.chdir(str(test_run_directory))

    assert b"skipped 1" in result.stdout.lower()


def test_failing_file_check_916() -> None:
    test_input = (
        "#!/usr/bin/env python\n"
        "# -*- coding: utf-8 -*-\n"
        "from __future__ import unicode_literals\n"
    )
    expected_output = (
        "#!/usr/bin/env python\n"
        "# -*- coding: utf-8 -*-\n"
        "# FUTURE\n"
        "from __future__ import unicode_literals\n"
    )
    settings = {
        "import_heading_future": "FUTURE",
        "sections": ["FUTURE", "STDLIB", "NORDIGEN", "FIRSTPARTY", "THIRDPARTY", "LOCALFOLDER"],
        "indent": "    ",
        "multi_line_output": 3,
        "lines_after_imports": 2,
    }  # type: Dict[str, Any]
    assert isort.code(test_input, **settings) == expected_output
    assert isort.code(expected_output, **settings) == expected_output
    assert api.check_code_string(expected_output, **settings)


def test_import_heading_issue_905() -> None:
    config = {
        "import_heading_stdlib": "Standard library imports",
        "import_heading_thirdparty": "Third party imports",
        "import_heading_firstparty": "Local imports",
        "known_third_party": ["numpy"],
        "known_first_party": ["oklib"],
    }  # type: Dict[str, Any]
    test_input = (
        "# Standard library imports\n"
        "from os import path as osp\n"
        "\n"
        "# Third party imports\n"
        "import numpy as np\n"
        "\n"
        "# Local imports\n"
        "from oklib.plot_ok import imagesc\n"
    )
    assert isort.code(test_input, **config) == test_input


def test_isort_keeps_comments_issue_691() -> None:
    test_input = (
        "import os\n"
        "# This will make sure the app is always imported when\n"
        "# Django starts so that shared_task will use this app.\n"
        "from .celery import app as celery_app  # noqa\n"
        "\n"
        "PROJECT_DIR = os.path.dirname(os.path.abspath(__file__))\n"
        "\n"
        "def path(*subdirectories):\n"
        "    return os.path.join(PROJECT_DIR, *subdirectories)\n"
    )
    expected_output = (
        "import os\n"
        "\n"
        "# This will make sure the app is always imported when\n"
        "# Django starts so that shared_task will use this app.\n"
        "from .celery import app as celery_app  # noqa\n"
        "\n"
        "PROJECT_DIR = os.path.dirname(os.path.abspath(__file__))\n"
        "\n"
        "def path(*subdirectories):\n"
        "    return os.path.join(PROJECT_DIR, *subdirectories)\n"
    )
    assert isort.code(test_input) == expected_output


def test_isort_multiline_with_tab_issue_1714() -> None:
    test_input = "from sys \\ \n" "\timport version\n" "print(version)\n"

    expected_output = "from sys import version\n" "\n" "print(version)\n"

    assert isort.code(test_input) == expected_output


def test_isort_ensures_blank_line_between_import_and_comment() -> None:
    config = {
        "ensure_newline_before_comments": True,
        "lines_between_sections": 0,
        "known_one": ["one"],
        "known_two": ["two"],
        "known_three": ["three"],
        "known_four": ["four"],
        "sections": [
            "FUTURE",
            "STDLIB",
            "FIRSTPARTY",
            "THIRDPARTY",
            "LOCALFOLDER",
            "ONE",
            "TWO",
            "THREE",
            "FOUR",
        ],
    }  # type: Dict[str, Any]
    test_input = (
        "import os\n"
        "# noinspection PyUnresolvedReferences\n"
        "import one.a\n"
        "# noinspection PyUnresolvedReferences\n"
        "import one.b\n"
        "# noinspection PyUnresolvedReferences\n"
        "import two.a as aa\n"
        "# noinspection PyUnresolvedReferences\n"
        "import two.b as bb\n"
        "# noinspection PyUnresolvedReferences\n"
        "from three.a import a\n"
        "# noinspection PyUnresolvedReferences\n"
        "from three.b import b\n"
        "# noinspection PyUnresolvedReferences\n"
        "from four.a import a as aa\n"
        "# noinspection PyUnresolvedReferences\n"
        "from four.b import b as bb\n"
    )
    expected_output = (
        "import os\n"
        "\n"
        "# noinspection PyUnresolvedReferences\n"
        "import one.a\n"
        "\n"
        "# noinspection PyUnresolvedReferences\n"
        "import one.b\n"
        "\n"
        "# noinspection PyUnresolvedReferences\n"
        "import two.a as aa\n"
        "\n"
        "# noinspection PyUnresolvedReferences\n"
        "import two.b as bb\n"
        "\n"
        "# noinspection PyUnresolvedReferences\n"
        "from three.a import a\n"
        "\n"
        "# noinspection PyUnresolvedReferences\n"
        "from three.b import b\n"
        "\n"
        "# noinspection PyUnresolvedReferences\n"
        "from four.a import a as aa\n"
        "\n"
        "# noinspection PyUnresolvedReferences\n"
        "from four.b import b as bb\n"
    )
    assert isort.code(test_input, **config) == expected_output


def test_pyi_formatting_issue_942(tmpdir) -> None:
    test_input = "import os\n\n\ndef my_method():\n"
    expected_py_output = test_input.splitlines()
    expected_pyi_output = "import os\n\ndef my_method():\n".splitlines()
    assert isort.code(test_input).splitlines() == expected_py_output
    assert isort.code(test_input, extension="pyi").splitlines() == expected_pyi_output

    source_py = tmpdir.join("source.py")
    source_py.write(test_input)
    assert (
        isort.code(code=Path(source_py).read_text(), file_path=Path(source_py)).splitlines()
        == expected_py_output
    )

    source_pyi = tmpdir.join("source.pyi")
    source_pyi.write(test_input)
    assert (
        isort.code(
            code=Path(source_pyi).read_text(), extension="pyi", file_path=Path(source_pyi)
        ).splitlines()
        == expected_pyi_output
    )

    # Ensure it works for direct file API as well (see: issue #1284)
    source_pyi = tmpdir.join("source.pyi")
    source_pyi.write(test_input)
    api.sort_file(Path(source_pyi))

    assert source_pyi.read().splitlines() == expected_pyi_output


def test_move_class_issue_751() -> None:
    test_input = (
        "# -*- coding: utf-8 -*-"
        "\n"
        "# Define your item pipelines here"
        "#"
        "# Don't forget to add your pipeline to the ITEM_PIPELINES setting"
        "# See: https://doc.scrapy.org/en/latest/topics/item-pipeline.html"
        "from datetime import datetime"
        "from .items import WeiboMblogItem"
        "\n"
        "class WeiboMblogPipeline(object):"
        "    def process_item(self, item, spider):"
        "        if isinstance(item, WeiboMblogItem):"
        "            item = self._process_item(item, spider)"
        "        return item"
        "\n"
        "    def _process_item(self, item, spider):"
        "        item['inserted_at'] = datetime.now()"
        "        return item"
        "\n"
    )
    assert isort.code(test_input) == test_input


def test_python_version() -> None:
    from isort.main import parse_args

    # test that the py_version can be added as flag
    args = parse_args(["--py=27"])
    assert args["py_version"] == "27"

    args = parse_args(["--python-version=3"])
    assert args["py_version"] == "3"

    test_input = "import os\n\nimport user\n"
    assert isort.code(test_input, py_version="3") == test_input

    # user is part of the standard library in python 2
    output_python_2 = "import os\nimport user\n"
    assert isort.code(test_input, py_version="27") == output_python_2

    test_input = "import os\nimport xml"

    print(isort.code(test_input, py_version="all"))


def test_isort_with_single_character_import() -> None:
    """Tests to ensure isort handles single capatilized single character imports
    as class objects by default

    See Issue #376: https://github.com/pycqa/isort/issues/376
    """
    test_input = "from django.db.models import CASCADE, SET_NULL, Q\n"
    assert isort.code(test_input) == test_input


def test_isort_nested_imports() -> None:
    """Ensure imports in a nested block get sorted correctly"""
    test_input = """
    def import_test():
        import sys
        import os

        # my imports
        from . import def
        from . import abc

        return True
    """
    assert (
        isort.code(test_input)
        == """
    def import_test():
        import os
        import sys

        # my imports
        from . import abc, def

        return True
    """
    )


def test_isort_off() -> None:
    """Test that isort can be turned on and off at will using comments"""
    test_input = """import os

# isort: off
import sys
import os
# isort: on

from . import local
"""
    assert isort.code(test_input) == test_input


def test_isort_split() -> None:
    """Test the ability to split isort import sections"""
    test_input = """import os
import sys

# isort: split

import os
import sys
"""
    assert isort.code(test_input) == test_input

    test_input = """import c

import b  # isort: split

import a
import c
"""
    assert isort.code(test_input) == test_input


def test_comment_look_alike():
    """Test to ensure isort will handle what looks like a single line comment
    at the end of a multi-line comment.
    """
    test_input = '''
"""This is a multi-line comment

ending with what appears to be a single line comment
# Single Line Comment"""
import sys
import os
'''
    assert (
        isort.code(test_input)
        == '''
"""This is a multi-line comment

ending with what appears to be a single line comment
# Single Line Comment"""
import os
import sys
'''
    )


def test_cimport_support():
    """Test to ensure cimports (Cython style imports) work"""
    test_input = """
import os
import sys
import cython
import platform
import traceback
import time
import types
import re
import copy
import inspect # used by JavascriptBindings.__SetObjectMethods()
import urllib
import json
import datetime
import random

if sys.version_info.major == 2:
    import urlparse
else:
    from urllib import parse as urlparse

if sys.version_info.major == 2:
    from urllib import pathname2url as urllib_pathname2url
else:
    from urllib.request import pathname2url as urllib_pathname2url

from cpython.version cimport PY_MAJOR_VERSION
import weakref

# We should allow multiple string types: str, unicode, bytes.
# PyToCefString() can handle them all.
# Important:
#   If you set it to basestring, Cython will accept exactly(!)
#   str/unicode in Py2 and str in Py3. This won't work in Py3
#   as we might want to pass bytes as well. Also it will
#   reject string subtypes, so using it in publi API functions
#   would be a bad idea.
ctypedef object py_string

# You can't use "void" along with cpdef function returning None, it is planned to be
# added to Cython in the future, creating this virtual type temporarily. If you
# change it later to "void" then don't forget to add "except *".
ctypedef object py_void
ctypedef long WindowHandle

from cpython cimport PyLong_FromVoidPtr

from cpython cimport bool as py_bool
from libcpp cimport bool as cpp_bool

from libcpp.map cimport map as cpp_map
from multimap cimport multimap as cpp_multimap
from libcpp.pair cimport pair as cpp_pair
from libcpp.vector cimport vector as cpp_vector

from libcpp.string cimport string as cpp_string
from wstring cimport wstring as cpp_wstring

from libc.string cimport strlen
from libc.string cimport memcpy

# preincrement and dereference must be "as" otherwise not seen.
from cython.operator cimport preincrement as preinc, dereference as deref

# from cython.operator cimport address as addr # Address of an c++ object?

from libc.stdlib cimport calloc, malloc, free
from libc.stdlib cimport atoi

# When pyx file cimports * from a pxd file and that pxd cimports * from another pxd
# then these names will be visible in pyx file.

# Circular imports are allowed in form "cimport ...", but won't work if you do
# "from ... cimport *", this is important to know in pxd files.

from libc.stdint cimport uint64_t
from libc.stdint cimport uintptr_t

cimport ctime

IF UNAME_SYSNAME == "Windows":
    from windows cimport *
    from dpi_aware_win cimport *
ELIF UNAME_SYSNAME == "Linux":
    from linux cimport *
ELIF UNAME_SYSNAME == "Darwin":
    from mac cimport *

from cpp_utils cimport *
from task cimport *

from cef_string cimport *
cdef extern from *:
    ctypedef CefString ConstCefString "const CefString"

from cef_types_wrappers cimport *
from cef_task cimport *
from cef_runnable cimport *

from cef_platform cimport *

from cef_ptr cimport *
from cef_app cimport *
from cef_browser cimport *
cimport cef_browser_static
from cef_client cimport *
from client_handler cimport *
from cef_frame cimport *

# cannot cimport *, that would cause name conflicts with constants.
cimport cef_types
ctypedef cef_types.cef_paint_element_type_t PaintElementType
ctypedef cef_types.cef_jsdialog_type_t JSDialogType
from cef_types cimport CefKeyEvent
from cef_types cimport CefMouseEvent
from cef_types cimport CefScreenInfo

# cannot cimport *, name conflicts
IF UNAME_SYSNAME == "Windows":
    cimport cef_types_win
ELIF UNAME_SYSNAME == "Darwin":
    cimport cef_types_mac
ELIF UNAME_SYSNAME == "Linux":
    cimport cef_types_linux

from cef_time cimport *
from cef_drag cimport *

import os

IF CEF_VERSION == 1:
    from cef_v8 cimport *
    cimport cef_v8_static
    cimport cef_v8_stack_trace
    from v8function_handler cimport *
    from cef_request_cef1 cimport *
    from cef_web_urlrequest_cef1 cimport *
    cimport cef_web_urlrequest_static_cef1
    from web_request_client_cef1 cimport *
    from cef_stream cimport *
    cimport cef_stream_static
    from cef_response_cef1 cimport *
    from cef_stream cimport *
    from cef_content_filter cimport *
    from content_filter_handler cimport *
    from cef_download_handler cimport *
    from download_handler cimport *
    from cef_cookie_cef1 cimport *
    cimport cef_cookie_manager_namespace
    from cookie_visitor cimport *
    from cef_render_handler cimport *
    from cef_drag_data cimport *

IF UNAME_SYSNAME == "Windows":
    IF CEF_VERSION == 1:
        from http_authentication cimport *

IF CEF_VERSION == 3:
    from cef_values cimport *
    from cefpython_app cimport *
    from cef_process_message cimport *
    from cef_web_plugin_cef3 cimport *
    from cef_request_handler_cef3 cimport *
    from cef_request_cef3 cimport *
    from cef_cookie_cef3 cimport *
    from cef_string_visitor cimport *
    cimport cef_cookie_manager_namespace
    from cookie_visitor cimport *
    from string_visitor cimport *
    from cef_callback_cef3 cimport *
    from cef_response_cef3 cimport *
    from cef_resource_handler_cef3 cimport *
    from resource_handler_cef3 cimport *
    from cef_urlrequest_cef3 cimport *
    from web_request_client_cef3 cimport *
    from cef_command_line cimport *
    from cef_request_context cimport *
    from cef_request_context_handler cimport *
    from request_context_handler cimport *
    from cef_jsdialog_handler cimport *
"""
    expected_output = """
import copy
import datetime
import inspect  # used by JavascriptBindings.__SetObjectMethods()
import json
import os
import platform
import random
import re
import sys
import time
import traceback
import types
import urllib

import cython

if sys.version_info.major == 2:
    import urlparse
else:
    from urllib import parse as urlparse

if sys.version_info.major == 2:
    from urllib import pathname2url as urllib_pathname2url
else:
    from urllib.request import pathname2url as urllib_pathname2url

from cpython.version cimport PY_MAJOR_VERSION

import weakref

# We should allow multiple string types: str, unicode, bytes.
# PyToCefString() can handle them all.
# Important:
#   If you set it to basestring, Cython will accept exactly(!)
#   str/unicode in Py2 and str in Py3. This won't work in Py3
#   as we might want to pass bytes as well. Also it will
#   reject string subtypes, so using it in publi API functions
#   would be a bad idea.
ctypedef object py_string

# You can't use "void" along with cpdef function returning None, it is planned to be
# added to Cython in the future, creating this virtual type temporarily. If you
# change it later to "void" then don't forget to add "except *".
ctypedef object py_void
ctypedef long WindowHandle

cimport ctime
from cpython cimport PyLong_FromVoidPtr
from cpython cimport bool as py_bool
# preincrement and dereference must be "as" otherwise not seen.
from cython.operator cimport dereference as deref
from cython.operator cimport preincrement as preinc
from libc.stdint cimport uint64_t, uintptr_t
from libc.stdlib cimport atoi, calloc, free, malloc
from libc.string cimport memcpy, strlen
from libcpp cimport bool as cpp_bool
from libcpp.map cimport map as cpp_map
from libcpp.pair cimport pair as cpp_pair
from libcpp.string cimport string as cpp_string
from libcpp.vector cimport vector as cpp_vector
from multimap cimport multimap as cpp_multimap
from wstring cimport wstring as cpp_wstring

# from cython.operator cimport address as addr # Address of an c++ object?


# When pyx file cimports * from a pxd file and that pxd cimports * from another pxd
# then these names will be visible in pyx file.

# Circular imports are allowed in form "cimport ...", but won't work if you do
# "from ... cimport *", this is important to know in pxd files.



IF UNAME_SYSNAME == "Windows":
    from dpi_aware_win cimport *
    from windows cimport *
ELIF UNAME_SYSNAME == "Linux":
    from linux cimport *
ELIF UNAME_SYSNAME == "Darwin":
    from mac cimport *

from cef_string cimport *
from cpp_utils cimport *
from task cimport *


cdef extern from *:
    ctypedef CefString ConstCefString "const CefString"

cimport cef_browser_static
# cannot cimport *, that would cause name conflicts with constants.
cimport cef_types
from cef_app cimport *
from cef_browser cimport *
from cef_client cimport *
from cef_frame cimport *
from cef_platform cimport *
from cef_ptr cimport *
from cef_runnable cimport *
from cef_task cimport *
from cef_types_wrappers cimport *
from client_handler cimport *

ctypedef cef_types.cef_paint_element_type_t PaintElementType
ctypedef cef_types.cef_jsdialog_type_t JSDialogType
from cef_types cimport CefKeyEvent, CefMouseEvent, CefScreenInfo

# cannot cimport *, name conflicts
IF UNAME_SYSNAME == "Windows":
    cimport cef_types_win
ELIF UNAME_SYSNAME == "Darwin":
    cimport cef_types_mac
ELIF UNAME_SYSNAME == "Linux":
    cimport cef_types_linux

from cef_drag cimport *
from cef_time cimport *

import os

IF CEF_VERSION == 1:
    cimport cef_cookie_manager_namespace
    cimport cef_stream_static
    cimport cef_v8_stack_trace
    cimport cef_v8_static
    cimport cef_web_urlrequest_static_cef1
    from cef_content_filter cimport *
    from cef_cookie_cef1 cimport *
    from cef_download_handler cimport *
    from cef_drag_data cimport *
    from cef_render_handler cimport *
    from cef_request_cef1 cimport *
    from cef_response_cef1 cimport *
    from cef_stream cimport *
    from cef_v8 cimport *
    from cef_web_urlrequest_cef1 cimport *
    from content_filter_handler cimport *
    from cookie_visitor cimport *
    from download_handler cimport *
    from v8function_handler cimport *
    from web_request_client_cef1 cimport *

IF UNAME_SYSNAME == "Windows":
    IF CEF_VERSION == 1:
        from http_authentication cimport *

IF CEF_VERSION == 3:
    cimport cef_cookie_manager_namespace
    from cef_callback_cef3 cimport *
    from cef_command_line cimport *
    from cef_cookie_cef3 cimport *
    from cef_jsdialog_handler cimport *
    from cef_process_message cimport *
    from cef_request_cef3 cimport *
    from cef_request_context cimport *
    from cef_request_context_handler cimport *
    from cef_request_handler_cef3 cimport *
    from cef_resource_handler_cef3 cimport *
    from cef_response_cef3 cimport *
    from cef_string_visitor cimport *
    from cef_urlrequest_cef3 cimport *
    from cef_values cimport *
    from cef_web_plugin_cef3 cimport *
    from cefpython_app cimport *
    from cookie_visitor cimport *
    from request_context_handler cimport *
    from resource_handler_cef3 cimport *
    from string_visitor cimport *
    from web_request_client_cef3 cimport *
"""
    assert isort.code(test_input).strip() == expected_output.strip()
    assert isort.code(test_input, old_finders=True).strip() == expected_output.strip()


def test_cdef_support():
    assert (
        isort.code(
            code="""
from cpython.version cimport PY_MAJOR_VERSION

cdef extern from *:
    ctypedef CefString ConstCefString "const CefString"
"""
        )
        == """
from cpython.version cimport PY_MAJOR_VERSION


cdef extern from *:
    ctypedef CefString ConstCefString "const CefString"
"""
    )

    assert (
        isort.code(
            code="""
from cpython.version cimport PY_MAJOR_VERSION

cpdef extern from *:
    ctypedef CefString ConstCefString "const CefString"
"""
        )
        == """
from cpython.version cimport PY_MAJOR_VERSION


cpdef extern from *:
    ctypedef CefString ConstCefString "const CefString"
"""
    )


def test_top_level_import_order() -> None:
    test_input = (
        "from rest_framework import throttling, viewsets\n"
        "from rest_framework.authentication import TokenAuthentication\n"
    )
    assert isort.code(test_input, force_sort_within_sections=True) == test_input


def test_noqa_issue_1065() -> None:
    test_input = """
#
# USER SIGNALS
#

from flask_login import user_logged_in, user_logged_out  # noqa

from flask_security.signals import (  # noqa
    password_changed as user_reset_password,  # noqa
    user_confirmed,  # noqa
    user_registered,  # noqa
)  # noqa

from flask_principal import identity_changed as user_identity_changed  # noqa
"""
    expected_output = """
#
# USER SIGNALS
#

from flask_login import user_logged_in, user_logged_out  # noqa
from flask_principal import identity_changed as user_identity_changed  # noqa
from flask_security.signals import password_changed as user_reset_password  # noqa
from flask_security.signals import user_confirmed  # noqa
from flask_security.signals import user_registered  # noqa
"""
    assert isort.code(test_input, line_length=100) == expected_output

    test_input_2 = """
#
# USER SIGNALS
#

from flask_login import user_logged_in, user_logged_out  # noqa

from flask_security.signals import (
    password_changed as user_reset_password,  # noqa
    user_confirmed,  # noqa
    user_registered,  # noqa
)

from flask_principal import identity_changed as user_identity_changed  # noqa
"""
    assert isort.code(test_input_2, line_length=100) == expected_output


def test_single_line_exclusions():
    test_input = """
# start comment
from os import path, system
from typing import List, TypeVar
"""
    expected_output = """
# start comment
from os import path
from os import system
from typing import List, TypeVar
"""
    assert (
        isort.code(code=test_input, force_single_line=True, single_line_exclusions=("typing",))
        == expected_output
    )


def test_nested_comment_handling():
    test_input = """
if True:
    import foo

# comment for bar
"""
    assert isort.code(test_input) == test_input

    # If comments appear inside import sections at same indentation they can be re-arranged.
    test_input = """
if True:
    import sys

    # os import
    import os
"""
    expected_output = """
if True:
    # os import
    import os
    import sys
"""
    assert isort.code(test_input) == expected_output

    # Comments shouldn't be unexpectedly rearranged. See issue #1090.
    test_input = """
def f():
    # comment 1
    # comment 2

    # comment 3
    # comment 4
    from a import a
    from b import b

"""
    assert isort.code(test_input) == test_input

    # Whitespace shouldn't be adjusted for nested imports. See issue #1090.
    test_input = """
try:
     import foo
 except ImportError:
     import bar
"""
    assert isort.code(test_input) == test_input


def test_comments_top_of_file():
    """Test to ensure comments at top of file are correctly handled. See issue #1091."""
    test_input = """# comment 1

# comment 2
# comment 3
# comment 4
from foo import *
"""
    assert isort.code(test_input) == test_input

    test_input = """# -*- coding: utf-8 -*-

# Define your item pipelines here
#
# Don't forget to add your pipeline to the ITEM_PIPELINES setting
# See: https://doc.scrapy.org/en/latest/topics/item-pipeline.html
from datetime import datetime

from .items import WeiboMblogItem


class WeiboMblogPipeline(object):
    def process_item(self, item, spider):
        if isinstance(item, WeiboMblogItem):
            item = self._process_item(item, spider)
        return item

    def _process_item(self, item, spider):
        item['inserted_at'] = datetime.now()
        return item
"""
    assert isort.code(test_input) == test_input


def test_multiple_aliases():
    """Test to ensure isort will retain multiple aliases. See issue #1037"""
    test_input = """import datetime
import datetime as datetime
import datetime as dt
import datetime as dt2
"""
    assert isort.code(code=test_input) == test_input


def test_parens_in_comment():
    """Test to ensure isort can handle parens placed in comments. See issue #1103"""
    test_input = """from foo import ( # (some text in brackets)
    bar,
)
"""
    expected_output = "from foo import bar  # (some text in brackets)\n"
    assert isort.code(test_input) == expected_output


def test_as_imports_mixed():
    """Test to ensure as imports can be mixed with non as. See issue #908"""
    test_input = """from datetime import datetime
import datetime.datetime as dt
"""
    expected_output = """import datetime.datetime as dt
from datetime import datetime
"""
    assert isort.code(test_input) == expected_output


def test_no_sections_with_future():
    """Test to ensure no_sections works with future. See issue #807"""
    test_input = """from __future__ import print_function
import os
    """
    expected_output = """from __future__ import print_function

import os
"""
    assert isort.code(test_input, no_sections=True) == expected_output


def test_no_sections_with_as_import():
    """Test to ensure no_sections work with as import."""
    test_input = """import oumpy as np
import sympy
"""
    assert isort.code(test_input, no_sections=True) == test_input


def test_no_lines_too_long():
    """Test to ensure no lines end up too long. See issue: #1015"""
    test_input = """from package1 import first_package, \
second_package
from package2 import \\
    first_package
    """
    expected_output = """from package1 import \\
    first_package, \\
    second_package
from package2 import \\
    first_package
"""
    assert isort.code(test_input, line_length=25, multi_line_output=2) == expected_output


def test_python_future_category():
    """Test to ensure a manual python future category will work as needed to install aliases

    see: Issue #1005
    """
    test_input = """from __future__ import absolute_import

# my future comment
from future import standard_library

standard_library.install_aliases()

import os
import re
import time

from logging.handlers import SysLogHandler

from builtins import len, object, str

from katlogger import log_formatter, log_rollover

from .query_elastic import QueryElastic
"""
    expected_output = """from __future__ import absolute_import

# my future comment
from future import standard_library

standard_library.install_aliases()

# Python Standard Library
import os
import re
import time

from builtins import len, object, str
from logging.handlers import SysLogHandler

# CAM Packages
from katlogger import log_formatter, log_rollover

# Explicitly Local
from .query_elastic import QueryElastic
"""
    assert (
        isort.code(
            code=test_input,
            force_grid_wrap=False,
            include_trailing_comma=True,
            indent=4,
            line_length=90,
            multi_line_output=3,
            lines_between_types=1,
            sections=[
                "FUTURE_LIBRARY",
                "FUTURE_THIRDPARTY",
                "STDLIB",
                "THIRDPARTY",
                "FIRSTPARTY",
                "LOCALFOLDER",
            ],
            import_heading_stdlib="Python Standard Library",
            import_heading_thirdparty="Third Library",
            import_heading_firstparty="CAM Packages",
            import_heading_localfolder="Explicitly Local",
            known_first_party=["katlogger"],
            known_future_thirdparty=["future"],
        )
        == expected_output
    )


def test_combine_star_comments_above():
    input_text = """from __future__ import absolute_import

# my future comment
from future import *, something
"""
    expected_output = """from __future__ import absolute_import

# my future comment
from future import *
"""
    assert isort.code(input_text, combine_star=True) == expected_output


def test_deprecated_settings():
    """Test to ensure isort warns when deprecated settings are used, but doesn't fail to run"""
    with pytest.warns(UserWarning):
        assert isort.code("hi", not_skip=True)


def test_deprecated_settings_no_warn_in_quiet_mode(recwarn):
    """Test to ensure isort does NOT warn in quiet mode even though settings are deprecated"""
    assert isort.code("hi", not_skip=True, quiet=True)
    assert not recwarn


def test_only_sections() -> None:
    """Test to ensure that the within sections relative position of imports are maintained"""
    test_input = (
        "import sys\n"
        "\n"
        "import numpy as np\n"
        "\n"
        "import os\n"
        "from os import path as ospath\n"
        "\n"
        "import pandas as pd\n"
        "\n"
        "import math\n"
        "import .views\n"
        "from collections import defaultdict\n"
    )

    assert (
        isort.code(test_input, only_sections=True)
        == (
            "import sys\n"
            "import os\n"
            "import math\n"
            "from os import path as ospath\n"
            "from collections import defaultdict\n"
            "\n"
            "import numpy as np\n"
            "import pandas as pd\n"
            "\n"
            "import .views\n"
        )
        == isort.code(test_input, only_sections=True, force_single_line=True)
    )

    # test to ensure that from_imports remain intact with only_sections
    test_input = "from foo import b, a, c\n"

    assert isort.code(test_input, only_sections=True) == test_input


def test_combine_straight_imports() -> None:
    """Tests to ensure that combine_straight_imports works correctly"""

    test_input = (
        "import os\n" "import sys\n" "# this is a comment\n" "import math  # inline comment\n"
    )

    assert isort.code(test_input, combine_straight_imports=True) == (
        "# this is a comment\n" "import math, os, sys  # inline comment\n"
    )

    # test to ensure that combine_straight_import works with only_sections

    test_input = "import sys, os\n" "import a\n" "import math\n" "import b\n"

    assert isort.code(test_input, combine_straight_imports=True, only_sections=True) == (
        "import sys, os, math\n" "\n" "import a, b\n"
    )


def test_find_imports_in_code() -> None:
    test_input = (
        "import first_straight\n"
        "\n"
        "import second_straight\n"
        "from first_from import first_from_function_1, first_from_function_2\n"
        "import bad_name as good_name\n"
        "from parent.some_bad_defs import bad_name_1 as ok_name_1, bad_name_2 as ok_name_2\n"
        "\n"
        "# isort: list\n"
        "__all__ = ['b', 'c', 'a']\n"
        "\n"
        "def bla():\n"
        "    import needed_in_bla_2\n"
        "\n"
        "\n"
        "    import needed_in_bla\n"
        "    pass"
        "\n"
        "def bla_bla():\n"
        "    import needed_in_bla_bla\n"
        "\n"
        "    #import not_really_an_import\n"
        "    pass"
        "\n"
        "import needed_in_end\n"
    )
    identified_imports = list(map(str, api.find_imports_in_code(test_input)))
    assert identified_imports == [
        ":1 import first_straight",
        ":3 import second_straight",
        ":4 from first_from import first_from_function_1",
        ":4 from first_from import first_from_function_2",
        ":5 import bad_name as good_name",
        ":6 from parent.some_bad_defs import bad_name_1 as ok_name_1",
        ":6 from parent.some_bad_defs import bad_name_2 as ok_name_2",
        ":12 indented import needed_in_bla_2",
        ":15 indented import needed_in_bla",
        ":18 indented import needed_in_bla_bla",
        ":22 import needed_in_end",
    ]


def test_find_imports_in_stream() -> None:
    """Ensure that find_imports_in_stream can work with nonseekable streams like STDOUT"""

    class NonSeekableTestStream(StringIO):
        def seek(self, offset: int, whence: int = os.SEEK_SET, /) -> int:
            raise OSError("Stream is not seekable")

        def seekable(self):
            return False

    test_input = NonSeekableTestStream("import m2\n" "import m1\n" "not_import = 7")
    identified_imports = list(map(str, api.find_imports_in_stream(test_input)))
    assert identified_imports == [":1 import m2", ":2 import m1"]


def test_split_on_trailing_comma() -> None:
    test_input = "from lib import (a, b, c,)"
    expected_output = """from lib import (
    a,
    b,
    c,
)
"""

    output = isort.code(test_input, split_on_trailing_comma=True)
    assert output == expected_output

    output = isort.code(expected_output, split_on_trailing_comma=True)
    assert output == expected_output


def test_split_on_trailing_comma_wih_as() -> None:
    test_input = "from lib import (a as b,)"
    expected_output = """from lib import a as b
"""

    output = isort.code(test_input, split_on_trailing_comma=True)
    assert output == expected_output

    output = isort.code(expected_output, split_on_trailing_comma=True)
    assert output == expected_output


def test_infinite_loop_in_unmatched_parenthesis() -> None:
    test_input = "from os import ("

    # ensure a syntax error is raised for unmatched parenthesis
    with pytest.raises(ExistingSyntaxErrors):
        isort.code(test_input)

    test_input = """from os import (
    path,

    walk
)
"""

    # ensure other cases are handled correctly
    assert isort.code(test_input) == "from os import path, walk\n"


def test_reexport() -> None:
    test_input = """__all__ = ('foo', 'bar')
"""
    expd_output = """__all__ = ('bar', 'foo')
"""
    assert isort.code(test_input, config=Config(sort_reexports=True)) == expd_output


def test_reexport_leave_alone_if_not_enabled() -> None:
    test_input = """__all__ = ('foo', 'bar')
"""
    assert isort.code(test_input) == test_input


def test_reexport_multiline() -> None:
    test_input = """__all__ = (
    'foo',
    'bar',
)
"""
    expd_output = """__all__ = ('bar', 'foo')
"""
    assert isort.code(test_input, config=Config(sort_reexports=True)) == expd_output


def test_reexport_list() -> None:
    test_input = """__all__ = ['foo', 'bar']
"""
    expd_output = """__all__ = ['bar', 'foo']
"""
    assert isort.code(test_input, config=Config(sort_reexports=True)) == expd_output


def test_reexport_set() -> None:
    test_input = """__all__ = {'foo', 'bar'}
"""
    expd_output = """__all__ = {'bar', 'foo'}
"""
    assert isort.code(test_input, config=Config(sort_reexports=True)) == expd_output


def test_reexport_bare() -> None:
    test_input = """__all__ = 'foo', 'bar'
"""
    expd_output = """__all__ = ('bar', 'foo')
"""
    assert isort.code(test_input, config=Config(sort_reexports=True)) == expd_output


def test_reexport_no_spaces() -> None:
    test_input = """__all__=('foo', 'bar')
"""
    expd_output = """__all__ = ('bar', 'foo')
"""
    assert isort.code(test_input, config=Config(sort_reexports=True)) == expd_output


def test_reexport_not_first_line() -> None:
    test_input = """import random

    __all__ = ('foo', 'bar')
"""
    expd_output = """import random

    __all__ = ('bar', 'foo')
"""
    assert isort.code(test_input, config=Config(sort_reexports=True)) == expd_output


def test_reexport_not_last_line() -> None:
    test_input = """__all__ = ('foo', 'bar')

    meme = "rickroll"
"""
    expd_output = """__all__ = ('bar', 'foo')

    meme = "rickroll"
"""
    assert isort.code(test_input, config=Config(sort_reexports=True)) == expd_output


<<<<<<< HEAD
@pytest.mark.skipif(sys.version_info < (3, 8), reason="builtin modules only added in 3.8 and above")
def test_builtin_modules() -> None:
    test_input = (
        "from typing import Iterable, Iterator, TypeVar, cast\n"
        "\n"
        "from _collections_abc import dict_items, dict_keys, dict_values\n"
        "from python_none_objects import NoneIterable\n"
        "from _codecs import encode\n"
        "from nt import environ\n"
    )
    test_output = (
        "from _codecs import encode\n"
        "from _collections_abc import dict_items, dict_keys, dict_values\n"
        "from nt import environ\n"
        "from typing import Iterable, Iterator, TypeVar, cast\n"
        "\n"
        "from python_none_objects import NoneIterable\n"
    )
    assert isort.code(test_input) == test_output
=======
def test_reexport_multiline_import() -> None:
    test_input = """from m import (
    bar,
    foo,
)
__all__ = [
    "foo",
    "bar",
]
"""
    expd_output = """from m import bar, foo

__all__ = ['bar', 'foo']
"""
    assert isort.code(test_input, config=Config(sort_reexports=True)) == expd_output


def test_reexport_multiline_in_center() -> None:
    test_input = """from m import (
    bar,
    foo,
)
__all__ = [
    "foo",
    "bar",
]

test
"""
    expd_output = """from m import bar, foo

__all__ = ['bar', 'foo']

test
"""
    assert isort.code(test_input, config=Config(sort_reexports=True)) == expd_output


def test_reexport_multiline_long_rollback() -> None:
    test_input = """from m import foo, bar
__all__ = [                            "foo",
    "bar",
]

test
"""
    expd_output = """from m import bar, foo

__all__ = ['bar', 'foo']

test
"""
    assert isort.code(test_input, config=Config(sort_reexports=True)) == expd_output
>>>>>>> 1157b58f
<|MERGE_RESOLUTION|>--- conflicted
+++ resolved
@@ -5689,27 +5689,6 @@
     assert isort.code(test_input, config=Config(sort_reexports=True)) == expd_output
 
 
-<<<<<<< HEAD
-@pytest.mark.skipif(sys.version_info < (3, 8), reason="builtin modules only added in 3.8 and above")
-def test_builtin_modules() -> None:
-    test_input = (
-        "from typing import Iterable, Iterator, TypeVar, cast\n"
-        "\n"
-        "from _collections_abc import dict_items, dict_keys, dict_values\n"
-        "from python_none_objects import NoneIterable\n"
-        "from _codecs import encode\n"
-        "from nt import environ\n"
-    )
-    test_output = (
-        "from _codecs import encode\n"
-        "from _collections_abc import dict_items, dict_keys, dict_values\n"
-        "from nt import environ\n"
-        "from typing import Iterable, Iterator, TypeVar, cast\n"
-        "\n"
-        "from python_none_objects import NoneIterable\n"
-    )
-    assert isort.code(test_input) == test_output
-=======
 def test_reexport_multiline_import() -> None:
     test_input = """from m import (
     bar,
@@ -5763,4 +5742,24 @@
 test
 """
     assert isort.code(test_input, config=Config(sort_reexports=True)) == expd_output
->>>>>>> 1157b58f
+
+
+@pytest.mark.skipif(sys.version_info < (3, 8), reason="builtin modules only added in 3.8 and above")
+def test_builtin_modules() -> None:
+    test_input = (
+        "from typing import Iterable, Iterator, TypeVar, cast\n"
+        "\n"
+        "from _collections_abc import dict_items, dict_keys, dict_values\n"
+        "from python_none_objects import NoneIterable\n"
+        "from _codecs import encode\n"
+        "from nt import environ\n"
+    )
+    test_output = (
+        "from _codecs import encode\n"
+        "from _collections_abc import dict_items, dict_keys, dict_values\n"
+        "from nt import environ\n"
+        "from typing import Iterable, Iterator, TypeVar, cast\n"
+        "\n"
+        "from python_none_objects import NoneIterable\n"
+    )
+    assert isort.code(test_input) == test_output