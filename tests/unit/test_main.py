import json
import subprocess
from datetime import datetime
from io import BytesIO, TextIOWrapper

import pytest
from hypothesis import given
from hypothesis import strategies as st

from isort import main
from isort._version import __version__
from isort.exceptions import InvalidSettingsPath
from isort.settings import DEFAULT_CONFIG, Config
from isort.wrap_modes import WrapModes


@given(
    file_name=st.text(),
    config=st.builds(Config),
    check=st.booleans(),
    ask_to_apply=st.booleans(),
    write_to_stdout=st.booleans(),
)
def test_fuzz_sort_imports(file_name, config, check, ask_to_apply, write_to_stdout):
    main.sort_imports(
        file_name=file_name,
        config=config,
        check=check,
        ask_to_apply=ask_to_apply,
        write_to_stdout=write_to_stdout,
    )


def test_iter_source_code(tmpdir):
    tmp_file = tmpdir.join("file.py")
    tmp_file.write("import os, sys\n")
    assert tuple(main.iter_source_code((tmp_file,), DEFAULT_CONFIG, [], [])) == (tmp_file,)


def test_sort_imports(tmpdir):
    tmp_file = tmpdir.join("file.py")
    tmp_file.write("import os, sys\n")
    assert main.sort_imports(str(tmp_file), DEFAULT_CONFIG, check=True).incorrectly_sorted
    main.sort_imports(str(tmp_file), DEFAULT_CONFIG)
    assert not main.sort_imports(str(tmp_file), DEFAULT_CONFIG, check=True).incorrectly_sorted

    skip_config = Config(skip=["file.py"])
    assert main.sort_imports(
        str(tmp_file), config=skip_config, check=True, disregard_skip=False
    ).skipped
    assert main.sort_imports(str(tmp_file), config=skip_config, disregard_skip=False).skipped


def test_sort_imports_error_handling(tmpdir, mocker, capsys):
    tmp_file = tmpdir.join("file.py")
    tmp_file.write("import os, sys\n")
    mocker.patch("isort.core.process").side_effect = IndexError("Example unhandled exception")
    with pytest.raises(IndexError):
        main.sort_imports(str(tmp_file), DEFAULT_CONFIG, check=True).incorrectly_sorted

    out, error = capsys.readouterr()
    assert "Unrecoverable exception thrown when parsing" in error


def test_parse_args():
    assert main.parse_args([]) == {}
    assert main.parse_args(["--multi-line", "1"]) == {"multi_line_output": WrapModes.VERTICAL}
    assert main.parse_args(["--multi-line", "GRID"]) == {"multi_line_output": WrapModes.GRID}
    assert main.parse_args(["--dont-order-by-type"]) == {"order_by_type": False}
    assert main.parse_args(["--dt"]) == {"order_by_type": False}
    assert main.parse_args(["--only-sections"]) == {"only_sections": True}
    assert main.parse_args(["--os"]) == {"only_sections": True}
    assert main.parse_args(["--om"]) == {"only_modified": True}
    assert main.parse_args(["--only-modified"]) == {"only_modified": True}


def test_ascii_art(capsys):
    main.main(["--version"])
    out, error = capsys.readouterr()
    assert (
        out
        == f"""
                 _                 _
                (_) ___  ___  _ __| |_
                | |/ _/ / _ \\/ '__  _/
                | |\\__ \\/\\_\\/| |  | |_
                |_|\\___/\\___/\\_/   \\_/

      isort your imports, so you don't have to.

                    VERSION {__version__}

"""
    )
    assert error == ""


def test_preconvert():
    assert main._preconvert(frozenset([1, 1, 2])) == [1, 2]
    assert main._preconvert(WrapModes.GRID) == "GRID"
    assert main._preconvert(main._preconvert) == "_preconvert"
    with pytest.raises(TypeError):
        main._preconvert(datetime.now())


def test_show_files(capsys, tmpdir):
    tmpdir.join("a.py").write("import a")
    tmpdir.join("b.py").write("import b")

    # show files should list the files isort would sort
    main.main([str(tmpdir), "--show-files"])
    out, error = capsys.readouterr()
    assert "a.py" in out
    assert "b.py" in out
    assert not error

    # can not be used for stream
    with pytest.raises(SystemExit):
        main.main(["-", "--show-files"])

    # can not be used with show-config
    with pytest.raises(SystemExit):
        main.main([str(tmpdir), "--show-files", "--show-config"])


def test_main(capsys, tmpdir):
    base_args = [
        "-sp",
        str(tmpdir),
        "--virtual-env",
        str(tmpdir),
        "--src-path",
        str(tmpdir),
    ]
    tmpdir.mkdir(".git")

    # If nothing is passed in the quick guide is returned without erroring
    main.main([])
    out, error = capsys.readouterr()
    assert main.QUICK_GUIDE in out
    assert not error

    # If no files are passed in but arguments are the quick guide is returned, alongside an error.
    with pytest.raises(SystemExit):
        main.main(base_args)
    out, error = capsys.readouterr()
    assert main.QUICK_GUIDE in out

    # Unless the config is requested, in which case it will be returned alone as JSON
    main.main(base_args + ["--show-config"])
    out, error = capsys.readouterr()
    returned_config = json.loads(out)
    assert returned_config
    assert returned_config["virtual_env"] == str(tmpdir)

    # This should work even if settings path is not provided
    main.main(base_args[2:] + ["--show-config"])
    out, error = capsys.readouterr()
    assert json.loads(out)["virtual_env"] == str(tmpdir)

    # This should raise an error if an invalid settings path is provided
    with pytest.raises(InvalidSettingsPath):
        main.main(
            base_args[2:]
            + ["--show-config"]
            + ["--settings-path", "/random-root-folder-that-cant-exist-right?"]
        )

    # Should be able to set settings path to a file
    config_file = tmpdir.join(".isort.cfg")
    config_file.write(
        """
[settings]
profile=hug
verbose=true
"""
    )
    config_args = ["--settings-path", str(config_file)]
    main.main(
        config_args
        + ["--virtual-env", "/random-root-folder-that-cant-exist-right?"]
        + ["--show-config"]
    )
    out, error = capsys.readouterr()
    assert json.loads(out)["profile"] == "hug"

    # Should be able to stream in content to sort
    input_content = TextIOWrapper(
        BytesIO(
            b"""
import b
import a
"""
        )
    )
    main.main(config_args + ["-"], stdin=input_content)
    out, error = capsys.readouterr()
    assert (
        out
        == f"""
else-type place_module for b returned {DEFAULT_CONFIG.default_section}
else-type place_module for a returned {DEFAULT_CONFIG.default_section}
import a
import b
"""
    )

    # Should be able to stream diff
    input_content = TextIOWrapper(
        BytesIO(
            b"""
import b
import a
"""
        )
    )
    main.main(config_args + ["-", "--diff"], stdin=input_content)
    out, error = capsys.readouterr()
    assert not error
    assert "+" in out
    assert "-" in out
    assert "import a" in out
    assert "import b" in out

    # check should work with stdin

    input_content_check = TextIOWrapper(
        BytesIO(
            b"""
import b
import a
"""
        )
    )

    with pytest.raises(SystemExit):
        main.main(config_args + ["-", "--check-only"], stdin=input_content_check)
    out, error = capsys.readouterr()
    assert error == "ERROR:  Imports are incorrectly sorted and/or formatted.\n"

    # Should be able to run with just a file
    python_file = tmpdir.join("has_imports.py")
    python_file.write(
        """
import b
import a
"""
    )
    main.main([str(python_file), "--filter-files", "--verbose"])
    assert python_file.read().lstrip() == "import a\nimport b\n"

    # Add a file to skip
    should_skip = tmpdir.join("should_skip.py")
    should_skip.write("import nothing")
    main.main(
        [
            str(python_file),
            str(should_skip),
            "--filter-files",
            "--verbose",
            "--skip",
            str(should_skip),
        ]
    )

    # Should raise a system exit if check only, with broken file
    python_file.write(
        """
import b
import a
"""
    )
    with pytest.raises(SystemExit):
        main.main(
            [
                str(python_file),
                str(should_skip),
                "--filter-files",
                "--verbose",
                "--check-only",
                "--skip",
                str(should_skip),
            ]
        )

    # Should have same behavior if full directory is skipped
    with pytest.raises(SystemExit):
        main.main(
            [str(tmpdir), "--filter-files", "--verbose", "--check-only", "--skip", str(should_skip)]
        )

    # Nested files should be skipped without needing --filter-files
    nested_file = tmpdir.mkdir("nested_dir").join("skip.py")
    nested_file.write("import b;import a")
    python_file.write(
        """
import a
import b
"""
    )
    main.main([str(tmpdir), "--skip", "skip.py", "--check"])

    # without filter options passed in should successfully sort files
    main.main([str(python_file), str(should_skip), "--verbose", "--atomic"])

    # Should raise a system exit if all passed path is broken
    with pytest.raises(SystemExit):
        main.main(["not-exist", "--check-only"])

    # Should not raise system exit if any of passed path is not broken
    main.main([str(python_file), "not-exist", "--verbose", "--check-only"])
    out, error = capsys.readouterr()
    assert "Broken" in out

    # should respect gitignore if requested.
    out, error = capsys.readouterr()  # clear sysoutput before tests
    subprocess.run(["git", "init", str(tmpdir)])
    main.main([str(python_file), "--skip-gitignore", "--filter-files"])
    out, error = capsys.readouterr()
    assert "Skipped" not in out
    tmpdir.join(".gitignore").write("has_imports.py")
    main.main([str(python_file)])
    out, error = capsys.readouterr()
    assert "Skipped" not in out
    main.main([str(python_file), "--skip-gitignore", "--filter-files"])
    out, error = capsys.readouterr()
    assert "Skipped" in out

    # warnings should be displayed if old flags are used
    with pytest.warns(UserWarning):
        main.main([str(python_file), "--recursive", "-fss"])

    # warnings should be displayed when streaming input is provided with old flags as well
    with pytest.warns(UserWarning):
        main.main(["-sp", str(config_file), "-"], stdin=input_content)


def test_isort_command():
    """Ensure ISortCommand got registered, otherwise setuptools error must have occurred"""
    assert main.ISortCommand


def test_isort_with_stdin(capsys):
    # ensures that isort sorts stdin without any flags

    input_content = TextIOWrapper(
        BytesIO(
            b"""
import b
import a
"""
        )
    )

    main.main(["-"], stdin=input_content)
    out, error = capsys.readouterr()

    assert out == (
        """
import a
import b
"""
    )

    input_content_from = TextIOWrapper(
        BytesIO(
            b"""
import c
import b
from a import z, y, x
"""
        )
    )

    main.main(["-"], stdin=input_content_from)
    out, error = capsys.readouterr()

    assert out == (
        """
import b
import c
from a import x, y, z
"""
    )

    # ensures that isort correctly sorts stdin with --fas flag

    input_content = TextIOWrapper(
        BytesIO(
            b"""
import sys
import pandas
from z import abc
from a import xyz
"""
        )
    )

    main.main(["-", "--fas"], stdin=input_content)
    out, error = capsys.readouterr()

    assert out == (
        """
from a import xyz
from z import abc

import pandas
import sys
"""
    )

    # ensures that isort correctly sorts stdin with --fass flag

    input_content = TextIOWrapper(
        BytesIO(
            b"""
from a import Path, abc
"""
        )
    )

    main.main(["-", "--fass"], stdin=input_content)
    out, error = capsys.readouterr()

    assert out == (
        """
from a import abc, Path
"""
    )

    # ensures that isort correctly sorts stdin with --ff flag

    input_content = TextIOWrapper(
        BytesIO(
            b"""
import b
from c import x
from a import y
"""
        )
    )

    main.main(["-", "--ff", "FROM_FIRST"], stdin=input_content)
    out, error = capsys.readouterr()

    assert out == (
        """
from a import y
from c import x
import b
"""
    )

    # ensures that isort correctly sorts stdin with -fss flag

    input_content = TextIOWrapper(
        BytesIO(
            b"""
import b
from a import a
"""
        )
    )

    main.main(["-", "--fss"], stdin=input_content)
    out, error = capsys.readouterr()

    assert out == (
        """
from a import a
import b
"""
    )

    input_content = TextIOWrapper(
        BytesIO(
            b"""
import a
from b import c
"""
        )
    )

    main.main(["-", "--fss"], stdin=input_content)
    out, error = capsys.readouterr()

    assert out == (
        """
import a
from b import c
"""
    )

    # ensures that isort correctly sorts stdin with --ds flag

    input_content = TextIOWrapper(
        BytesIO(
            b"""
import sys
import pandas
import a
"""
        )
    )

    main.main(["-", "--ds"], stdin=input_content)
    out, error = capsys.readouterr()

    assert out == (
        """
import a
import pandas
import sys
"""
    )

    # ensures that isort correctly sorts stdin with --cs flag

    input_content = TextIOWrapper(
        BytesIO(
            b"""
from a import b
from a import *
"""
        )
    )

    main.main(["-", "--cs"], stdin=input_content)
    out, error = capsys.readouterr()

    assert out == (
        """
from a import *
"""
    )

    # ensures that isort correctly sorts stdin with --ca flag

    input_content = TextIOWrapper(
        BytesIO(
            b"""
from a import x as X
from a import y as Y
"""
        )
    )

    main.main(["-", "--ca"], stdin=input_content)
    out, error = capsys.readouterr()

    assert out == (
        """
from a import x as X, y as Y
"""
    )

    # ensures that isort works consistently with check and ws flags

    input_content = TextIOWrapper(
        BytesIO(
            b"""
import os
import a
import b
"""
        )
    )

    main.main(["-", "--check-only", "--ws"], stdin=input_content)
    out, error = capsys.readouterr()

    assert not error

    # ensures that isort correctly sorts stdin with --ls flag

    input_content = TextIOWrapper(
        BytesIO(
            b"""
import abcdef
import x
"""
        )
    )

    main.main(["-", "--ls"], stdin=input_content)
    out, error = capsys.readouterr()

    assert out == (
        """
import x
import abcdef
"""
    )

    # ensures that isort correctly sorts stdin with --nis flag

    input_content = TextIOWrapper(
        BytesIO(
            b"""
from z import b, c, a
"""
        )
    )

    main.main(["-", "--nis"], stdin=input_content)
    out, error = capsys.readouterr()

    assert out == (
        """
from z import b, c, a
"""
    )

    # ensures that isort correctly sorts stdin with --sl flag

    input_content = TextIOWrapper(
        BytesIO(
            b"""
from z import b, c, a
"""
        )
    )

    main.main(["-", "--sl"], stdin=input_content)
    out, error = capsys.readouterr()

    assert out == (
        """
from z import a
from z import b
from z import c
"""
    )

    # ensures that isort correctly sorts stdin with --top flag

    input_content = TextIOWrapper(
        BytesIO(
            b"""
import os
import sys
"""
        )
    )

    main.main(["-", "--top", "sys"], stdin=input_content)
    out, error = capsys.readouterr()

    assert out == (
        """
import sys
import os
"""
    )

    # ensure that isort correctly sorts stdin with --os flag

    input_content = TextIOWrapper(
        BytesIO(
            b"""
import sys
import os
import z
from a import b, e, c
"""
        )
    )

    main.main(["-", "--os"], stdin=input_content)
    out, error = capsys.readouterr()

    assert out == (
        """
import sys
import os

import z
from a import b, e, c
"""
    )

    # ensures that isort warns with deprecated flags with stdin
    input_content = TextIOWrapper(
        BytesIO(
            b"""
import sys
import os
"""
        )
    )

    with pytest.warns(UserWarning):
        main.main(["-", "-ns"], stdin=input_content)

    out, error = capsys.readouterr()

    assert out == (
        """
import os
import sys
"""
    )

    input_content = TextIOWrapper(
        BytesIO(
            b"""
import sys
import os
"""
        )
    )

    with pytest.warns(UserWarning):
        main.main(["-", "-k"], stdin=input_content)

    out, error = capsys.readouterr()

    assert out == (
        """
import os
import sys
"""
    )

<<<<<<< HEAD

def test_unsupported_encodings(tmpdir, capsys):
    tmp_file = tmpdir.join("file.py")
    # fmt: off
    tmp_file.write_text(
        '''
# [syntax-error]\
# -*- coding: IBO-8859-1 -*-
""" check correct unknown encoding declaration
"""
__revision__ = 'יייי'
''',
        encoding="utf8"
    )
    # fmt: on

    # should throw an error if only unsupported encoding provided
    with pytest.raises(SystemExit):
        main.main([str(tmp_file)])
    out, error = capsys.readouterr()

    assert "No valid encodings." in error

    # should not throw an error if at least one valid encoding found
    normal_file = tmpdir.join("file1.py")
    normal_file.write("import os\nimport sys")

    main.main([str(tmp_file), str(normal_file), "--verbose"])
    out, error = capsys.readouterr()

=======
    # ensures that only-modified flag works with stdin
    input_content = TextIOWrapper(
        BytesIO(
            b"""
import a
import b
"""
        )
    )

    main.main(["-", "--verbose", "--only-modified"], stdin=input_content)
    out, error = capsys.readouterr()

    assert "else-type place_module for a returned THIRDPARTY" not in out
    assert "else-type place_module for b returned THIRDPARTY" not in out


def test_only_modified_flag(tmpdir, capsys):
    # ensures there is no verbose output for correct files with only-modified flag

    file1 = tmpdir.join("file1.py")
    file1.write(
        """
import a
import b
"""
    )

    file2 = tmpdir.join("file2.py")
    file2.write(
        """
import math

import pandas as pd
"""
    )

    main.main([str(file1), str(file2), "--verbose", "--only-modified"])
    out, error = capsys.readouterr()

    assert (
        out
        == f"""
                 _                 _
                (_) ___  ___  _ __| |_
                | |/ _/ / _ \\/ '__  _/
                | |\\__ \\/\\_\\/| |  | |_
                |_|\\___/\\___/\\_/   \\_/

      isort your imports, so you don't have to.

                    VERSION {__version__}

"""
    )

    assert not error

    # ensures that verbose output is only for modified file(s) with only-modified flag

    file3 = tmpdir.join("file3.py")
    file3.write(
        """
import sys
import os
"""
    )

    main.main([str(file1), str(file2), str(file3), "--verbose", "--only-modified"])
    out, error = capsys.readouterr()

    assert "else-type place_module for sys returned STDLIB" in out
    assert "else-type place_module for os returned STDLIB" in out
    assert "else-type place_module for math returned STDLIB" not in out
    assert "else-type place_module for pandas returned THIRDPARTY" not in out

    assert not error

    # ensures that the behaviour is consistent for check flag with only-modified flag

    main.main([str(file1), str(file2), "--check-only", "--verbose", "--only-modified"])
    out, error = capsys.readouterr()

    assert (
        out
        == f"""
                 _                 _
                (_) ___  ___  _ __| |_
                | |/ _/ / _ \\/ '__  _/
                | |\\__ \\/\\_\\/| |  | |_
                |_|\\___/\\___/\\_/   \\_/

      isort your imports, so you don't have to.

                    VERSION {__version__}

"""
    )

>>>>>>> fc956a7e
    assert not error<|MERGE_RESOLUTION|>--- conflicted
+++ resolved
@@ -722,7 +722,6 @@
 """
     )
 
-<<<<<<< HEAD
 
 def test_unsupported_encodings(tmpdir, capsys):
     tmp_file = tmpdir.join("file.py")
@@ -753,7 +752,6 @@
     main.main([str(tmp_file), str(normal_file), "--verbose"])
     out, error = capsys.readouterr()
 
-=======
     # ensures that only-modified flag works with stdin
     input_content = TextIOWrapper(
         BytesIO(
@@ -853,5 +851,4 @@
 """
     )
 
->>>>>>> fc956a7e
     assert not error