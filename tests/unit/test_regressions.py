--- conflicted
+++ resolved
@@ -1083,7 +1083,6 @@
     assert isort.check_code(raise_from_at_file_end_ignored, show_diff=True)
 
 
-<<<<<<< HEAD
 def test_isort_float_to_top_correctly_identifies_single_line_comments_1499():
     """Test to ensure isort correctly handles the case where float to top is used
     to push imports to the top and the top comment is a multiline type but only
@@ -1157,7 +1156,10 @@
 x = 1
 """,
         float_to_top=True,
-=======
+        show_diff=True,
+    )
+
+
 def test_isort_shouldnt_mangle_from_multi_line_string_issue_1507():
     """isort was seen mangling lines that happened to contain the word from after
     a yield happened to be in a file. Clearly this shouldn't happen.
@@ -1194,6 +1196,5 @@
                 from {table} t
                 {extra}"""
 ''',
->>>>>>> 2e02c195
         show_diff=True,
     )