"""A growing set of tests designed to ensure isort doesn't have regressions in new versions"""
<<<<<<< HEAD
=======

from io import StringIO
>>>>>>> 34323185

import os
from io import StringIO

import isort
import isort.main
import pytest


def test_isort_duplicating_comments_issue_1264():
    """Ensure isort doesn't duplicate comments when force_sort_within_sections is set to `True`
    as was the case in issue #1264: https://github.com/pycqa/isort/issues/1264
    """
    assert (
        isort.code(
            """
from homeassistant.util.logging import catch_log_exception

# Loading the config flow...
from . import config_flow
""",
            force_sort_within_sections=True,
        ).count("# Loading the config flow...")
        == 1
    )


def test_moving_comments_issue_726():
    test_input = (
        "from Blue import models as BlueModels\n"
        "# comment for PlaidModel\n"
        "from Plaid.models import PlaidModel\n"
    )
    assert isort.code(test_input, force_sort_within_sections=True) == test_input

    test_input = (
        "# comment for BlueModels\n"
        "from Blue import models as BlueModels\n"
        "# comment for PlaidModel\n"
        "# another comment for PlaidModel\n"
        "from Plaid.models import PlaidModel\n"
    )
    assert isort.code(test_input, force_sort_within_sections=True) == test_input


def test_blank_lined_removed_issue_1275():
    """Ensure isort doesn't accidentally remove blank lines after doc strings and before imports.
    See: https://github.com/pycqa/isort/issues/1275
    """
    assert (
        isort.code(
            '''"""
My docstring
"""

from b import thing
from a import other_thing
'''
        )
        == '''"""
My docstring
"""

from a import other_thing
from b import thing
'''
    )

    assert (
        isort.code(
            '''"""
My docstring
"""

from b import thing
from a import other_thing
''',
            add_imports=["from b import thing"],
        )
        == '''"""
My docstring
"""

from a import other_thing
from b import thing
'''
    )


def test_blank_lined_removed_issue_1283():
    """Ensure isort doesn't accidentally remove blank lines after __version__ identifiers.
    See: https://github.com/pycqa/isort/issues/1283
    """
    test_input = """__version__ = "0.58.1"

from starlette import status
"""
    assert isort.code(test_input) == test_input


def test_extra_blank_line_added_nested_imports_issue_1290():
    """Ensure isort doesn't add unnecessary blank lines above nested imports.
    See: https://github.com/pycqa/isort/issues/1290
    """
    test_input = '''from typing import TYPE_CHECKING

# Special imports
from special import thing

if TYPE_CHECKING:
    # Special imports
    from special import another_thing


def func():
    """Docstring"""

    # Special imports
    from special import something_else
    return
'''
    assert (
        isort.code(
            test_input,
            import_heading_special="Special imports",
            known_special=["special"],
            sections=["FUTURE", "STDLIB", "THIRDPARTY", "SPECIAL", "FIRSTPARTY", "LOCALFOLDER"],
        )
        == test_input
    )


def test_add_imports_shouldnt_make_isort_unusable_issue_1297():
    """Test to ensure add imports doesn't cause any unexpected behaviour when combined with check
    See: https://github.com/pycqa/isort/issues/1297
    """
    assert isort.check_code(
        """from __future__ import unicode_literals

from os import path
""",
        add_imports={"from __future__ import unicode_literals"},
    )


def test_no_extra_lines_for_imports_in_functions_issue_1277():
    """Test to ensure isort doesn't introduce extra blank lines for imports within function.
    See: https://github.com/pycqa/isort/issues/1277
    """
    test_input = """
def main():
    import time

    import sys
"""
    expected_output = """
def main():
    import sys
    import time
"""
    assert isort.code(isort.code(isort.code(test_input))) == expected_output


def test_no_extra_blank_lines_in_methods_issue_1293():
    """Test to ensure isort isn't introducing extra lines in methods that contain imports
    See: https://github.com/pycqa/isort/issues/1293
    """
    test_input = """

class Something(object):
    def on_email_deleted(self, email):
        from hyperkitty.tasks import rebuild_thread_cache_new_email

        # update or cleanup thread                  # noqa: E303 (isort issue)
        if self.emails.count() == 0:
            ...
"""
    assert isort.code(test_input) == test_input
    assert isort.code(test_input, lines_after_imports=2) == test_input


def test_force_single_line_shouldnt_remove_preceding_comment_lines_issue_1296():
    """Tests to ensure force_single_line setting doesn't result in lost comments.
    See: https://github.com/pycqa/isort/issues/1296
    """
    test_input = """
# A comment
# A comment

# Oh no, I'm gone
from moo import foo
"""
    # assert isort.code(test_input) == test_input
    assert isort.code(test_input, force_single_line=True) == test_input


def test_ensure_new_line_before_comments_mixed_with_ensure_newline_before_comments_1295():
    """Tests to ensure that the black profile can be used in conjunction with
    force_sort_within_sections.

    See: https://github.com/pycqa/isort/issues/1295
    """
    test_input = """
from openzwave.group import ZWaveGroup
from openzwave.network import ZWaveNetwork

# pylint: disable=import-error
from openzwave.option import ZWaveOption
"""
    assert isort.code(test_input, profile="black") == test_input
    assert isort.code(test_input, profile="black", force_sort_within_sections=True) == test_input


def test_trailing_comma_doesnt_introduce_broken_code_with_comment_and_wrap_issue_1302():
    """Tests to assert the combination of include_trailing_comma and a wrapped line doesn't break.
    See: https://github.com/pycqa/isort/issues/1302.
    """
    assert (
        isort.code(
            """
from somewhere import very_very_very_very_very_very_long_symbol # some comment
""",
            line_length=50,
            include_trailing_comma=True,
        )
        == """
from somewhere import \\
    very_very_very_very_very_very_long_symbol  # some comment
"""
    )


def test_ensure_sre_parse_is_identified_as_stdlib_issue_1304():
    """Ensure sre_parse is identified as STDLIB.
    See: https://github.com/pycqa/isort/issues/1304.
    """
    assert (
        isort.place_module("sre_parse") == isort.place_module("sre") == isort.settings.STDLIB  # type: ignore # noqa
    )


def test_add_imports_shouldnt_move_lower_comments_issue_1300():
    """Ensure add_imports doesn't move comments immediately below imports.
    See:: https://github.com/pycqa/isort/issues/1300.
    """
    test_input = """from __future__ import unicode_literals

from os import path

# A comment for a constant
ANSWER = 42
"""
    assert isort.code(test_input, add_imports=["from os import path"]) == test_input


def test_windows_newline_issue_1277():
    """Test to ensure windows new lines are correctly handled within indented scopes.
    See: https://github.com/pycqa/isort/issues/1277
    """
    assert (
        isort.code("\ndef main():\r\n    import time\r\n\n    import sys\r\n")
        == "\ndef main():\r\n    import sys\r\n    import time\r\n"
    )


def test_windows_newline_issue_1278():
    """Test to ensure windows new lines are correctly handled within indented scopes.
    See: https://github.com/pycqa/isort/issues/1278
    """
    assert isort.check_code(
        "\ntry:\r\n    import datadog_agent\r\n\r\n    "
        "from ..log import CheckLoggingAdapter, init_logging\r\n\r\n    init_logging()\r\n"
        "except ImportError:\r\n    pass\r\n"
    )


def test_check_never_passes_with_indented_headings_issue_1301():
    """Test to ensure that test can pass even when there are indented headings.
    See: https://github.com/pycqa/isort/issues/1301
    """
    assert isort.check_code(
        """
try:
    # stdlib
    import logging
    from os import abc, path
except ImportError:
    pass
""",
        import_heading_stdlib="stdlib",
    )


def test_isort_shouldnt_fail_on_long_from_with_dot_issue_1190():
    """Test to ensure that isort will correctly handle formatting a long from import that contains
    a dot.
    See: https://github.com/pycqa/isort/issues/1190
    """
    assert (
        isort.code(
            """
from this_is_a_very_long_import_statement.that_will_occur_across_two_lines\\
        .when_the_line_length.is_only_seventynine_chars import (
    function1,
    function2,
)
        """,
            line_length=79,
            multi_line_output=3,
        )
        == """
from this_is_a_very_long_import_statement.that_will_occur_across_two_lines"""
        """.when_the_line_length.is_only_seventynine_chars import (
    function1,
    function2
)
"""
    )


def test_isort_shouldnt_add_extra_new_line_when_fass_and_n_issue_1315():
    """Test to ensure isort doesn't add a second extra new line when combining --fss and -n options.
    See: https://github.com/pycqa/isort/issues/1315
    """
    assert isort.check_code(
        """import sys

# Comment canary
from . import foo
""",
        ensure_newline_before_comments=True,  # -n
        force_sort_within_sections=True,  # -fss
        show_diff=True,  # for better debugging in the case the test case fails.
    )

    assert (
        isort.code(
            """
from . import foo
# Comment canary
from .. import foo
""",
            ensure_newline_before_comments=True,
            force_sort_within_sections=True,
        )
        == """
from . import foo

# Comment canary
from .. import foo
"""
    )


def test_isort_doesnt_rewrite_import_with_dot_to_from_import_issue_1280():
    """Test to ensure isort doesn't rewrite imports in the from of import y.x into from y import x.
    This is because they are not technically fully equivalent to each other and can introduce broken
    behaviour.
    See: https://github.com/pycqa/isort/issues/1280
    """
    assert isort.check_code(
        """
        import test.module
        import test.module as m
        from test import module
        from test import module as m
    """,
        show_diff=True,
    )


def test_isort_shouldnt_introduce_extra_lines_with_fass_issue_1322():
    """Tests to ensure isort doesn't introduce extra lines when used with fass option.
    See: https://github.com/pycqa/isort/issues/1322
    """
    assert (
        isort.code(
            """
        import logging

# Comment canary
from foo import bar
import quux
""",
            force_sort_within_sections=True,
            ensure_newline_before_comments=True,
        )
        == """
        import logging

# Comment canary
from foo import bar
import quux
"""
    )


def test_comments_should_cause_wrapping_on_long_lines_black_mode_issue_1219():
    """Tests to ensure if isort encounters a single import line which is made too long with a comment
    it is wrapped when using black profile.
    See: https://github.com/pycqa/isort/issues/1219
    """
    assert isort.check_code(
        """
from many_stop_words import (
    get_stop_words as get_base_stopwords,  # extended list of stop words, also for en
)
""",
        show_diff=True,
        profile="black",
    )


def test_comment_blocks_should_stay_associated_without_extra_lines_issue_1156():
    """Tests to ensure isort doesn't add an extra line when there are large import blocks
    or otherwise warp the intent.
    See: https://github.com/pycqa/isort/issues/1156
    """
    assert (
        isort.code(
            """from top_level_ignored import config  # isort:skip
####################################
# COMMENT BLOCK SEPARATING THESE   #
####################################
from ast import excepthandler
import logging
"""
        )
        == """from top_level_ignored import config  # isort:skip
import logging
####################################
# COMMENT BLOCK SEPARATING THESE   #
####################################
from ast import excepthandler
"""
    )


def test_comment_shouldnt_be_duplicated_with_fass_enabled_issue_1329():
    """Tests to ensure isort doesn't duplicate comments when imports occur with comment on top,
    immediately after large comment blocks.
    See: https://github.com/pycqa/isort/pull/1329/files.
    """
    assert isort.check_code(
        """'''
Multi-line docstring
'''
# Comment for A.
import a
# Comment for B - not A!
import b
""",
        force_sort_within_sections=True,
        show_diff=True,
    )


def test_wrap_mode_equal_to_line_length_with_indendet_imports_issue_1333():
    assert isort.check_code(
        """
import a
import b


def function():
    import a as b
    import c as d
""",
        line_length=17,
        wrap_length=17,
        show_diff=True,
    )


def test_isort_skipped_nested_imports_issue_1339():
    """Ensure `isort:skip are honored in nested imports.
    See: https://github.com/pycqa/isort/issues/1339.
    """
    assert isort.check_code(
        """
    def import_test():
        from os ( # isort:skip
            import path
        )
    """,
        show_diff=True,
    )


def test_windows_diff_too_large_misrepresentative_issue_1348(test_path):
    """Ensure isort handles windows files correctly when it come to producing a diff with --diff.
    See: https://github.com/pycqa/isort/issues/1348
    """
    diff_output = StringIO()
    isort.file(test_path / "example_crlf_file.py", show_diff=diff_output)
    diff_output.seek(0)
    assert diff_output.read().endswith(
        "-1,5 +1,5 @@\n+import a\r\n import b\r\n" "-import a\r\n \r\n \r\n def func():\r\n"
    )


def test_combine_as_does_not_lose_comments_issue_1321():
    """Test to ensure isort doesn't lose comments when --combine-as is used.
    See: https://github.com/pycqa/isort/issues/1321
    """
    test_input = """
from foo import *  # noqa
from foo import bar as quux  # other
from foo import x as a  # noqa

import operator as op  # op comment
import datetime as dtime  # dtime comment

from datetime import date as d  # dcomm
from datetime import datetime as dt  # dtcomm
"""

    expected_output = """
import datetime as dtime  # dtime comment
import operator as op  # op comment
from datetime import date as d, datetime as dt  # dcomm; dtcomm

from foo import *  # noqa
from foo import bar as quux, x as a  # other; noqa
"""

    assert isort.code(test_input, combine_as_imports=True) == expected_output


def test_combine_as_does_not_lose_comments_issue_1381():
    """Test to ensure isort doesn't lose comments when --combine-as is used.
    See: https://github.com/pycqa/isort/issues/1381
    """
    test_input = """
from smtplib import SMTPConnectError, SMTPNotSupportedError  # important comment
"""
    assert "# important comment" in isort.code(test_input, combine_as_imports=True)

    test_input = """
from appsettings import AppSettings, ObjectSetting, StringSetting  # type: ignore
"""
    assert "# type: ignore" in isort.code(test_input, combine_as_imports=True)


def test_incorrect_grouping_when_comments_issue_1396():
    """Test to ensure isort groups import correct independent of the comments present.
    See: https://github.com/pycqa/isort/issues/1396
    """
    assert (
        isort.code(
            """from django.shortcuts import render
from apps.profiler.models import Project
from django.contrib.auth.decorators import login_required
from django.views.generic import (
    # ListView,
    # DetailView,
    TemplateView,
    # CreateView,
    # View
)
""",
            line_length=88,
            known_first_party=["apps"],
            known_django=["django"],
            sections=["FUTURE", "STDLIB", "DJANGO", "THIRDPARTY", "FIRSTPARTY", "LOCALFOLDER"],
        )
        == """from django.contrib.auth.decorators import login_required
from django.shortcuts import render
from django.views.generic import \\
    TemplateView  # ListView,; DetailView,; CreateView,; View

from apps.profiler.models import Project
"""
    )
    assert (
        isort.code(
            """from django.contrib.auth.decorators import login_required
from django.shortcuts import render

from apps.profiler.models import Project

from django.views.generic import ( # ListView,; DetailView,; CreateView,; View
    TemplateView,
)
""",
            line_length=88,
            known_first_party=["apps"],
            known_django=["django"],
            sections=["FUTURE", "STDLIB", "DJANGO", "THIRDPARTY", "FIRSTPARTY", "LOCALFOLDER"],
            include_trailing_comma=True,
            multi_line_output=3,
            force_grid_wrap=0,
            use_parentheses=True,
            ensure_newline_before_comments=True,
        )
        == """from django.contrib.auth.decorators import login_required
from django.shortcuts import render
from django.views.generic import (  # ListView,; DetailView,; CreateView,; View
    TemplateView,
)

from apps.profiler.models import Project
"""
    )


def test_reverse_relative_combined_with_force_sort_within_sections_issue_1395():
    """Test to ensure reverse relative combines well with other common isort settings.
    See: https://github.com/pycqa/isort/issues/1395.
    """
    assert isort.check_code(
        """from .fileA import a_var
from ..fileB import b_var
""",
        show_diff=True,
        reverse_relative=True,
        force_sort_within_sections=True,
        order_by_type=False,
        case_sensitive=False,
        multi_line_output=5,
        sections=["FUTURE", "STDLIB", "THIRDPARTY", "FIRSTPARTY", "APPLICATION", "LOCALFOLDER"],
        lines_after_imports=2,
        no_lines_before="LOCALFOLDER",
    )


def test_isort_should_be_able_to_add_independent_of_doc_string_placement_issue_1420():
    """isort should be able to know when an import requested to be added is successfully added,
    independent of where the top doc string is located.
    See: https://github.com/PyCQA/isort/issues/1420
    """
    assert isort.check_code(
        '''"""module docstring"""

import os
''',
        show_diff=True,
        add_imports=["os"],
    )


def test_comments_should_never_be_moved_between_imports_issue_1427():
    """isort should never move comments to different import statement.
    See: https://github.com/PyCQA/isort/issues/1427
    """
    assert isort.check_code(
        """from package import CONSTANT
from package import *  # noqa
        """,
        force_single_line=True,
        show_diff=True,
    )


def test_isort_doesnt_misplace_comments_issue_1431():
    """Test to ensure isort won't misplace comments.
    See: https://github.com/PyCQA/isort/issues/1431
    """
    input_text = """from com.my_lovely_company.my_lovely_team.my_lovely_project.my_lovely_component import (
    MyLovelyCompanyTeamProjectComponent,  # NOT DRY
)
from com.my_lovely_company.my_lovely_team.my_lovely_project.my_lovely_component import (
    MyLovelyCompanyTeamProjectComponent as component,  # DRY
)
"""
    assert isort.code(input_text, profile="black") == input_text


def test_isort_doesnt_misplace_add_import_issue_1445():
    """Test to ensure isort won't misplace an added import depending on docstring position
    See: https://github.com/PyCQA/isort/issues/1445
    """
    assert (
        isort.code(
            '''#!/usr/bin/env python

"""module docstring"""
''',
            add_imports=["import os"],
        )
        == '''#!/usr/bin/env python

"""module docstring"""

import os
'''
    )

    assert isort.check_code(
        '''#!/usr/bin/env python

"""module docstring"""

import os
    ''',
        add_imports=["import os"],
        show_diff=True,
    )


def test_isort_doesnt_mangle_code_when_adding_imports_issue_1444():
    """isort should NEVER mangle code. This particularly nasty and easy to reproduce bug,
    caused isort to produce invalid code just by adding a single import statement depending
    on comment placement.
    See: https://github.com/PyCQA/isort/issues/1444
    """
    assert (
        isort.code(
            '''

"""module docstring"""
''',
            add_imports=["import os"],
        )
        == '''

"""module docstring"""

import os
'''
    )


def test_isort_float_to_top_with_sort_on_off_tests():
    """Characterization test for current behaviour of float-to-top on isort: on/off sections.
    - imports in isort:off sections stay where they are
    - imports in isort:on sections float up, but to the top of the isort:on section (not the
      top of the file)"""
    assert (
        isort.code(
            """
def foo():
    pass

import a

# isort: off
import stays_in_section

x = 1

import stays_in_place

# isort: on

def bar():
    pass

import floats_to_top_of_section

def baz():
    pass
""",
            float_to_top=True,
        )
        == """import a


def foo():
    pass

# isort: off
import stays_in_section

x = 1

import stays_in_place

# isort: on
import floats_to_top_of_section


def bar():
    pass


def baz():
    pass
"""
    )

    to_sort = """# isort: off

def foo():
    pass

import stays_in_place
import no_float_to_to_top
import no_ordering

def bar():
    pass
"""

    # No changes if isort is off
    assert isort.code(to_sort, float_to_top=True) == to_sort


def test_isort_doesnt_float_to_top_correctly_when_imports_not_at_top_issue_1382():
    """isort should float existing imports to the top, if they are currently below the top.
    See: https://github.com/PyCQA/isort/issues/1382
    """
    assert (
        isort.code(
            """
def foo():
    pass

import a

def bar():
    pass
""",
            float_to_top=True,
        )
        == """import a


def foo():
    pass


def bar():
    pass
"""
    )

    assert (
        isort.code(
            """






def foo():
    pass

import a

def bar():
    pass
""",
            float_to_top=True,
        )
        == """import a


def foo():
    pass


def bar():
    pass
"""
    )

    assert (
        isort.code(
            '''"""My comment


"""
def foo():
    pass

import a

def bar():
    pass
''',
            float_to_top=True,
        )
        == '''"""My comment


"""
import a


def foo():
    pass


def bar():
    pass
'''
    )

    assert (
        isort.code(
            '''
"""My comment


"""
def foo():
    pass

import a

def bar():
    pass
''',
            float_to_top=True,
        )
        == '''
"""My comment


"""
import a


def foo():
    pass


def bar():
    pass
'''
    )

    assert (
        isort.code(
            '''#!/usr/bin/env bash
"""My comment


"""
def foo():
    pass

import a

def bar():
    pass
''',
            float_to_top=True,
        )
        == '''#!/usr/bin/env bash
"""My comment


"""
import a


def foo():
    pass


def bar():
    pass
'''
    )

    assert (
        isort.code(
            '''#!/usr/bin/env bash

"""My comment


"""
def foo():
    pass

import a

def bar():
    pass
''',
            float_to_top=True,
        )
        == '''#!/usr/bin/env bash

"""My comment


"""
import a


def foo():
    pass


def bar():
    pass
'''
    )


def test_empty_float_to_top_shouldnt_error_issue_1453():
    """isort shouldn't error when float to top is set with a mostly empty file"""
    assert isort.check_code(
        """
""",
        show_diff=True,
        float_to_top=True,
    )
    assert isort.check_code(
        """
""",
        show_diff=True,
    )


def test_import_sorting_shouldnt_be_endless_with_headers_issue_1454():
    """isort should never enter an endless sorting loop.
    See: https://github.com/PyCQA/isort/issues/1454
    """
    assert isort.check_code(
        """

# standard library imports
import sys

try:
    # Comment about local lib
    # related third party imports
    from local_lib import stuff
except ImportError as e:
    pass
""",
        known_third_party=["local_lib"],
        import_heading_thirdparty="related third party imports",
        show_diff=True,
    )


def test_isort_should_leave_non_import_from_lines_alone_issue_1488():
    """isort should never mangle non-import from statements.
    See: https://github.com/PyCQA/isort/issues/1488
    """
    raise_from_should_be_ignored = """
raise SomeException("Blah") \\
    from exceptionsInfo.popitem()[1]
"""
    assert isort.check_code(raise_from_should_be_ignored, show_diff=True)

    yield_from_should_be_ignored = """
def generator_function():
    yield \\
        from other_function()[1]
"""
    assert isort.check_code(yield_from_should_be_ignored, show_diff=True)

    wont_ignore_comment_contiuation = """
# one

# two


def function():
    # three \\
    import b
    import a
"""
    assert (
        isort.code(wont_ignore_comment_contiuation)
        == """
# one

# two


def function():
    # three \\
    import a
    import b
"""
    )

    will_ignore_if_non_comment_continuation = """
# one

# two


def function():
    raise \\
    import b
    import a
"""
    assert isort.check_code(will_ignore_if_non_comment_continuation, show_diff=True)

    yield_from_parens_should_be_ignored = """
def generator_function():
    (
     yield
     from other_function()[1]
    )
"""
    assert isort.check_code(yield_from_parens_should_be_ignored, show_diff=True)

    yield_from_lots_of_parens_and_space_should_be_ignored = """
def generator_function():
    (
    (
    ((((
    (((((
    ((
    (((
     yield



     from other_function()[1]
    )))))))))))))
    )))
"""
    assert isort.check_code(yield_from_lots_of_parens_and_space_should_be_ignored, show_diff=True)

    yield_from_should_be_ignored_when_following_import_statement = """
def generator_function():
    import os

    yield \\
    from other_function()[1]
"""
    assert isort.check_code(
        yield_from_should_be_ignored_when_following_import_statement, show_diff=True
    )

    yield_at_file_end_ignored = """
def generator_function():
    (
    (
    ((((
    (((((
    ((
    (((
     yield
"""
    assert isort.check_code(yield_at_file_end_ignored, show_diff=True)

    raise_at_file_end_ignored = """
def generator_function():
    (
    (
    ((((
    (((((
    ((
    (((
     raise (
"""
    assert isort.check_code(raise_at_file_end_ignored, show_diff=True)

    raise_from_at_file_end_ignored = """
def generator_function():
    (
    (
    ((((
    (((((
    ((
    (((
     raise \\
     from \\
"""
    assert isort.check_code(raise_from_at_file_end_ignored, show_diff=True)


def test_isort_float_to_top_correctly_identifies_single_line_comments_1499():
    """Test to ensure isort correctly handles the case where float to top is used
    to push imports to the top and the top comment is a multiline type but only
    one line.
    See: https://github.com/PyCQA/isort/issues/1499
    """
    assert (
        isort.code(
            '''#!/usr/bin/env bash
"""My comment"""
def foo():
    pass

import a

def bar():
    pass
''',
            float_to_top=True,
        )
        == (
            '''#!/usr/bin/env bash
"""My comment"""
import a


def foo():
    pass


def bar():
    pass
'''
        )
    )
    assert (
        isort.code(
            """#!/usr/bin/env bash
'''My comment'''
def foo():
    pass

import a

def bar():
    pass
""",
            float_to_top=True,
        )
        == (
            """#!/usr/bin/env bash
'''My comment'''
import a


def foo():
    pass


def bar():
    pass
"""
        )
    )

    assert isort.check_code(
        """#!/usr/bin/env bash
'''My comment'''
import a

x = 1
""",
        float_to_top=True,
        show_diff=True,
    )


def test_isort_shouldnt_mangle_from_multi_line_string_issue_1507():
    """isort was seen mangling lines that happened to contain the word from after
    a yield happened to be in a file. Clearly this shouldn't happen.
    See: https://github.com/PyCQA/isort/issues/1507.
    """
    assert isort.check_code(
        '''
def a():
    yield f(
        """
        select %s from (values %%s) as t(%s)
        """
    )

def b():
    return (
        """
        select name
        from foo
        """
        % main_table
    )

def c():
    query = (
        """
        select {keys}
        from (values %s) as t(id)
        """
    )

def d():
    query = f"""select t.id
                from {table} t
                {extra}"""
''',
        show_diff=True,
    )


def test_isort_should_keep_all_as_and_non_as_imports_issue_1523():
    """isort should keep as and non-as imports of the same path that happen to exist within the
    same statement.
    See: https://github.com/PyCQA/isort/issues/1523.
    """
    assert isort.check_code(
        """
from selenium.webdriver import Remote, Remote as Driver
""",
        show_diff=True,
        combine_as_imports=True,
    )


def test_isort_shouldnt_introduce_syntax_error_issue_1539():
    """isort should NEVER introduce syntax errors.
    In 5.5.4 some strings that contained a line starting with from could lead to no empty paren.
    See: https://github.com/PyCQA/isort/issues/1539.
    """
    assert isort.check_code(
        '''"""Foobar
    from {}""".format(
    "bar",
)
''',
        show_diff=True,
    )
    assert isort.check_code(
        '''"""Foobar
    import {}""".format(
    "bar",
)
''',
        show_diff=True,
    )
    assert (
        isort.code(
            '''"""Foobar
    from {}"""
    from a import b, a
''',
        )
        == '''"""Foobar
    from {}"""
    from a import a, b
'''
    )
    assert (
        isort.code(
            '''"""Foobar
    from {}"""
    import b
    import a
''',
        )
        == '''"""Foobar
    from {}"""
    import a
    import b
'''
    )


def test_isort_shouldnt_split_skip_issue_1548():
    """Ensure isort doesn't add a spurious new line if isort: skip is combined with float to top.
    See: https://github.com/PyCQA/isort/issues/1548.
    """
    assert isort.check_code(
        """from tools.dependency_pruning.prune_dependencies import (  # isort:skip
    prune_dependencies,
)
""",
        show_diff=True,
        profile="black",
        float_to_top=True,
    )
    assert isort.check_code(
        """from tools.dependency_pruning.prune_dependencies import (  # isort:skip
    prune_dependencies,
)
import a
import b
""",
        show_diff=True,
        profile="black",
        float_to_top=True,
    )
    assert isort.check_code(
        """from tools.dependency_pruning.prune_dependencies import  # isort:skip
import a
import b
""",
        show_diff=True,
        float_to_top=True,
    )
    assert isort.check_code(
        """from tools.dependency_pruning.prune_dependencies import (  # isort:skip
    a
)
import b
""",
        show_diff=True,
        profile="black",
        float_to_top=True,
    )
    assert isort.check_code(
        """from tools.dependency_pruning.prune_dependencies import (  # isort:skip
        )
""",
        show_diff=True,
        profile="black",
        float_to_top=True,
    )
    assert isort.check_code(
        """from tools.dependency_pruning.prune_dependencies import (  # isort:skip
)""",
        show_diff=True,
        profile="black",
        float_to_top=True,
    )
    assert (
        isort.code(
            """from tools.dependency_pruning.prune_dependencies import (  # isort:skip
)
""",
            profile="black",
            float_to_top=True,
            add_imports=["import os"],
        )
        == """from tools.dependency_pruning.prune_dependencies import (  # isort:skip
)
import os
"""
    )
    assert (
        isort.code(
            """from tools.dependency_pruning.prune_dependencies import (  # isort:skip
)""",
            profile="black",
            float_to_top=True,
            add_imports=["import os"],
        )
        == """from tools.dependency_pruning.prune_dependencies import (  # isort:skip
)
import os
"""
    )


def test_isort_shouldnt_split_skip_issue_1556():
    assert isort.check_code(
        """
from tools.dependency_pruning.prune_dependencies import (  # isort:skip
    prune_dependencies,
)
from tools.developer_pruning.prune_developers import (  # isort:skip
    prune_developers,
)
""",
        show_diff=True,
        profile="black",
        float_to_top=True,
    )
    assert isort.check_code(
        """
from tools.dependency_pruning.prune_dependencies import (  # isort:skip
    prune_dependencies,
)
from tools.developer_pruning.prune_developers import x  # isort:skip
""",
        show_diff=True,
        profile="black",
        float_to_top=True,
    )


def test_isort_losing_imports_vertical_prefix_from_module_import_wrap_mode_issue_1542():
    """Ensure isort doesn't lose imports when a comment is combined with an import and
    wrap mode VERTICAL_PREFIX_FROM_MODULE_IMPORT is used.
    See: https://github.com/PyCQA/isort/issues/1542.
    """
    assert (
        isort.code(
            """
from xxxxxxxxxxxxxxxx import AAAAAAAAAA, BBBBBBBBBB
from xxxxxxxxxxxxxxxx import CCCCCCCCC, DDDDDDDDD  # xxxxxxxxxxxxxxxxxx

print(CCCCCCCCC)
""",
            multi_line_output=9,
        )
        == """
from xxxxxxxxxxxxxxxx import AAAAAAAAAA, BBBBBBBBBB  # xxxxxxxxxxxxxxxxxx
from xxxxxxxxxxxxxxxx import CCCCCCCCC, DDDDDDDDD

print(CCCCCCCCC)
"""
    )

    assert isort.check_code(
        """
from xxxxxxxxxxxxxxxx import AAAAAAAAAA, BBBBBBBBBB

from xxxxxxxxxxxxxxxx import CCCCCCCCC, DDDDDDDDD  # xxxxxxxxxxxxxxxxxx isort: skip

print(CCCCCCCCC)
""",
        show_diff=True,
        multi_line_output=9,
    )


def test_isort_adding_second_comma_issue_1621():
    """Ensure isort doesn't add a second comma when very long comment is present
    See: https://github.com/PyCQA/isort/issues/1621.
    """
    assert isort.check_code(
        """from .test import (
    TestTestTestTestTestTest2 as TestTestTestTestTestTest1,  """
        """# Some really long comment bla bla bla bla bla
)
""",
        profile="black",
        show_diff=True,
    )
    assert (
        isort.code(
            """from .test import (
    TestTestTestTestTestTest2 as TestTestTestTestTestTest1  """
            """# Some really long comment bla bla bla bla bla
)
""",
            profile="black",
        )
        == """from .test import (
    TestTestTestTestTestTest2 as TestTestTestTestTestTest1,  """
        """# Some really long comment bla bla bla bla bla
)
"""
    )


def test_isort_shouldnt_duplicate_comments_issue_1631():
    assert isort.check_code(
        """
import a  # a comment
import a as b  # b comment
""",
        show_diff=True,
    )
    assert (
        isort.code(
            """
import a  # a comment
import a as a  # b comment
""",
            remove_redundant_aliases=True,
        )
        == """
import a  # a comment; b comment
"""
    )


def test_isort_shouldnt_add_extra_new_lines_with_import_heading_issue_1670():
    snippet = """#!/usr/bin/python3 -ttu
# Standard Library
import argparse
import datetime

import attr
import requests


def foo() -> int:
    print("Hello world")
    return 0


def spam():


    # Standard Library
    import collections
    import logging
"""
    assert (
        isort.code(
            snippet,
            import_heading_stdlib="Standard Library",
        )
        == snippet
    )


def test_isort_shouldnt_add_extra_line_float_to_top_issue_1667():
    assert isort.check_code(
        """
import sys

sys.path.insert(1, 'path/containing/something_else/..')

import something_else  # isort:skip

# Some constant
SOME_CONSTANT = 4
""",
        show_diff=True,
        float_to_top=True,
    )


def test_isort_shouldnt_move_noqa_comment_issue_1594():
    assert (
        isort.code(
            """
from .test import TestTestTestTestTestTest1  # noqa: F401
from .test import TestTestTestTestTestTest2, TestTestTestTestTestTest3, """
            """TestTestTestTestTestTest4, TestTestTestTestTestTest5  # noqa: F401
""",
            profile="black",
        )
        == """
from .test import TestTestTestTestTestTest1  # noqa: F401
from .test import (  # noqa: F401
    TestTestTestTestTestTest2,
    TestTestTestTestTestTest3,
    TestTestTestTestTestTest4,
    TestTestTestTestTestTest5,
)
"""
    )


def test_isort_correctly_handles_unix_vs_linux_newlines_issue_1566():
    import_statement = (
        "from impacket.smb3structs import (\n"
        "SMB2_CREATE, SMB2_FLAGS_DFS_OPERATIONS, SMB2_IL_IMPERSONATION, "
        "SMB2_OPLOCK_LEVEL_NONE, SMB2Create,"
        "\nSMB2Create_Response, SMB2Packet)\n"
    )
    assert isort.code(import_statement, line_length=120) == isort.code(
        import_statement.replace("\n", "\r\n"), line_length=120
    ).replace("\r\n", "\n")


def test_isort_treats_src_paths_same_as_from_config_as_cli_issue_1711(tmpdir):
    assert isort.check_code(
        """
import mymodule
import sqlalchemy
""",
        show_diff=True,
    )

    config_file = tmpdir.join(".isort.cfg")
    config_file.write(
        """
[settings]
src_paths=
    api
"""
    )
    api_dir = tmpdir.mkdir("api")
    api_dir.join("mymodule.py").write("# comment")

    config = isort.settings.Config(str(config_file))
    assert isort.check_code(
        """
import sqlalchemy

import mymodule
""",
        show_diff=True,
        config=config,
    )


def test_isort_should_never_quietly_remove_imports_in_hanging_line_mode_issue_1741():
    assert (
        isort.code(
            """
from src import abcd, qwerty, efg, xyz  # some comment
""",
            line_length=50,
            multi_line_output=2,
        )
        == """
from src import abcd, efg, qwerty, xyz \\
    # some comment
"""
    )
    assert (
        isort.code(
            """
from src import abcd, qwerty, efg, xyz  # some comment
""",
            line_length=54,
            multi_line_output=2,
        )
        == """
from src import abcd, efg, qwerty, xyz  # some comment
"""
    )
    assert (
        isort.code(
            """
from src import abcd, qwerty, efg, xyz  # some comment
""",
            line_length=53,
            multi_line_output=2,
        )
        == """
from src import abcd, efg, qwerty, xyz \\
    # some comment
"""
    )
    assert (
        isort.code(
            """
from src import abcd, qwerty, efg, xyz  # some comment
""",
            line_length=30,
            multi_line_output=2,
        )
        == """
from src import abcd, efg, \\
    qwerty, xyz \\
    # some comment
"""
    )


@pytest.mark.parametrize("multi_line_output", range(12))
def test_isort_should_never_quietly_remove_imports_in_any_hangin_mode_issue_1741(
    multi_line_output: int,
):
    sorted_code = isort.code(
        """
from src import abcd, qwerty, efg, xyz  # some comment
""",
        line_length=30,
        multi_line_output=multi_line_output,
    )
    assert "abcd" in sorted_code
    assert "qwerty" in sorted_code
    assert "efg" in sorted_code
    assert "xyz" in sorted_code


def test_isort_should_keep_multi_noqa_with_star_issue_1744():
    assert isort.check_code(
        """
from typing import *  # noqa
from typing import IO, BinaryIO, Union  # noqa
""",
        show_diff=True,
    )
    assert isort.check_code(
        """
from typing import *  # noqa 1
from typing import IO, BinaryIO, Union  # noqa 2
""",
        show_diff=True,
    )
    assert isort.check_code(
        """
from typing import *  # noqa
from typing import IO, BinaryIO, Union
""",
        show_diff=True,
    )
    assert isort.check_code(
        """
from typing import *
from typing import IO, BinaryIO, Union  # noqa
""",
        show_diff=True,
    )
    assert (
        isort.code(
            """
from typing import *  # hi
from typing import IO, BinaryIO, Union  # noqa
""",
            combine_star=True,
        )
        == """
from typing import *  # noqa; hi
"""
    )
    assert (
        isort.code(
            """
from typing import *  # noqa
from typing import IO, BinaryIO, Union  # noqa
""",
            combine_star=True,
        )
        == """
from typing import *  # noqa
"""
    )


def test_isort_should_keep_multiple_noqa_comments_force_single_line_mode_issue_1721():
    assert isort.check_code(
        """
from some_very_long_filename_to_import_from_that_causes_a_too_long_import_row import (  # noqa: E501
    CONSTANT_1,
)
from some_very_long_filename_to_import_from_that_causes_a_too_long_import_row import (  # noqa: E501
    CONSTANT_2,
)
""",
        show_diff=True,
        profile="black",
        force_single_line=True,
    )


def test_isort_should_only_add_imports_to_valid_location_issue_1769():
    assert (
        isort.code(
            '''v = """
""".split(
    "\n"
)
''',
            add_imports=["from __future__ import annotations"],
        )
        == '''from __future__ import annotations

v = """
""".split(
    "\n"
)
'''
    )
    assert (
        isort.code(
            '''v=""""""''',
            add_imports=["from __future__ import annotations"],
        )
        == '''from __future__ import annotations

v=""""""
'''
    )


def test_literal_sort_at_top_of_file_issue_1792():
    assert (
        isort.code(
            '''"""I'm a docstring! Look at me!"""

# isort: unique-list
__all__ = ["Foo", "Foo", "Bar"]

from typing import final  # arbitrary


@final
class Foo:
    ...


@final
class Bar:
    ...
'''
        )
        == '''"""I'm a docstring! Look at me!"""

# isort: unique-list
__all__ = ['Bar', 'Foo']

from typing import final  # arbitrary


@final
class Foo:
    ...


@final
class Bar:
    ...
'''
    )


def test_isort_should_produce_the_same_code_on_subsequent_runs_issue_1799(tmpdir):
    code = """import sys

if sys.version_info[:2] >= (3, 8):
    # TODO: Import directly (no need for conditional) when `python_requires = >= 3.8`
    from importlib.metadata import PackageNotFoundError, version  # pragma: no cover
else:
    from importlib_metadata import PackageNotFoundError, version  # pragma: no cover
"""
    config_file = tmpdir.join(".isort.cfg")
    config_file.write(
        """[isort]
profile=black
src_paths=isort,test
line_length=100
skip=.tox,.venv,build,dist,docs,tests
extra_standard_library=pkg_resources,setuptools,typing
known_test=pytest
known_first_party=ibpt
sections=FUTURE,STDLIB,TEST,THIRDPARTY,FIRSTPARTY,LOCALFOLDER
import_heading_firstparty=internal
import_heading_thirdparty=external
"""
    )
    settings = isort.settings.Config(str(config_file))
    assert isort.code(code, config=settings) == isort.code(
        isort.code(code, config=settings), config=settings
    )


def test_isort_should_include_all_src_paths_in_config_issue_2001(tmp_path):
    code = """import external
import local
"""

    sorted_code = """import external

import local
"""

    # "src" is used by default, so it needs a different name
    src_dir = tmp_path.joinpath("code")
    src_dir.mkdir()

    src_file = src_dir.joinpath("needs_changes.py")
    src_file.write_text(code)
    local_module = src_dir.joinpath("local.py")
    local_module.write_text("# Comment")

    # Necessary to test CLI behavior, only affects this test
    os.chdir(tmp_path)

    isort.main.main(["."])
    assert src_file.read_text() == code
    isort.main.main(["--src", src_dir.name, "."])
    assert src_file.read_text() == sorted_code<|MERGE_RESOLUTION|>--- conflicted
+++ resolved
@@ -1,9 +1,4 @@
 """A growing set of tests designed to ensure isort doesn't have regressions in new versions"""
-<<<<<<< HEAD
-=======
-
-from io import StringIO
->>>>>>> 34323185
 
 import os
 from io import StringIO
