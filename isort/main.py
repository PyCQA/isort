--- conflicted
+++ resolved
@@ -268,15 +268,11 @@
     parser.add_argument('-lbt', '--lines-between-types', dest='lines_between_types', type=int)
     parser.add_argument('-lai', '--lines-after-imports', dest='lines_after_imports', type=int)
     parser.add_argument('-up', '--use-parentheses', dest='use_parentheses', action='store_true',
-<<<<<<< HEAD
-                        help='Use parenthesis for line continuation on lenght limit instead of slashes.')
-    parser.add_argument('-j', '--jobs', help='Number of files to process in parallel.',
-                        dest='jobs', type=int)
-=======
                         help='Use parenthesis for line continuation on length limit instead of slashes.')
     parser.add_argument('-nlb', '--no-lines-before', help='Sections which should not be split with previous by empty lines',
                         dest='no_lines_before', action='append')
->>>>>>> 08ef3a18
+    parser.add_argument('-j', '--jobs', help='Number of files to process in parallel.',
+                        dest='jobs', type=int)
 
     arguments = {key: value for key, value in itemsview(vars(parser.parse_args())) if value}
     if 'dont_order_by_type' in arguments:
