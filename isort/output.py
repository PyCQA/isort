import copy
import itertools
from functools import partial
<<<<<<< HEAD
from typing import Iterable, List
=======
from typing import Any, Dict, Iterable, List, Optional, Tuple
>>>>>>> 9b654e37

from isort.format import format_simplified

from . import parse, sorting, wrap
from .comments import add_to_line as with_comments
from .settings import DEFAULT_CONFIG, Config

STATEMENT_DECLERATIONS: Tuple[str, ...] = ("def ", "cdef ", "cpdef ", "class ", "@", "async def")


def sorted_imports(
    parsed: parse.ParsedContent,
    config: Config = DEFAULT_CONFIG,
    extension: str = "py",
    import_type: str = "import",
) -> str:
    """Adds the imports back to the file.

    (at the index of the first import) sorted alphabetically and split between groups

    """
    if parsed.import_index == -1:
        return _output_as_string(parsed.lines_without_imports, parsed.line_separator)

    formatted_output: List[str] = parsed.lines_without_imports.copy()
    remove_imports = [format_simplified(removal) for removal in config.remove_imports]

    sort_ignore_case = config.force_alphabetical_sort_within_sections
    sections: Iterable[str] = itertools.chain(parsed.sections, config.forced_separate)

    if config.no_sections:
        parsed.imports["no_sections"] = {"straight": [], "from": {}}
        for section in sections:
            parsed.imports["no_sections"]["straight"].extend(
                parsed.imports[section].get("straight", [])
            )
            parsed.imports["no_sections"]["from"].update(parsed.imports[section].get("from", {}))
        sections = ("no_sections",)

    output: List[str] = []
    pending_lines_before = False
    for section in sections:
        straight_modules = parsed.imports[section]["straight"]
        straight_modules = sorting.naturally(
            straight_modules, key=lambda key: sorting.module_key(key, config, section_name=section)
        )
        from_modules = parsed.imports[section]["from"]
        from_modules = sorting.naturally(
            from_modules, key=lambda key: sorting.module_key(key, config, section_name=section)
        )

        if config.force_sort_within_sections:
            copied_comments = copy.deepcopy(parsed.categorized_comments)

        section_output: List[str] = []
        if config.from_first:
            section_output = _with_from_imports(
                parsed,
                config,
                from_modules,
                section,
                section_output,
                sort_ignore_case,
                remove_imports,
                import_type,
            )
            if config.lines_between_types and from_modules and straight_modules:
                section_output.extend([""] * config.lines_between_types)
            section_output = _with_straight_imports(
                parsed,
                config,
                straight_modules,
                section,
                section_output,
                remove_imports,
                import_type,
            )
        else:
            section_output = _with_straight_imports(
                parsed,
                config,
                straight_modules,
                section,
                section_output,
                remove_imports,
                import_type,
            )
            if config.lines_between_types and from_modules and straight_modules:
                section_output.extend([""] * config.lines_between_types)
            section_output = _with_from_imports(
                parsed,
                config,
                from_modules,
                section,
                section_output,
                sort_ignore_case,
                remove_imports,
                import_type,
            )

        if config.force_sort_within_sections:
            # Remove comments
            section_output = [line for line in section_output if not line.startswith("#")]

            section_output = sorting.naturally(
                section_output,
                key=partial(
                    sorting.section_key,
                    order_by_type=config.order_by_type,
                    force_to_top=config.force_to_top,
                    lexicographical=config.lexicographical,
                ),
            )

            # Add comments back
            all_comments = copied_comments["above"]["from"]
            all_comments.update(copied_comments["above"]["straight"])
            comment_indexes = {}
            for module, comment_list in all_comments.items():
                for idx, line in enumerate(section_output):
                    if module in line:
                        comment_indexes[idx] = comment_list
            added = 0
            for idx, comment_list in comment_indexes.items():
                for comment in comment_list:
                    section_output.insert(idx + added, comment)
                    added += 1

        section_name = section
        no_lines_before = section_name in config.no_lines_before

        if section_output:
            if section_name in parsed.place_imports:
                parsed.place_imports[section_name] = section_output
                continue

            section_title = config.import_headings.get(section_name.lower(), "")
            if section_title:
                section_comment = f"# {section_title}"
                if section_comment not in parsed.lines_without_imports[0:1]:
                    section_output.insert(0, section_comment)

            if pending_lines_before or not no_lines_before:
                output += [""] * config.lines_between_sections

            output += section_output

            pending_lines_before = False
        else:
            pending_lines_before = pending_lines_before or not no_lines_before

    while output and output[-1].strip() == "":
        output.pop()
    while output and output[0].strip() == "":
        output.pop(0)

    output_at = 0
    if parsed.import_index < parsed.original_line_count:
        output_at = parsed.import_index
    formatted_output[output_at:0] = output

    imports_tail = output_at + len(output)
    while [
        character.strip() for character in formatted_output[imports_tail : imports_tail + 1]
    ] == [""]:
        formatted_output.pop(imports_tail)

    if len(formatted_output) > imports_tail:
        next_construct = ""
        _in_quote: str = ""
        tail = formatted_output[imports_tail:]

        for index, line in enumerate(tail):
            in_quote = _in_quote
            should_skip, _in_quote, *_ = parse.skip_line(
                line,
                in_quote=_in_quote,
                index=len(formatted_output),
                section_comments=parsed.section_comments,
            )
            if not should_skip and line.strip():
                if (
                    line.strip().startswith("#")
                    and len(tail) > (index + 1)
                    and tail[index + 1].strip()
                ):
                    continue
                next_construct = line
                break
            elif not in_quote:
                parts = line.split()
                if (
                    len(parts) >= 3
                    and parts[1] == "="
                    and "'" not in parts[0]
                    and '"' not in parts[0]
                ):
                    next_construct = line
                    break

        if config.lines_after_imports != -1:
            formatted_output[imports_tail:0] = ["" for line in range(config.lines_after_imports)]
        elif extension != "pyi" and next_construct.startswith(STATEMENT_DECLERATIONS):
            formatted_output[imports_tail:0] = ["", ""]
        else:
            formatted_output[imports_tail:0] = [""]

    if parsed.place_imports:
        new_out_lines = []
        for index, line in enumerate(formatted_output):
            new_out_lines.append(line)
            if line in parsed.import_placements:
                new_out_lines.extend(parsed.place_imports[parsed.import_placements[line]])
                if len(formatted_output) <= index or formatted_output[index + 1].strip() != "":
                    new_out_lines.append("")
        formatted_output = new_out_lines

    return _output_as_string(formatted_output, parsed.line_separator)


def _with_from_imports(
    parsed: parse.ParsedContent,
    config: Config,
    from_modules: Iterable[str],
    section: str,
    section_output: List[str],
    ignore_case: bool,
    remove_imports: List[str],
    import_type: str,
) -> List[str]:
    new_section_output = section_output.copy()
    for module in from_modules:
        if module in remove_imports:
            continue

        import_start = f"from {module} {import_type} "
        from_imports = list(parsed.imports[section]["from"][module])
        if not config.no_inline_sort or (
            config.force_single_line and module not in config.single_line_exclusions
        ):
            from_imports = sorting.naturally(
                from_imports,
                key=lambda key: sorting.module_key(
                    key, config, True, ignore_case, section_name=section
                ),
            )
        if remove_imports:
            from_imports = [
                line for line in from_imports if f"{module}.{line}" not in remove_imports
            ]

        sub_modules = [f"{module}.{from_import}" for from_import in from_imports]
        as_imports = {
            from_import: [
                f"{from_import} as {as_module}" for as_module in parsed.as_map[sub_module]
            ]
            for from_import, sub_module in zip(from_imports, sub_modules)
            if sub_module in parsed.as_map
        }
        if config.combine_as_imports and not ("*" in from_imports and config.combine_star):
            if not config.no_inline_sort:
                for as_import in as_imports:
                    as_imports[as_import] = sorting.naturally(as_imports[as_import])
            for from_import in copy.copy(from_imports):
                if from_import in as_imports:
                    idx = from_imports.index(from_import)
                    if (
                        config.keep_direct_and_as_imports
                        and parsed.imports[section]["from"][module][from_import]
                    ):
                        from_imports[(idx + 1) : (idx + 1)] = as_imports.pop(from_import)
                    else:
                        from_imports[idx : (idx + 1)] = as_imports.pop(from_import)

        while from_imports:
            comments = parsed.categorized_comments["from"].pop(module, ())
            if "*" in from_imports and config.combine_star:
                import_statement = wrap.line(
                    with_comments(
                        comments,
                        f"{import_start}*",
                        removed=config.ignore_comments,
                        comment_prefix=config.comment_prefix,
                    ),
                    parsed.line_separator,
                    config,
                )
                from_imports = []
            elif config.force_single_line and module not in config.single_line_exclusions:
                import_statement = ""
                while from_imports:
                    from_import = from_imports.pop(0)
                    single_import_line = with_comments(
                        comments,
                        import_start + from_import,
                        removed=config.ignore_comments,
                        comment_prefix=config.comment_prefix,
                    )
                    comment = (
                        parsed.categorized_comments["nested"].get(module, {}).pop(from_import, None)
                    )
                    if comment:
                        single_import_line += (
                            f"{comments and ';' or config.comment_prefix} " f"{comment}"
                        )
                    if from_import in as_imports:
                        if (
                            config.keep_direct_and_as_imports
                            and parsed.imports[section]["from"][module][from_import]
                        ):
                            new_section_output.append(
                                wrap.line(single_import_line, parsed.line_separator, config)
                            )
                        from_comments = parsed.categorized_comments["straight"].get(
                            f"{module}.{from_import}"
                        )
                        new_section_output.extend(
                            with_comments(
                                from_comments,
                                wrap.line(import_start + as_import, parsed.line_separator, config),
                                removed=config.ignore_comments,
                                comment_prefix=config.comment_prefix,
                            )
                            for as_import in sorting.naturally(as_imports[from_import])
                        )
                    else:
                        new_section_output.append(
                            wrap.line(single_import_line, parsed.line_separator, config)
                        )
                    comments = None
            else:
                while from_imports and from_imports[0] in as_imports:
                    from_import = from_imports.pop(0)
                    as_imports[from_import] = sorting.naturally(as_imports[from_import])
                    from_comments = parsed.categorized_comments["straight"].get(
                        f"{module}.{from_import}"
                    )
                    above_comments = parsed.categorized_comments["above"]["from"].pop(module, None)
                    if above_comments:
                        if new_section_output and config.ensure_newline_before_comments:
                            new_section_output.append("")
                        new_section_output.extend(above_comments)

                    if (
                        config.keep_direct_and_as_imports
                        and parsed.imports[section]["from"][module][from_import]
                    ):
                        new_section_output.append(
                            with_comments(
                                from_comments,
                                wrap.line(
                                    import_start + from_import, parsed.line_separator, config
                                ),
                                removed=config.ignore_comments,
                                comment_prefix=config.comment_prefix,
                            )
                        )
                    new_section_output.extend(
                        with_comments(
                            from_comments,
                            wrap.line(import_start + as_import, parsed.line_separator, config),
                            removed=config.ignore_comments,
                            comment_prefix=config.comment_prefix,
                        )
                        for as_import in as_imports[from_import]
                    )

                star_import = False
                if "*" in from_imports:
                    new_section_output.append(
                        with_comments(
                            comments,
                            f"{import_start}*",
                            removed=config.ignore_comments,
                            comment_prefix=config.comment_prefix,
                        )
                    )
                    from_imports.remove("*")
                    star_import = True
                    comments = None

                for from_import in copy.copy(from_imports):
                    if from_import in as_imports and not config.keep_direct_and_as_imports:
                        continue
                    comment = (
                        parsed.categorized_comments["nested"].get(module, {}).pop(from_import, None)
                    )
                    if comment:
                        single_import_line = with_comments(
                            comments,
                            import_start + from_import,
                            removed=config.ignore_comments,
                            comment_prefix=config.comment_prefix,
                        )
                        single_import_line += (
                            f"{comments and ';' or config.comment_prefix} " f"{comment}"
                        )
                        above_comments = parsed.categorized_comments["above"]["from"].pop(
                            module, None
                        )
                        if above_comments:
                            if new_section_output and config.ensure_newline_before_comments:
                                new_section_output.append("")
                            new_section_output.extend(above_comments)
                        new_section_output.append(
                            wrap.line(single_import_line, parsed.line_separator, config)
                        )
                        from_imports.remove(from_import)
                        comments = None

                from_import_section = []
                while from_imports and (
                    from_imports[0] not in as_imports
                    or (
                        config.keep_direct_and_as_imports
                        and config.combine_as_imports
                        and parsed.imports[section]["from"][module][from_import]
                    )
                ):
                    from_import_section.append(from_imports.pop(0))
                if star_import:
                    import_statement = import_start + (", ").join(from_import_section)
                else:
                    import_statement = with_comments(
                        comments,
                        import_start + (", ").join(from_import_section),
                        removed=config.ignore_comments,
                        comment_prefix=config.comment_prefix,
                    )
                if not from_import_section:
                    import_statement = ""

                do_multiline_reformat = False

                force_grid_wrap = config.force_grid_wrap
                if force_grid_wrap and len(from_import_section) >= force_grid_wrap:
                    do_multiline_reformat = True

                if len(import_statement) > config.line_length and len(from_import_section) > 1:
                    do_multiline_reformat = True

                # If line too long AND have imports AND we are
                # NOT using GRID or VERTICAL wrap modes
                if (
                    len(import_statement) > config.line_length
                    and len(from_import_section) > 0
                    and config.multi_line_output
                    not in (wrap.Modes.GRID, wrap.Modes.VERTICAL)  # type: ignore
                ):
                    do_multiline_reformat = True

                if do_multiline_reformat:
                    import_statement = wrap.import_statement(
                        import_start=import_start,
                        from_imports=from_import_section,
                        comments=comments,
                        line_separator=parsed.line_separator,
                        config=config,
                    )
                    if config.multi_line_output == wrap.Modes.GRID:  # type: ignore
                        other_import_statement = wrap.import_statement(
                            import_start=import_start,
                            from_imports=from_import_section,
                            comments=comments,
                            line_separator=parsed.line_separator,
                            config=config,
                            multi_line_output=wrap.Modes.VERTICAL_GRID,  # type: ignore
                        )
                        if max(len(x) for x in import_statement.split("\n")) > config.line_length:
                            import_statement = other_import_statement
                if not do_multiline_reformat and len(import_statement) > config.line_length:
                    import_statement = wrap.line(import_statement, parsed.line_separator, config)

            if import_statement:
                above_comments = parsed.categorized_comments["above"]["from"].pop(module, None)
                if above_comments:
                    if new_section_output and config.ensure_newline_before_comments:
                        new_section_output.append("")
                    new_section_output.extend(above_comments)
                new_section_output.append(import_statement)
    return new_section_output


def _with_straight_imports(
    parsed: parse.ParsedContent,
    config: Config,
    straight_modules: Iterable[str],
    section: str,
    section_output: List[str],
    remove_imports: List[str],
    import_type: str,
) -> List[str]:
    new_section_output = section_output.copy()
    for module in straight_modules:
        if module in remove_imports:
            continue

        import_definition = []
        if module in parsed.as_map:
            if config.keep_direct_and_as_imports and parsed.imports[section]["straight"][module]:
                import_definition.append(f"{import_type} {module}")
            import_definition.extend(
                f"{import_type} {module} as {as_import}" for as_import in parsed.as_map[module]
            )
        else:
            import_definition.append(f"{import_type} {module}")

        comments_above = parsed.categorized_comments["above"]["straight"].pop(module, None)
        if comments_above:
            if new_section_output and config.ensure_newline_before_comments:
                new_section_output.append("")
            new_section_output.extend(comments_above)
        new_section_output.extend(
            with_comments(
                parsed.categorized_comments["straight"].get(module),
                idef,
                removed=config.ignore_comments,
                comment_prefix=config.comment_prefix,
            )
            for idef in import_definition
        )

    return new_section_output


def _output_as_string(lines: List[str], line_separator: str) -> str:
    return line_separator.join(_normalize_empty_lines(lines))


def _normalize_empty_lines(lines: List[str]) -> List[str]:
    while lines and lines[-1].strip() == "":
        lines.pop(-1)

    lines.append("")
    return lines<|MERGE_RESOLUTION|>--- conflicted
+++ resolved
@@ -1,12 +1,7 @@
 import copy
 import itertools
 from functools import partial
-<<<<<<< HEAD
-from typing import Iterable, List
-=======
-from typing import Any, Dict, Iterable, List, Optional, Tuple
->>>>>>> 9b654e37
-
+from typing import Iterable, List, Tuple
 from isort.format import format_simplified
 
 from . import parse, sorting, wrap
