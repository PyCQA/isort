"""isort/settings.py.

Defines how the default settings for isort should be loaded
"""
import configparser
import fnmatch
import os
import posixpath
import re
import stat
import subprocess  # nosec: Needed for gitignore support.
import sys
from functools import lru_cache
from pathlib import Path
from typing import (
    TYPE_CHECKING,
    Any,
    Callable,
    Dict,
    FrozenSet,
    Iterable,
    List,
    Optional,
    Pattern,
    Set,
    Tuple,
    Type,
    Union,
)
from warnings import warn

from . import sorting, stdlibs
from ._future import dataclass, field
from .exceptions import (
    FormattingPluginDoesNotExist,
    InvalidSettingsPath,
    ProfileDoesNotExist,
    SortingFunctionDoesNotExist,
    UnsupportedSettings,
)
from .profiles import profiles
from .sections import DEFAULT as SECTION_DEFAULTS
from .sections import FIRSTPARTY, FUTURE, LOCALFOLDER, STDLIB, THIRDPARTY
from .wrap_modes import WrapModes
from .wrap_modes import from_string as wrap_mode_from_string

if TYPE_CHECKING:
    toml: Any
else:
    from ._vendored import toml

_SHEBANG_RE = re.compile(br"^#!.*\bpython[23w]?\b")
CYTHON_EXTENSIONS = frozenset({"pyx", "pxd"})
SUPPORTED_EXTENSIONS = frozenset({"py", "pyi", *CYTHON_EXTENSIONS})
BLOCKED_EXTENSIONS = frozenset({"pex"})
FILE_SKIP_COMMENTS: Tuple[str, ...] = (
    "isort:" + "skip_file",
    "isort: " + "skip_file",
)  # Concatenated to avoid this file being skipped
MAX_CONFIG_SEARCH_DEPTH: int = 25  # The number of parent directories to for a config file within
STOP_CONFIG_SEARCH_ON_DIRS: Tuple[str, ...] = (".git", ".hg")
VALID_PY_TARGETS: Tuple[str, ...] = tuple(
    target.replace("py", "") for target in dir(stdlibs) if not target.startswith("_")
)
CONFIG_SOURCES: Tuple[str, ...] = (
    ".isort.cfg",
    "pyproject.toml",
    "setup.cfg",
    "tox.ini",
    ".editorconfig",
)
DEFAULT_SKIP: FrozenSet[str] = frozenset(
    {
        ".venv",
        "venv",
        ".tox",
        ".eggs",
        ".git",
        ".hg",
        ".mypy_cache",
        ".nox",
        ".svn",
        ".bzr",
        "_build",
        "buck-out",
        "build",
        "dist",
        ".pants.d",
        ".direnv",
        "node_modules",
        "__pypackages__",
    }
)

CONFIG_SECTIONS: Dict[str, Tuple[str, ...]] = {
    ".isort.cfg": ("settings", "isort"),
    "pyproject.toml": ("tool.isort",),
    "setup.cfg": ("isort", "tool:isort"),
    "tox.ini": ("isort", "tool:isort"),
    ".editorconfig": ("*", "*.py", "**.py", "*.{py}"),
}
FALLBACK_CONFIG_SECTIONS: Tuple[str, ...] = ("isort", "tool:isort", "tool.isort")

IMPORT_HEADING_PREFIX = "import_heading_"
KNOWN_PREFIX = "known_"
KNOWN_SECTION_MAPPING: Dict[str, str] = {
    STDLIB: "STANDARD_LIBRARY",
    FUTURE: "FUTURE_LIBRARY",
    FIRSTPARTY: "FIRST_PARTY",
    THIRDPARTY: "THIRD_PARTY",
    LOCALFOLDER: "LOCAL_FOLDER",
}

RUNTIME_SOURCE = "runtime"

DEPRECATED_SETTINGS = ("not_skip", "keep_direct_and_as_imports")

_STR_BOOLEAN_MAPPING = {
    "y": True,
    "yes": True,
    "t": True,
    "on": True,
    "1": True,
    "true": True,
    "n": False,
    "no": False,
    "f": False,
    "off": False,
    "0": False,
    "false": False,
}


@dataclass(frozen=True)
class _Config:
    """Defines the data schema and defaults used for isort configuration.

    NOTE: known lists, such as known_standard_library, are intentionally not complete as they are
    dynamically determined later on.
    """

    py_version: str = "3"
    force_to_top: FrozenSet[str] = frozenset()
    skip: FrozenSet[str] = DEFAULT_SKIP
    extend_skip: FrozenSet[str] = frozenset()
    skip_glob: FrozenSet[str] = frozenset()
    extend_skip_glob: FrozenSet[str] = frozenset()
    skip_gitignore: bool = False
    line_length: int = 79
    wrap_length: int = 0
    line_ending: str = ""
    sections: Tuple[str, ...] = SECTION_DEFAULTS
    no_sections: bool = False
    known_future_library: FrozenSet[str] = frozenset(("__future__",))
    known_third_party: FrozenSet[str] = frozenset()
    known_first_party: FrozenSet[str] = frozenset()
    known_local_folder: FrozenSet[str] = frozenset()
    known_standard_library: FrozenSet[str] = frozenset()
    extra_standard_library: FrozenSet[str] = frozenset()
    known_other: Dict[str, FrozenSet[str]] = field(default_factory=dict)
    multi_line_output: WrapModes = WrapModes.GRID  # type: ignore
    forced_separate: Tuple[str, ...] = ()
    indent: str = " " * 4
    comment_prefix: str = "  #"
    length_sort: bool = False
    length_sort_straight: bool = False
    length_sort_sections: FrozenSet[str] = frozenset()
    add_imports: FrozenSet[str] = frozenset()
    remove_imports: FrozenSet[str] = frozenset()
    append_only: bool = False
    reverse_relative: bool = False
    force_single_line: bool = False
    single_line_exclusions: Tuple[str, ...] = ()
    default_section: str = THIRDPARTY
    import_headings: Dict[str, str] = field(default_factory=dict)
    balanced_wrapping: bool = False
    use_parentheses: bool = False
    order_by_type: bool = True
    atomic: bool = False
    lines_after_imports: int = -1
    lines_between_sections: int = 1
    lines_between_types: int = 0
    combine_as_imports: bool = False
    combine_star: bool = False
    include_trailing_comma: bool = False
    from_first: bool = False
    verbose: bool = False
    quiet: bool = False
    force_adds: bool = False
    force_alphabetical_sort_within_sections: bool = False
    force_alphabetical_sort: bool = False
    force_grid_wrap: int = 0
    force_sort_within_sections: bool = False
    lexicographical: bool = False
    group_by_package: bool = False
    ignore_whitespace: bool = False
    no_lines_before: FrozenSet[str] = frozenset()
    no_inline_sort: bool = False
    ignore_comments: bool = False
    case_sensitive: bool = False
    sources: Tuple[Dict[str, Any], ...] = ()
    virtual_env: str = ""
    conda_env: str = ""
    ensure_newline_before_comments: bool = False
    directory: str = ""
    profile: str = ""
    honor_noqa: bool = False
    src_paths: Tuple[Path, ...] = ()
    old_finders: bool = False
    remove_redundant_aliases: bool = False
    float_to_top: bool = False
    filter_files: bool = False
    formatter: str = ""
    formatting_function: Optional[Callable[[str, str, object], str]] = None
    color_output: bool = False
    treat_comments_as_code: FrozenSet[str] = frozenset()
    treat_all_comments_as_code: bool = False
    supported_extensions: FrozenSet[str] = SUPPORTED_EXTENSIONS
    blocked_extensions: FrozenSet[str] = BLOCKED_EXTENSIONS
    constants: FrozenSet[str] = frozenset()
    classes: FrozenSet[str] = frozenset()
    variables: FrozenSet[str] = frozenset()
    dedup_headings: bool = False
    only_sections: bool = False
    only_modified: bool = False
    combine_straight_imports: bool = False
    auto_identify_namespace_packages: bool = True
    namespace_packages: FrozenSet[str] = frozenset()
    follow_links: bool = True
    indented_import_headings: bool = True
    honor_case_in_force_sorted_sections: bool = False
    sort_relative_in_force_sorted_sections: bool = False
    overwrite_in_place: bool = False
    reverse_sort: bool = False
    star_first: bool = False
    import_dependencies = Dict[str, str]
    git_ignore: Dict[Path, Set[Path]] = field(default_factory=dict)
    format_error: str = "{error}: {message}"
    format_success: str = "{success}: {message}"
    sort_order: str = "natural"

    def __post_init__(self) -> None:
        py_version = self.py_version
        if py_version == "auto":  # pragma: no cover
            if sys.version_info.major == 2 and sys.version_info.minor <= 6:
                py_version = "2"
            elif sys.version_info.major == 3 and (
                sys.version_info.minor <= 5 or sys.version_info.minor >= 9
            ):
                py_version = "3"
            else:
                py_version = f"{sys.version_info.major}{sys.version_info.minor}"

        if py_version not in VALID_PY_TARGETS:
            raise ValueError(
                f"The python version {py_version} is not supported. "
                "You can set a python version with the -py or --python-version flag. "
                f"The following versions are supported: {VALID_PY_TARGETS}"
            )

        if py_version != "all":
            object.__setattr__(self, "py_version", f"py{py_version}")

        if not self.known_standard_library:
            object.__setattr__(
                self, "known_standard_library", frozenset(getattr(stdlibs, self.py_version).stdlib)
            )

        if self.multi_line_output == WrapModes.VERTICAL_GRID_GROUPED_NO_COMMA:  # type: ignore
            vertical_grid_grouped = WrapModes.VERTICAL_GRID_GROUPED  # type: ignore
            object.__setattr__(self, "multi_line_output", vertical_grid_grouped)
        if self.force_alphabetical_sort:
            object.__setattr__(self, "force_alphabetical_sort_within_sections", True)
            object.__setattr__(self, "no_sections", True)
            object.__setattr__(self, "lines_between_types", 1)
            object.__setattr__(self, "from_first", True)
        if self.wrap_length > self.line_length:
            raise ValueError(
                "wrap_length must be set lower than or equal to line_length: "
                f"{self.wrap_length} > {self.line_length}."
            )

    def __hash__(self) -> int:
        return id(self)


_DEFAULT_SETTINGS = {**vars(_Config()), "source": "defaults"}


class Config(_Config):
    def __init__(
        self,
        settings_file: str = "",
        settings_path: str = "",
        config: Optional[_Config] = None,
        **config_overrides: Any,
    ):
        self._known_patterns: Optional[List[Tuple[Pattern[str], str]]] = None
        self._section_comments: Optional[Tuple[str, ...]] = None
        self._skips: Optional[FrozenSet[str]] = None
        self._skip_globs: Optional[FrozenSet[str]] = None
        self._sorting_function: Optional[Callable[..., List[str]]] = None

        if config:
            config_vars = vars(config).copy()
            config_vars.update(config_overrides)
            config_vars["py_version"] = config_vars["py_version"].replace("py", "")
            config_vars.pop("_known_patterns")
            config_vars.pop("_section_comments")
            config_vars.pop("_skips")
            config_vars.pop("_skip_globs")
            config_vars.pop("_sorting_function")
            super().__init__(**config_vars)  # type: ignore
            return

        # We can't use self.quiet to conditionally show warnings before super.__init__() is called
        # at the end of this method. _Config is also frozen so setting self.quiet isn't possible.
        # Therefore we extract quiet early here in a variable and use that in warning conditions.
        quiet = config_overrides.get("quiet", False)

        sources: List[Dict[str, Any]] = [_DEFAULT_SETTINGS]

        config_settings: Dict[str, Any]
        project_root: str
        if settings_file:
            config_settings = _get_config_data(
                settings_file,
                CONFIG_SECTIONS.get(os.path.basename(settings_file), FALLBACK_CONFIG_SECTIONS),
            )
            project_root = os.path.dirname(settings_file)
            if not config_settings and not quiet:
                warn(
                    f"A custom settings file was specified: {settings_file} but no configuration "
                    "was found inside. This can happen when [settings] is used as the config "
                    "header instead of [isort]. "
                    "See: https://pycqa.github.io/isort/docs/configuration/config_files"
                    "/#custom_config_files for more information."
                )
        elif settings_path:
            if not os.path.exists(settings_path):
                raise InvalidSettingsPath(settings_path)

            settings_path = os.path.abspath(settings_path)
            project_root, config_settings = _find_config(settings_path)
        else:
            config_settings = {}
            project_root = os.getcwd()

        profile_name = config_overrides.get("profile", config_settings.get("profile", ""))
        profile: Dict[str, Any] = {}
        if profile_name:
            if profile_name not in profiles:
                import pkg_resources

                for plugin in pkg_resources.iter_entry_points("isort.profiles"):
                    profiles.setdefault(plugin.name, plugin.load())

            if profile_name not in profiles:
                raise ProfileDoesNotExist(profile_name)

            profile = profiles[profile_name].copy()
            profile["source"] = f"{profile_name} profile"
            sources.append(profile)

        if config_settings:
            sources.append(config_settings)
        if config_overrides:
            config_overrides["source"] = RUNTIME_SOURCE
            sources.append(config_overrides)

        combined_config = {**profile, **config_settings, **config_overrides}
        if "indent" in combined_config:
            indent = str(combined_config["indent"])
            if indent.isdigit():
                indent = " " * int(indent)
            else:
                indent = indent.strip("'").strip('"')
                if indent.lower() == "tab":
                    indent = "\t"
            combined_config["indent"] = indent

        known_other = {}
        import_headings = {}
        for key, value in tuple(combined_config.items()):
            # Collect all known sections beyond those that have direct entries
            if key.startswith(KNOWN_PREFIX) and key not in (
                "known_standard_library",
                "known_future_library",
                "known_third_party",
                "known_first_party",
                "known_local_folder",
            ):
                import_heading = key[len(KNOWN_PREFIX) :].lower()
                maps_to_section = import_heading.upper()
                combined_config.pop(key)
                if maps_to_section in KNOWN_SECTION_MAPPING:
                    section_name = f"known_{KNOWN_SECTION_MAPPING[maps_to_section].lower()}"
                    if section_name in combined_config and not quiet:
                        warn(
                            f"Can't set both {key} and {section_name} in the same config file.\n"
                            f"Default to {section_name} if unsure."
                            "\n\n"
                            "See: https://pycqa.github.io/isort/"
                            "#custom-sections-and-ordering."
                        )
                    else:
                        combined_config[section_name] = frozenset(value)
                else:
                    known_other[import_heading] = frozenset(value)
                    if maps_to_section not in combined_config.get("sections", ()) and not quiet:
                        warn(
                            f"`{key}` setting is defined, but {maps_to_section} is not"
                            " included in `sections` config option:"
                            f" {combined_config.get('sections', SECTION_DEFAULTS)}.\n\n"
                            "See: https://pycqa.github.io/isort/"
                            "#custom-sections-and-ordering."
                        )
            if key.startswith(IMPORT_HEADING_PREFIX):
                import_headings[key[len(IMPORT_HEADING_PREFIX) :].lower()] = str(value)

            # Coerce all provided config values into their correct type
            default_value = _DEFAULT_SETTINGS.get(key, None)
            if default_value is None:
                continue

            combined_config[key] = type(default_value)(value)

        for section in combined_config.get("sections", ()):
            if section in SECTION_DEFAULTS:
                continue

            if not section.lower() in known_other:
                config_keys = ", ".join(known_other.keys())
                warn(
                    f"`sections` setting includes {section}, but no known_{section.lower()} "
                    "is defined. "
                    f"The following known_SECTION config options are defined: {config_keys}."
                )

        if "directory" not in combined_config:
            combined_config["directory"] = (
                os.path.dirname(config_settings["source"])
                if config_settings.get("source", None)
                else os.getcwd()
            )

        path_root = Path(combined_config.get("directory", project_root)).resolve()
        path_root = path_root if path_root.is_dir() else path_root.parent
        if "src_paths" not in combined_config:
            combined_config["src_paths"] = (path_root / "src", path_root)
        else:
            src_paths: Set[Path] = set()
            for src_path in combined_config.get("src_paths", ()):
                full_paths = (
                    path_root.glob(src_path) if "*" in str(src_path) else [path_root / src_path]
                )
                for path in full_paths:
                    src_paths.add(path)

            combined_config["src_paths"] = tuple(src_paths)

        if "formatter" in combined_config:
            import pkg_resources

            for plugin in pkg_resources.iter_entry_points("isort.formatters"):
                if plugin.name == combined_config["formatter"]:
                    combined_config["formatting_function"] = plugin.load()
                    break
            else:
                raise FormattingPluginDoesNotExist(combined_config["formatter"])

        # Remove any config values that are used for creating config object but
        # aren't defined in dataclass
        combined_config.pop("source", None)
        combined_config.pop("sources", None)
        combined_config.pop("runtime_src_paths", None)

        deprecated_options_used = [
            option for option in combined_config if option in DEPRECATED_SETTINGS
        ]
        if deprecated_options_used:
            for deprecated_option in deprecated_options_used:
                combined_config.pop(deprecated_option)
            if not quiet:
                warn(
                    "W0503: Deprecated config options were used: "
                    f"{', '.join(deprecated_options_used)}."
                    "Please see the 5.0.0 upgrade guide: "
                    "https://pycqa.github.io/isort/docs/upgrade_guides/5.0.0.html"
                )

        if known_other:
            combined_config["known_other"] = known_other
        if import_headings:
            for import_heading_key in import_headings:
                combined_config.pop(f"{IMPORT_HEADING_PREFIX}{import_heading_key}")
            combined_config["import_headings"] = import_headings

        unsupported_config_errors = {}
        for option in set(combined_config.keys()).difference(
            getattr(_Config, "__dataclass_fields__", {}).keys()
        ):
            for source in reversed(sources):
                if option in source:
                    unsupported_config_errors[option] = {
                        "value": source[option],
                        "source": source["source"],
                    }
        if unsupported_config_errors:
            raise UnsupportedSettings(unsupported_config_errors)

        super().__init__(sources=tuple(sources), **combined_config)  # type: ignore

    def is_supported_filetype(self, file_name: str) -> bool:
        _root, ext = os.path.splitext(file_name)
        ext = ext.lstrip(".")
        if ext in self.supported_extensions:
            return True
        if ext in self.blocked_extensions:
            return False

        # Skip editor backup files.
        if file_name.endswith("~"):
            return False

        try:
            if stat.S_ISFIFO(os.stat(file_name).st_mode):
                return False
        except OSError:
            pass

        try:
            with open(file_name, "rb") as fp:
                line = fp.readline(100)
        except OSError:
            return False
        else:
            return bool(_SHEBANG_RE.match(line))

    def _check_folder_gitignore(self, folder: str) -> Optional[Path]:
        env = {"LANG": "C.UTF-8"}
        try:
            topfolder_result = subprocess.check_output(  # nosec # skipcq: PYL-W1510
                ["git", "-C", folder, "rev-parse", "--show-toplevel"], encoding="utf-8", env=env
            )
        except subprocess.CalledProcessError:
            return None

        git_folder = Path(topfolder_result.rstrip()).resolve()

        files: List[str] = []
        # don't check symlinks; either part of the repo and would be checked
        # twice, or is external to the repo and git won't know anything about it
        for root, _dirs, git_files in os.walk(git_folder, followlinks=False):
            if ".git" in _dirs:
                _dirs.remove(".git")
            for git_file in git_files:
<<<<<<< HEAD
                files.append(os.path.join(root, git_file))
=======
                git_path = os.path.join(root, git_file)
                # followlinks only disables walking into linked dirs
                if not os.path.islink(git_path):  # pragma: no cover
                    files.append(git_path)
>>>>>>> 3dc4d890
        git_options = ["-C", str(git_folder), "-c", "core.quotePath="]
        try:
            ignored = subprocess.check_output(  # nosec # skipcq: PYL-W1510
                ["git", *git_options, "check-ignore", "-z", "--stdin"],
                encoding="utf-8",
                env=env,
                input="\0".join(files),
            )
        except subprocess.CalledProcessError:
            return None

        self.git_ignore[git_folder] = {Path(f) for f in ignored.rstrip("\0").split("\0")}
        return git_folder

    def is_skipped(self, file_path: Path) -> bool:
        """Returns True if the file and/or folder should be skipped based on current settings."""
        if self.directory and Path(self.directory) in file_path.resolve().parents:
            file_name = os.path.relpath(file_path.resolve(), self.directory)
        else:
            file_name = str(file_path)

        os_path = str(file_path)

        normalized_path = os_path.replace("\\", "/")
        if normalized_path[1:2] == ":":
            normalized_path = normalized_path[2:]

        for skip_path in self.skips:
            if posixpath.abspath(normalized_path) == posixpath.abspath(
                skip_path.replace("\\", "/")
            ):
                return True

        position = os.path.split(file_name)
        while position[1]:
            if position[1] in self.skips:
                return True
            position = os.path.split(position[0])

        for sglob in self.skip_globs:
            if fnmatch.fnmatch(file_name, sglob) or fnmatch.fnmatch("/" + file_name, sglob):
                return True

        if not (os.path.isfile(os_path) or os.path.isdir(os_path) or os.path.islink(os_path)):
            return True

        if self.skip_gitignore:
            if file_path.name == ".git":  # pragma: no cover
                return True

            git_folder = None

            file_paths = [file_path, file_path.resolve()]
            for folder in self.git_ignore:
                if any(folder in path.parents for path in file_paths):
                    git_folder = folder
                    break
            else:
                git_folder = self._check_folder_gitignore(str(file_path.parent))

            if git_folder and any(path in self.git_ignore[git_folder] for path in file_paths):
                return True

        return False

    @property
    def known_patterns(self) -> List[Tuple[Pattern[str], str]]:
        if self._known_patterns is not None:
            return self._known_patterns

        self._known_patterns = []
        pattern_sections = [STDLIB] + [section for section in self.sections if section != STDLIB]
        for placement in reversed(pattern_sections):
            known_placement = KNOWN_SECTION_MAPPING.get(placement, placement).lower()
            config_key = f"{KNOWN_PREFIX}{known_placement}"
            known_modules = getattr(self, config_key, self.known_other.get(known_placement, ()))
            extra_modules = getattr(self, f"extra_{known_placement}", ())
            all_modules = set(extra_modules).union(known_modules)
            known_patterns = [
                pattern
                for known_pattern in all_modules
                for pattern in self._parse_known_pattern(known_pattern)
            ]
            for known_pattern in known_patterns:
                regexp = "^" + known_pattern.replace("*", ".*").replace("?", ".?") + "$"
                self._known_patterns.append((re.compile(regexp), placement))

        return self._known_patterns

    @property
    def section_comments(self) -> Tuple[str, ...]:
        if self._section_comments is not None:
            return self._section_comments

        self._section_comments = tuple(f"# {heading}" for heading in self.import_headings.values())
        return self._section_comments

    @property
    def skips(self) -> FrozenSet[str]:
        if self._skips is not None:
            return self._skips

        self._skips = self.skip.union(self.extend_skip)
        return self._skips

    @property
    def skip_globs(self) -> FrozenSet[str]:
        if self._skip_globs is not None:
            return self._skip_globs

        self._skip_globs = self.skip_glob.union(self.extend_skip_glob)
        return self._skip_globs

    @property
    def sorting_function(self) -> Callable[..., List[str]]:
        if self._sorting_function is not None:
            return self._sorting_function

        if self.sort_order == "natural":
            self._sorting_function = sorting.naturally
        elif self.sort_order == "native":
            self._sorting_function = sorted
        else:
            available_sort_orders = ["natural", "native"]
            import pkg_resources

            for sort_plugin in pkg_resources.iter_entry_points("isort.sort_function"):
                available_sort_orders.append(sort_plugin.name)
                if sort_plugin.name == self.sort_order:
                    self._sorting_function = sort_plugin.load()
                    break
            else:
                raise SortingFunctionDoesNotExist(self.sort_order, available_sort_orders)

        return self._sorting_function

    def _parse_known_pattern(self, pattern: str) -> List[str]:
        """Expand pattern if identified as a directory and return found sub packages"""
        if pattern.endswith(os.path.sep):
            patterns = [
                filename
                for filename in os.listdir(os.path.join(self.directory, pattern))
                if os.path.isdir(os.path.join(self.directory, pattern, filename))
            ]
        else:
            patterns = [pattern]

        return patterns


def _get_str_to_type_converter(setting_name: str) -> Union[Callable[[str], Any], Type[Any]]:
    type_converter: Union[Callable[[str], Any], Type[Any]] = type(
        _DEFAULT_SETTINGS.get(setting_name, "")
    )
    if type_converter == WrapModes:
        type_converter = wrap_mode_from_string
    return type_converter


def _as_list(value: str) -> List[str]:
    if isinstance(value, list):
        return [item.strip() for item in value]
    filtered = [item.strip() for item in value.replace("\n", ",").split(",") if item.strip()]
    return filtered


def _abspaths(cwd: str, values: Iterable[str]) -> Set[str]:
    paths = {
        os.path.join(cwd, value)
        if not value.startswith(os.path.sep) and value.endswith(os.path.sep)
        else value
        for value in values
    }
    return paths


@lru_cache()
def _find_config(path: str) -> Tuple[str, Dict[str, Any]]:
    current_directory = path
    tries = 0
    while current_directory and tries < MAX_CONFIG_SEARCH_DEPTH:
        for config_file_name in CONFIG_SOURCES:
            potential_config_file = os.path.join(current_directory, config_file_name)
            if os.path.isfile(potential_config_file):
                config_data: Dict[str, Any]
                try:
                    config_data = _get_config_data(
                        potential_config_file, CONFIG_SECTIONS[config_file_name]
                    )
                except Exception:
                    warn(f"Failed to pull configuration information from {potential_config_file}")
                    config_data = {}
                if config_data:
                    return (current_directory, config_data)

        for stop_dir in STOP_CONFIG_SEARCH_ON_DIRS:
            if os.path.isdir(os.path.join(current_directory, stop_dir)):
                return (current_directory, {})

        new_directory = os.path.split(current_directory)[0]
        if new_directory == current_directory:
            break

        current_directory = new_directory
        tries += 1

    return (path, {})


@lru_cache()
def _get_config_data(file_path: str, sections: Tuple[str]) -> Dict[str, Any]:
    settings: Dict[str, Any] = {}

    with open(file_path, encoding="utf-8") as config_file:
        if file_path.endswith(".toml"):
            config = toml.load(config_file)
            for section in sections:
                config_section = config
                for key in section.split("."):
                    config_section = config_section.get(key, {})
                settings.update(config_section)
        else:
            if file_path.endswith(".editorconfig"):
                line = "\n"
                last_position = config_file.tell()
                while line:
                    line = config_file.readline()
                    if "[" in line:
                        config_file.seek(last_position)
                        break
                    last_position = config_file.tell()

            config = configparser.ConfigParser(strict=False)
            config.read_file(config_file)
            for section in sections:
                if section.startswith("*.{") and section.endswith("}"):
                    extension = section[len("*.{") : -1]
                    for config_key in config.keys():
                        if (
                            config_key.startswith("*.{")
                            and config_key.endswith("}")
                            and extension
                            in map(
                                lambda text: text.strip(), config_key[len("*.{") : -1].split(",")  # type: ignore # noqa
                            )
                        ):
                            settings.update(config.items(config_key))

                elif config.has_section(section):
                    settings.update(config.items(section))

    if settings:
        settings["source"] = file_path

        if file_path.endswith(".editorconfig"):
            indent_style = settings.pop("indent_style", "").strip()
            indent_size = settings.pop("indent_size", "").strip()
            if indent_size == "tab":
                indent_size = settings.pop("tab_width", "").strip()

            if indent_style == "space":
                settings["indent"] = " " * (indent_size and int(indent_size) or 4)

            elif indent_style == "tab":
                settings["indent"] = "\t" * (indent_size and int(indent_size) or 1)

            max_line_length = settings.pop("max_line_length", "").strip()
            if max_line_length and (max_line_length == "off" or max_line_length.isdigit()):
                settings["line_length"] = (
                    float("inf") if max_line_length == "off" else int(max_line_length)
                )
            settings = {
                key: value
                for key, value in settings.items()
                if key in _DEFAULT_SETTINGS.keys() or key.startswith(KNOWN_PREFIX)
            }

        for key, value in settings.items():
            existing_value_type = _get_str_to_type_converter(key)
            if existing_value_type == tuple:
                settings[key] = tuple(_as_list(value))
            elif existing_value_type == frozenset:
                settings[key] = frozenset(_as_list(settings.get(key)))  # type: ignore
            elif existing_value_type == bool:
                # Only some configuration formats support native boolean values.
                if not isinstance(value, bool):
                    value = _as_bool(value)
                settings[key] = value
            elif key.startswith(KNOWN_PREFIX):
                settings[key] = _abspaths(os.path.dirname(file_path), _as_list(value))
            elif key == "force_grid_wrap":
                try:
                    result = existing_value_type(value)
                except ValueError:  # backwards compatibility for true / false force grid wrap
                    result = 0 if value.lower().strip() == "false" else 2
                settings[key] = result
            elif key == "comment_prefix":
                settings[key] = str(value).strip("'").strip('"')
            else:
                settings[key] = existing_value_type(value)

    return settings


def _as_bool(value: str) -> bool:
    """Given a string value that represents True or False, returns the Boolean equivalent.
    Heavily inspired from distutils strtobool.
    """
    try:
        return _STR_BOOLEAN_MAPPING[value.lower()]
    except KeyError:
        raise ValueError(f"invalid truth value {value}")


DEFAULT_CONFIG = Config()<|MERGE_RESOLUTION|>--- conflicted
+++ resolved
@@ -555,14 +555,7 @@
             if ".git" in _dirs:
                 _dirs.remove(".git")
             for git_file in git_files:
-<<<<<<< HEAD
-                files.append(os.path.join(root, git_file))
-=======
-                git_path = os.path.join(root, git_file)
-                # followlinks only disables walking into linked dirs
-                if not os.path.islink(git_path):  # pragma: no cover
-                    files.append(git_path)
->>>>>>> 3dc4d890
+                files.append(os.path.join(root, git_file))\
         git_options = ["-C", str(git_folder), "-c", "core.quotePath="]
         try:
             ignored = subprocess.check_output(  # nosec # skipcq: PYL-W1510
