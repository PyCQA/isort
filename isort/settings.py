"""isort/settings.py.

Defines how the default settings for isort should be loaded

(First from the default setting dictionary at the top of the file, then overridden by any settings
 in ~/.isort.cfg if there are any)

Copyright (C) 2013  Timothy Edmund Crosley

Permission is hereby granted, free of charge, to any person obtaining a copy of this software and associated
documentation files (the "Software"), to deal in the Software without restriction, including without limitation
the rights to use, copy, modify, merge, publish, distribute, sublicense, and/or sell copies of the Software, and
to permit persons to whom the Software is furnished to do so, subject to the following conditions:

The above copyright notice and this permission notice shall be included in all copies or
substantial portions of the Software.

THE SOFTWARE IS PROVIDED "AS IS", WITHOUT WARRANTY OF ANY KIND, EXPRESS OR IMPLIED, INCLUDING BUT NOT LIMITED
TO THE WARRANTIES OF MERCHANTABILITY, FITNESS FOR A PARTICULAR PURPOSE AND NONINFRINGEMENT. IN NO EVENT SHALL
THE AUTHORS OR COPYRIGHT HOLDERS BE LIABLE FOR ANY CLAIM, DAMAGES OR OTHER LIABILITY, WHETHER IN AN ACTION OF
CONTRACT, TORT OR OTHERWISE, ARISING FROM, OUT OF OR IN CONNECTION WITH THE SOFTWARE OR THE USE OR
OTHER DEALINGS IN THE SOFTWARE.

"""
from __future__ import absolute_import, division, print_function, unicode_literals

import fnmatch
import io
import os
<<<<<<< HEAD
=======
import re
import posixpath
>>>>>>> bf67c678
import sys
import warnings
from collections import namedtuple
from distutils.util import strtobool

<<<<<<< HEAD
import posixpath

from .pie_slice import itemsview, lru_cache, native_str
from .utils import difference, union
=======
from .pie_slice import lru_cache
>>>>>>> bf67c678

try:
    import configparser
except ImportError:
    import ConfigParser as configparser

try:
    import toml
except ImportError:
    toml = False

MAX_CONFIG_SEARCH_DEPTH = 25  # The number of parent directories isort will look for a config file within
DEFAULT_SECTIONS = ('FUTURE', 'STDLIB', 'THIRDPARTY', 'FIRSTPARTY', 'LOCALFOLDER')

safety_exclude_re = re.compile(
    r"/(\.eggs|\.git|\.hg|\.mypy_cache|\.nox|\.tox|\.venv|_build|buck-out|build|dist|lib/python[0-9].[0-9]+)/"
)

WrapModes = ('GRID', 'VERTICAL', 'HANGING_INDENT', 'VERTICAL_HANGING_INDENT', 'VERTICAL_GRID', 'VERTICAL_GRID_GROUPED',
             'VERTICAL_GRID_GROUPED_NO_COMMA', 'NOQA')
WrapModes = namedtuple('WrapModes', WrapModes)(*range(len(WrapModes)))

# Note that none of these lists must be complete as they are simply fallbacks for when included auto-detection fails.
default = {'force_to_top': [],
           'skip': [],
           'skip_glob': [],
           'line_length': 79,
           'wrap_length': 0,
           'line_ending': None,
           'sections': DEFAULT_SECTIONS,
           'no_sections': False,
           'known_future_library': ['__future__'],
           'known_standard_library': ['AL', 'BaseHTTPServer', 'Bastion', 'CGIHTTPServer', 'Carbon', 'ColorPicker',
                                      'ConfigParser', 'Cookie', 'DEVICE', 'DocXMLRPCServer', 'EasyDialogs', 'FL',
                                      'FrameWork', 'GL', 'HTMLParser', 'MacOS', 'MimeWriter', 'MiniAEFrame', 'Nav',
                                      'PixMapWrapper', 'Queue', 'SUNAUDIODEV', 'ScrolledText', 'SimpleHTTPServer',
                                      'SimpleXMLRPCServer', 'SocketServer', 'StringIO', 'Tix', 'Tkinter', 'UserDict',
                                      'UserList', 'UserString', 'W', '__builtin__', 'abc', 'aepack', 'aetools',
                                      'aetypes', 'aifc', 'al', 'anydbm', 'applesingle', 'argparse', 'array', 'ast',
                                      'asynchat', 'asyncio', 'asyncore', 'atexit', 'audioop', 'autoGIL', 'base64',
                                      'bdb', 'binascii', 'binhex', 'bisect', 'bsddb', 'buildtools', 'builtins',
                                      'bz2', 'cPickle', 'cProfile', 'cStringIO', 'calendar', 'cd', 'cfmfile', 'cgi',
                                      'cgitb', 'chunk', 'cmath', 'cmd', 'code', 'codecs', 'codeop', 'collections',
                                      'colorsys', 'commands', 'compileall', 'compiler', 'concurrent', 'configparser',
                                      'contextlib', 'contextvars', 'cookielib', 'copy', 'copy_reg', 'copyreg', 'crypt', 'csv',
                                      'ctypes', 'curses', 'dataclasses', 'datetime', 'dbhash', 'dbm', 'decimal', 'difflib',
                                      'dircache', 'dis', 'distutils', 'dl', 'doctest', 'dumbdbm', 'dummy_thread',
                                      'dummy_threading', 'email', 'encodings', 'ensurepip', 'enum', 'errno',
                                      'exceptions', 'faulthandler', 'fcntl', 'filecmp', 'fileinput', 'findertools',
                                      'fl', 'flp', 'fm', 'fnmatch', 'formatter', 'fpectl', 'fpformat', 'fractions',
                                      'ftplib', 'functools', 'future_builtins', 'gc', 'gdbm', 'gensuitemodule',
                                      'getopt', 'getpass', 'gettext', 'gl', 'glob', 'grp', 'gzip', 'hashlib',
                                      'heapq', 'hmac', 'hotshot', 'html', 'htmlentitydefs', 'htmllib', 'http',
                                      'httplib', 'ic', 'icopen', 'imageop', 'imaplib', 'imgfile', 'imghdr', 'imp',
                                      'importlib', 'imputil', 'inspect', 'io', 'ipaddress', 'itertools', 'jpeg',
                                      'json', 'keyword', 'lib2to3', 'linecache', 'locale', 'logging', 'lzma',
                                      'macerrors', 'macostools', 'macpath', 'macresource', 'mailbox', 'mailcap',
                                      'marshal', 'math', 'md5', 'mhlib', 'mimetools', 'mimetypes', 'mimify', 'mmap',
                                      'modulefinder', 'msilib', 'msvcrt', 'multifile', 'multiprocessing', 'mutex',
                                      'netrc', 'new', 'nis', 'nntplib', 'numbers', 'operator', 'optparse', 'os',
                                      'ossaudiodev', 'parser', 'pathlib', 'pdb', 'pickle', 'pickletools', 'pipes',
                                      'pkgutil', 'platform', 'plistlib', 'popen2', 'poplib', 'posix', 'posixfile',
                                      'pprint', 'profile', 'pstats', 'pty', 'pwd', 'py_compile', 'pyclbr', 'pydoc',
                                      'queue', 'quopri', 'random', 're', 'readline', 'reprlib', 'resource', 'rexec',
                                      'rfc822', 'rlcompleter', 'robotparser', 'runpy', 'sched', 'secrets', 'select',
                                      'selectors', 'sets', 'sgmllib', 'sha', 'shelve', 'shlex', 'shutil', 'signal',
                                      'site', 'sitecustomize', 'smtpd', 'smtplib', 'sndhdr', 'socket', 'socketserver',
                                      'spwd', 'sqlite3', 'ssl', 'stat', 'statistics', 'statvfs', 'string', 'stringprep',
                                      'struct', 'subprocess', 'sunau', 'sunaudiodev', 'symbol', 'symtable', 'sys',
                                      'sysconfig', 'syslog', 'tabnanny', 'tarfile', 'telnetlib', 'tempfile', 'termios',
                                      'test', 'textwrap', 'this', 'thread', 'threading', 'time', 'timeit', 'tkinter',
                                      'token', 'tokenize', 'trace', 'traceback', 'tracemalloc', 'ttk', 'tty', 'turtle',
                                      'turtledemo', 'types', 'typing', 'unicodedata', 'unittest', 'urllib', 'urllib2',
                                      'urlparse', 'user', 'usercustomize', 'uu', 'uuid', 'venv', 'videoreader',
                                      'warnings', 'wave', 'weakref', 'webbrowser', 'whichdb', 'winreg', 'winsound',
                                      'wsgiref', 'xdrlib', 'xml', 'xmlrpc', 'xmlrpclib', 'zipapp', 'zipfile',
                                      'zipimport', 'zlib'],
           'known_third_party': ['google.appengine.api'],
           'known_first_party': [],
           'multi_line_output': WrapModes.GRID,
           'forced_separate': [],
           'indent': ' ' * 4,
           'comment_prefix': '  #',
           'length_sort': False,
           'add_imports': [],
           'remove_imports': [],
           'force_single_line': False,
           'default_section': 'FIRSTPARTY',
           'import_heading_future': '',
           'import_heading_stdlib': '',
           'import_heading_thirdparty': '',
           'import_heading_firstparty': '',
           'import_heading_localfolder': '',
           'balanced_wrapping': False,
           'use_parentheses': False,
           'order_by_type': True,
           'atomic': False,
           'lines_after_imports': -1,
           'lines_between_sections': 1,
           'lines_between_types': 0,
           'combine_as_imports': False,
           'combine_star': False,
           'keep_direct_and_as_imports': False,
           'include_trailing_comma': False,
           'from_first': False,
           'verbose': False,
           'quiet': False,
           'force_adds': False,
           'force_alphabetical_sort_within_sections': False,
           'force_alphabetical_sort': False,
           'force_grid_wrap': 0,
           'force_sort_within_sections': False,
           'show_diff': False,
           'ignore_whitespace': False,
           'no_lines_before': [],
           'no_inline_sort': False,
           'safety_excludes': True,
           }


@lru_cache()
def from_path(path):
    computed_settings = default.copy()
    _update_settings_with_config(path, '.editorconfig', '~/.editorconfig', ('*', '*.py', '**.py'), computed_settings)
    _update_settings_with_config(path, 'pyproject.toml', None, ('tool.isort', ), computed_settings)
    _update_settings_with_config(path, '.isort.cfg', '~/.isort.cfg', ('settings', 'isort'), computed_settings)
    _update_settings_with_config(path, 'setup.cfg', None, ('isort', 'tool:isort'), computed_settings)
    _update_settings_with_config(path, 'tox.ini', None, ('isort', 'tool:isort'), computed_settings)
    return computed_settings


def _update_settings_with_config(path, name, default, sections, computed_settings):
    editor_config_file = default and os.path.expanduser(default)
    tries = 0
    current_directory = path
    while current_directory and tries < MAX_CONFIG_SEARCH_DEPTH:
        potential_path = os.path.join(current_directory, str(name))
        if os.path.exists(potential_path):
            editor_config_file = potential_path
            break

        new_directory = os.path.split(current_directory)[0]
        if current_directory == new_directory:
            break
        current_directory = new_directory
        tries += 1

    if editor_config_file and os.path.exists(editor_config_file):
        _update_with_config_file(editor_config_file, sections, computed_settings)


def _update_with_config_file(file_path, sections, computed_settings):
    cwd = os.path.dirname(file_path)
    settings = _get_config_data(file_path, sections).copy()
    if not settings:
        return

    if file_path.endswith('.editorconfig'):
        indent_style = settings.pop('indent_style', '').strip()
        indent_size = settings.pop('indent_size', '').strip()
        if indent_size == "tab":
            indent_size = settings.pop('tab_width', '').strip()

        if indent_style == 'space':
            computed_settings['indent'] = ' ' * (indent_size and int(indent_size) or 4)
        elif indent_style == 'tab':
            computed_settings['indent'] = '\t' * (indent_size and int(indent_size) or 1)

        max_line_length = settings.pop('max_line_length', '').strip()
        if max_line_length:
            computed_settings['line_length'] = float('inf') if max_line_length == 'off' else int(max_line_length)

    for key, value in settings.items():
        access_key = key.replace('not_', '').lower()
        existing_value_type = type(default.get(access_key, ''))
        if existing_value_type in (list, tuple):
            # sections has fixed order values; no adding or substraction from any set
            if access_key == 'sections':
                computed_settings[access_key] = tuple(_as_list(value))
            else:
                existing_data = set(computed_settings.get(access_key, default.get(access_key)))
                if key.startswith('not_'):
                    computed_settings[access_key] = difference(existing_data, _as_list(value))
                elif key.startswith('known_'):
                    computed_settings[access_key] = union(existing_data, _abspaths(cwd, _as_list(value)))
                else:
<<<<<<< HEAD
                    computed_settings[access_key] = union(existing_data, _as_list(value))
        elif existing_value_type == bool and value.lower().strip() == 'false':
            computed_settings[access_key] = False
=======
                    computed_settings[access_key] = list(existing_data.union(_as_list(value)))
        elif existing_value_type == bool:
            # Only some configuration formats support native boolean values.
            if not isinstance(value, bool):
                value = bool(strtobool(value))
            computed_settings[access_key] = value
>>>>>>> bf67c678
        elif key.startswith('known_'):
            computed_settings[access_key] = list(_abspaths(cwd, _as_list(value)))
        elif key == 'force_grid_wrap':
            try:
                result = existing_value_type(value)
            except ValueError:
                # backwards compat
                result = default.get(access_key) if value.lower().strip() == 'false' else 2
            computed_settings[access_key] = result
        else:
            computed_settings[access_key] = existing_value_type(value)


def _as_list(value):
    return filter(bool, [item.strip() for item in value.replace('\n', ',').split(',')])


def _abspaths(cwd, values):
    paths = [
        os.path.join(cwd, value)
        if not value.startswith(os.path.sep) and value.endswith(os.path.sep)
        else value
        for value in values
    ]
    return paths


@lru_cache()
def _get_config_data(file_path, sections):
    settings = {}

    with io.open(file_path) as config_file:
        if file_path.endswith('.toml'):
            if toml:
                config = toml.load(config_file)
                for section in sections:
                    config_section = config
                    for key in section.split('.'):
                        config_section = config_section.get(key, {})
                    settings.update(config_section)
            else:
                warnings.warn(
                    "Found %s but toml package is not installed. To configure"
                    "isort with %s, install with 'isort[pyproject]'." % (file_path, file_path)
                )
        else:
            if file_path.endswith('.editorconfig'):
                line = '\n'
                last_position = config_file.tell()
                while line:
                    line = config_file.readline()
                    if '[' in line:
                        config_file.seek(last_position)
                        break
                    last_position = config_file.tell()

            if sys.version_info >= (3, 2):
                config = configparser.ConfigParser()
                config.read_file(config_file)
            else:
                config = configparser.SafeConfigParser()
                config.readfp(config_file)

            for section in sections:
                if config.has_section(section):
                    settings.update(config.items(section))

    return settings


def should_skip(filename, config, path='/'):
    """Returns True if the file should be skipped based on the passed in settings."""
    normalized_path = posixpath.join(path.replace('\\', '/'), filename)

    if config['safety_excludes'] and safety_exclude_re.search(normalized_path):
        return True

    for skip_path in config['skip']:
        if posixpath.abspath(normalized_path) == posixpath.abspath(skip_path.replace('\\', '/')):
            return True

    position = os.path.split(filename)
    while position[1]:
        if position[1] in config['skip']:
            return True
        position = os.path.split(position[0])

    for glob in config['skip_glob']:
        if fnmatch.fnmatch(filename, glob):
            return True

    return False<|MERGE_RESOLUTION|>--- conflicted
+++ resolved
@@ -27,24 +27,15 @@
 import fnmatch
 import io
 import os
-<<<<<<< HEAD
-=======
 import re
 import posixpath
->>>>>>> bf67c678
 import sys
 import warnings
 from collections import namedtuple
 from distutils.util import strtobool
 
-<<<<<<< HEAD
-import posixpath
-
 from .pie_slice import itemsview, lru_cache, native_str
 from .utils import difference, union
-=======
-from .pie_slice import lru_cache
->>>>>>> bf67c678
 
 try:
     import configparser
@@ -231,18 +222,12 @@
                 elif key.startswith('known_'):
                     computed_settings[access_key] = union(existing_data, _abspaths(cwd, _as_list(value)))
                 else:
-<<<<<<< HEAD
                     computed_settings[access_key] = union(existing_data, _as_list(value))
-        elif existing_value_type == bool and value.lower().strip() == 'false':
-            computed_settings[access_key] = False
-=======
-                    computed_settings[access_key] = list(existing_data.union(_as_list(value)))
         elif existing_value_type == bool:
             # Only some configuration formats support native boolean values.
             if not isinstance(value, bool):
                 value = bool(strtobool(value))
             computed_settings[access_key] = value
->>>>>>> bf67c678
         elif key.startswith('known_'):
             computed_settings[access_key] = list(_abspaths(cwd, _as_list(value)))
         elif key == 'force_grid_wrap':
