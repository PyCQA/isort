"""isort/settings.py.

Defines how the default settings for isort should be loaded

(First from the default setting dictionary at the top of the file, then overridden by any settings
 in ~/.isort.cfg or $XDG_CONFIG_HOME/isort.cfg if there are any)

Copyright (C) 2013  Timothy Edmund Crosley

Permission is hereby granted, free of charge, to any person obtaining a copy of this software and associated
documentation files (the "Software"), to deal in the Software without restriction, including without limitation
the rights to use, copy, modify, merge, publish, distribute, sublicense, and/or sell copies of the Software, and
to permit persons to whom the Software is furnished to do so, subject to the following conditions:

The above copyright notice and this permission notice shall be included in all copies or
substantial portions of the Software.

THE SOFTWARE IS PROVIDED "AS IS", WITHOUT WARRANTY OF ANY KIND, EXPRESS OR IMPLIED, INCLUDING BUT NOT LIMITED
TO THE WARRANTIES OF MERCHANTABILITY, FITNESS FOR A PARTICULAR PURPOSE AND NONINFRINGEMENT. IN NO EVENT SHALL
THE AUTHORS OR COPYRIGHT HOLDERS BE LIABLE FOR ANY CLAIM, DAMAGES OR OTHER LIABILITY, WHETHER IN AN ACTION OF
CONTRACT, TORT OR OTHERWISE, ARISING FROM, OUT OF OR IN CONNECTION WITH THE SOFTWARE OR THE USE OR
OTHER DEALINGS IN THE SOFTWARE.

"""
import configparser
import fnmatch
import os
import posixpath
import re
<<<<<<< HEAD
import warnings
from collections import namedtuple
from distutils.util import strtobool
from functools import lru_cache
=======
import stat
import sys
import warnings
from collections import namedtuple
from distutils.util import strtobool

from .pie_slice import lru_cache
from .utils import difference, union

try:
    import configparser
except ImportError:
    import ConfigParser as configparser
>>>>>>> c75d9bd7

try:
    import toml
except ImportError:
    toml = False

try:
    import appdirs
    if appdirs.system == 'darwin':
        appdirs.system = 'linux2'
except ImportError:
    appdirs = None

MAX_CONFIG_SEARCH_DEPTH = 25  # The number of parent directories isort will look for a config file within
DEFAULT_SECTIONS = ('FUTURE', 'STDLIB', 'THIRDPARTY', 'FIRSTPARTY', 'LOCALFOLDER')

safety_exclude_re = re.compile(
    r"/(\.eggs|\.git|\.hg|\.mypy_cache|\.nox|\.tox|\.venv|_build|buck-out|build|dist|lib/python[0-9].[0-9]+)/"
)

WrapModes = ('GRID', 'VERTICAL', 'HANGING_INDENT', 'VERTICAL_HANGING_INDENT', 'VERTICAL_GRID', 'VERTICAL_GRID_GROUPED',
             'VERTICAL_GRID_GROUPED_NO_COMMA', 'NOQA')
WrapModes = namedtuple('WrapModes', WrapModes)(*range(len(WrapModes)))

# Note that none of these lists must be complete as they are simply fallbacks for when included auto-detection fails.
default = {'force_to_top': [],
           'skip': [],
           'skip_glob': [],
           'line_length': 79,
           'wrap_length': 0,
           'line_ending': None,
           'sections': DEFAULT_SECTIONS,
           'no_sections': False,
           'known_future_library': ['__future__'],
           'known_standard_library': ['AL', 'BaseHTTPServer', 'Bastion', 'CGIHTTPServer', 'Carbon', 'ColorPicker',
                                      'ConfigParser', 'Cookie', 'DEVICE', 'DocXMLRPCServer', 'EasyDialogs', 'FL',
                                      'FrameWork', 'GL', 'HTMLParser', 'MacOS', 'MimeWriter', 'MiniAEFrame', 'Nav',
                                      'PixMapWrapper', 'Queue', 'SUNAUDIODEV', 'ScrolledText', 'SimpleHTTPServer',
                                      'SimpleXMLRPCServer', 'SocketServer', 'StringIO', 'Tix', 'Tkinter', 'UserDict',
                                      'UserList', 'UserString', 'W', '__builtin__', 'abc', 'aepack', 'aetools',
                                      'aetypes', 'aifc', 'al', 'anydbm', 'applesingle', 'argparse', 'array', 'ast',
                                      'asynchat', 'asyncio', 'asyncore', 'atexit', 'audioop', 'autoGIL', 'base64',
                                      'bdb', 'binascii', 'binhex', 'bisect', 'bsddb', 'buildtools', 'builtins',
                                      'bz2', 'cPickle', 'cProfile', 'cStringIO', 'calendar', 'cd', 'cfmfile', 'cgi',
                                      'cgitb', 'chunk', 'cmath', 'cmd', 'code', 'codecs', 'codeop', 'collections',
                                      'colorsys', 'commands', 'compileall', 'compiler', 'concurrent', 'configparser',
                                      'contextlib', 'contextvars', 'cookielib', 'copy', 'copy_reg', 'copyreg', 'crypt', 'csv',
                                      'ctypes', 'curses', 'dataclasses', 'datetime', 'dbhash', 'dbm', 'decimal', 'difflib',
                                      'dircache', 'dis', 'distutils', 'dl', 'doctest', 'dumbdbm', 'dummy_thread',
                                      'dummy_threading', 'email', 'encodings', 'ensurepip', 'enum', 'errno',
                                      'exceptions', 'faulthandler', 'fcntl', 'filecmp', 'fileinput', 'findertools',
                                      'fl', 'flp', 'fm', 'fnmatch', 'formatter', 'fpectl', 'fpformat', 'fractions',
                                      'ftplib', 'functools', 'future_builtins', 'gc', 'gdbm', 'gensuitemodule',
                                      'getopt', 'getpass', 'gettext', 'gl', 'glob', 'grp', 'gzip', 'hashlib',
                                      'heapq', 'hmac', 'hotshot', 'html', 'htmlentitydefs', 'htmllib', 'http',
                                      'httplib', 'ic', 'icopen', 'imageop', 'imaplib', 'imgfile', 'imghdr', 'imp',
                                      'importlib', 'imputil', 'inspect', 'io', 'ipaddress', 'itertools', 'jpeg',
                                      'json', 'keyword', 'lib2to3', 'linecache', 'locale', 'logging', 'lzma',
                                      'macerrors', 'macostools', 'macpath', 'macresource', 'mailbox', 'mailcap',
                                      'marshal', 'math', 'md5', 'mhlib', 'mimetools', 'mimetypes', 'mimify', 'mmap',
                                      'modulefinder', 'msilib', 'msvcrt', 'multifile', 'multiprocessing', 'mutex',
                                      'netrc', 'new', 'nis', 'nntplib', 'numbers', 'operator', 'optparse', 'os',
                                      'ossaudiodev', 'parser', 'pathlib', 'pdb', 'pickle', 'pickletools', 'pipes',
                                      'pkgutil', 'platform', 'plistlib', 'popen2', 'poplib', 'posix', 'posixfile',
                                      'pprint', 'profile', 'pstats', 'pty', 'pwd', 'py_compile', 'pyclbr', 'pydoc',
                                      'queue', 'quopri', 'random', 're', 'readline', 'reprlib', 'resource', 'rexec',
                                      'rfc822', 'rlcompleter', 'robotparser', 'runpy', 'sched', 'secrets', 'select',
                                      'selectors', 'sets', 'sgmllib', 'sha', 'shelve', 'shlex', 'shutil', 'signal',
                                      'site', 'sitecustomize', 'smtpd', 'smtplib', 'sndhdr', 'socket', 'socketserver',
                                      'spwd', 'sqlite3', 'ssl', 'stat', 'statistics', 'statvfs', 'string', 'stringprep',
                                      'struct', 'subprocess', 'sunau', 'sunaudiodev', 'symbol', 'symtable', 'sys',
                                      'sysconfig', 'syslog', 'tabnanny', 'tarfile', 'telnetlib', 'tempfile', 'termios',
                                      'test', 'textwrap', 'this', 'thread', 'threading', 'time', 'timeit', 'tkinter',
                                      'token', 'tokenize', 'trace', 'traceback', 'tracemalloc', 'ttk', 'tty', 'turtle',
                                      'turtledemo', 'types', 'typing', 'unicodedata', 'unittest', 'urllib', 'urllib2',
                                      'urlparse', 'user', 'usercustomize', 'uu', 'uuid', 'venv', 'videoreader',
                                      'warnings', 'wave', 'weakref', 'webbrowser', 'whichdb', 'winreg', 'winsound',
                                      'wsgiref', 'xdrlib', 'xml', 'xmlrpc', 'xmlrpclib', 'zipapp', 'zipfile',
                                      'zipimport', 'zlib'],
           'known_third_party': ['google.appengine.api'],
           'known_first_party': [],
           'multi_line_output': WrapModes.GRID,
           'forced_separate': [],
           'indent': ' ' * 4,
           'comment_prefix': '  #',
           'length_sort': False,
           'add_imports': [],
           'remove_imports': [],
           'force_single_line': False,
           'default_section': 'FIRSTPARTY',
           'import_heading_future': '',
           'import_heading_stdlib': '',
           'import_heading_thirdparty': '',
           'import_heading_firstparty': '',
           'import_heading_localfolder': '',
           'balanced_wrapping': False,
           'use_parentheses': False,
           'order_by_type': True,
           'atomic': False,
           'lines_after_imports': -1,
           'lines_between_sections': 1,
           'lines_between_types': 0,
           'combine_as_imports': False,
           'combine_star': False,
           'keep_direct_and_as_imports': False,
           'include_trailing_comma': False,
           'from_first': False,
           'verbose': False,
           'quiet': False,
           'force_adds': False,
           'force_alphabetical_sort_within_sections': False,
           'force_alphabetical_sort': False,
           'force_grid_wrap': 0,
           'force_sort_within_sections': False,
           'show_diff': False,
           'ignore_whitespace': False,
           'no_lines_before': [],
           'no_inline_sort': False,
           'ignore_comments': False,
           'safety_excludes': True}


@lru_cache()
def from_path(path):
    computed_settings = default.copy()
    isort_defaults = ['~/.isort.cfg']
    if appdirs:
        isort_defaults = [appdirs.user_config_dir('isort.cfg')] + isort_defaults

    _update_settings_with_config(path, '.editorconfig', ['~/.editorconfig'], ('*', '*.py', '**.py'), computed_settings)
    _update_settings_with_config(path, 'pyproject.toml', [], ('tool.isort', ), computed_settings)
    _update_settings_with_config(path, '.isort.cfg', isort_defaults, ('settings', 'isort'), computed_settings)
    _update_settings_with_config(path, 'setup.cfg', [], ('isort', 'tool:isort'), computed_settings)
    _update_settings_with_config(path, 'tox.ini', [], ('isort', 'tool:isort'), computed_settings)
    return computed_settings


def _update_settings_with_config(path, name, default, sections, computed_settings):
    editor_config_file = None
    for potential_settings_path in default:
        expanded = os.path.expanduser(potential_settings_path)
        if os.path.exists(expanded):
            editor_config_file = expanded
            break

    tries = 0
    current_directory = path
    while current_directory and tries < MAX_CONFIG_SEARCH_DEPTH:
        potential_path = os.path.join(current_directory, name)
        if os.path.exists(potential_path):
            editor_config_file = potential_path
            break

        new_directory = os.path.split(current_directory)[0]
        if current_directory == new_directory:
            break
        current_directory = new_directory
        tries += 1

    if editor_config_file and os.path.exists(editor_config_file):
        _update_with_config_file(editor_config_file, sections, computed_settings)


def _update_with_config_file(file_path, sections, computed_settings):
    cwd = os.path.dirname(file_path)
    settings = _get_config_data(file_path, sections).copy()
    if not settings:
        return

    if file_path.endswith('.editorconfig'):
        indent_style = settings.pop('indent_style', '').strip()
        indent_size = settings.pop('indent_size', '').strip()
        if indent_size == "tab":
            indent_size = settings.pop('tab_width', '').strip()

        if indent_style == 'space':
            computed_settings['indent'] = ' ' * (indent_size and int(indent_size) or 4)
        elif indent_style == 'tab':
            computed_settings['indent'] = '\t' * (indent_size and int(indent_size) or 1)

        max_line_length = settings.pop('max_line_length', '').strip()
        if max_line_length:
            computed_settings['line_length'] = float('inf') if max_line_length == 'off' else int(max_line_length)

    for key, value in settings.items():
        access_key = key.replace('not_', '').lower()
        existing_value_type = type(default.get(access_key, ''))
        if existing_value_type in (list, tuple):
            # sections has fixed order values; no adding or substraction from any set
            if access_key == 'sections':
                computed_settings[access_key] = tuple(_as_list(value))
            else:
                existing_data = set(computed_settings.get(access_key, default.get(access_key)))
                if key.startswith('not_'):
                    computed_settings[access_key] = difference(existing_data, _as_list(value))
                elif key.startswith('known_'):
                    computed_settings[access_key] = union(existing_data, _abspaths(cwd, _as_list(value)))
                else:
                    computed_settings[access_key] = union(existing_data, _as_list(value))
        elif existing_value_type == bool:
            # Only some configuration formats support native boolean values.
            if not isinstance(value, bool):
                value = bool(strtobool(value))
            computed_settings[access_key] = value
        elif key.startswith('known_'):
            computed_settings[access_key] = list(_abspaths(cwd, _as_list(value)))
        elif key == 'force_grid_wrap':
            try:
                result = existing_value_type(value)
            except ValueError:
                # backwards compat
                result = default.get(access_key) if value.lower().strip() == 'false' else 2
            computed_settings[access_key] = result
        else:
            computed_settings[access_key] = existing_value_type(value)


def _as_list(value):
    return filter(bool, [item.strip() for item in value.replace('\n', ',').split(',')])


def _abspaths(cwd, values):
    paths = [
        os.path.join(cwd, value)
        if not value.startswith(os.path.sep) and value.endswith(os.path.sep)
        else value
        for value in values
    ]
    return paths


@lru_cache()
def _get_config_data(file_path, sections):
    settings = {}

    with open(file_path) as config_file:
        if file_path.endswith('.toml'):
            if toml:
                config = toml.load(config_file)
                for section in sections:
                    config_section = config
                    for key in section.split('.'):
                        config_section = config_section.get(key, {})
                    settings.update(config_section)
            else:
                warnings.warn(
                    "Found %s but toml package is not installed. To configure"
                    "isort with %s, install with 'isort[pyproject]'." % (file_path, file_path)
                )
        else:
            if file_path.endswith('.editorconfig'):
                line = '\n'
                last_position = config_file.tell()
                while line:
                    line = config_file.readline()
                    if '[' in line:
                        config_file.seek(last_position)
                        break
                    last_position = config_file.tell()

<<<<<<< HEAD
            config = configparser.ConfigParser()
            config.read_file(config_file)
=======
            if sys.version_info >= (3, 2):
                config = configparser.ConfigParser(strict=False)
                config.read_file(config_file)
            else:
                config = configparser.SafeConfigParser()
                config.readfp(config_file)
>>>>>>> c75d9bd7

            for section in sections:
                if config.has_section(section):
                    settings.update(config.items(section))

    return settings


def should_skip(filename, config, path='/'):
    """Returns True if the file should be skipped based on the passed in settings."""
    normalized_path = posixpath.join(path.replace('\\', '/'), filename)

    if config['safety_excludes'] and safety_exclude_re.search(normalized_path):
        return True

    for skip_path in config['skip']:
        if posixpath.abspath(normalized_path) == posixpath.abspath(skip_path.replace('\\', '/')):
            return True

    position = os.path.split(filename)
    while position[1]:
        if position[1] in config['skip']:
            return True
        position = os.path.split(position[0])

    for glob in config['skip_glob']:
        if fnmatch.fnmatch(filename, glob):
            return True

    if stat.S_ISFIFO(os.stat(normalized_path).st_mode):
        return True

    return False<|MERGE_RESOLUTION|>--- conflicted
+++ resolved
@@ -27,26 +27,14 @@
 import os
 import posixpath
 import re
-<<<<<<< HEAD
-import warnings
-from collections import namedtuple
-from distutils.util import strtobool
-from functools import lru_cache
-=======
 import stat
 import sys
 import warnings
 from collections import namedtuple
 from distutils.util import strtobool
-
-from .pie_slice import lru_cache
+from functools import lru_cache
+
 from .utils import difference, union
-
-try:
-    import configparser
-except ImportError:
-    import ConfigParser as configparser
->>>>>>> c75d9bd7
 
 try:
     import toml
@@ -307,18 +295,8 @@
                         break
                     last_position = config_file.tell()
 
-<<<<<<< HEAD
-            config = configparser.ConfigParser()
+            config = configparser.ConfigParser(strict=False)
             config.read_file(config_file)
-=======
-            if sys.version_info >= (3, 2):
-                config = configparser.ConfigParser(strict=False)
-                config.read_file(config_file)
-            else:
-                config = configparser.SafeConfigParser()
-                config.readfp(config_file)
->>>>>>> c75d9bd7
-
             for section in sections:
                 if config.has_section(section):
                     settings.update(config.items(section))
