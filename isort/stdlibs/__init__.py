from . import all as _all
<<<<<<< HEAD
from . import py2, py3, py27, py36, py37, py38, py39, py310, py311, py312, py313
=======
from . import py2, py3, py27, py36, py37, py38, py39, py310, py311, py312

__all__ = (
    "_all",
    "py2",
    "py3",
    "py27",
    "py36",
    "py37",
    "py38",
    "py39",
    "py310",
    "py311",
    "py312",
)
>>>>>>> 78c30dc4
<|MERGE_RESOLUTION|>--- conflicted
+++ resolved
@@ -1,8 +1,5 @@
 from . import all as _all
-<<<<<<< HEAD
 from . import py2, py3, py27, py36, py37, py38, py39, py310, py311, py312, py313
-=======
-from . import py2, py3, py27, py36, py37, py38, py39, py310, py311, py312
 
 __all__ = (
     "_all",
@@ -16,5 +13,5 @@
     "py310",
     "py311",
     "py312",
-)
->>>>>>> 78c30dc4
+    "py313",
+)