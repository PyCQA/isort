--- conflicted
+++ resolved
@@ -25,8 +25,4 @@
 from . import settings  # noqa: F401
 from .isort import SortImports  # noqa: F401
 
-<<<<<<< HEAD
-__version__ = "4.3.0"
-=======
-__version__ = "4.3.5"
->>>>>>> 1c3cb240
+__version__ = "4.3.5"