"""isort.py.

Exposes a simple library to sort through imports within Python code

usage:
    SortImports(file_name)
or:
    sorted = SortImports(file_contents=file_contents).output

Copyright (C) 2013  Timothy Edmund Crosley

Permission is hereby granted, free of charge, to any person obtaining a copy of this software and associated
documentation files (the "Software"), to deal in the Software without restriction, including without limitation
the rights to use, copy, modify, merge, publish, distribute, sublicense, and/or sell copies of the Software, and
to permit persons to whom the Software is furnished to do so, subject to the following conditions:

The above copyright notice and this permission notice shall be included in all copies or
substantial portions of the Software.

THE SOFTWARE IS PROVIDED "AS IS", WITHOUT WARRANTY OF ANY KIND, EXPRESS OR IMPLIED, INCLUDING BUT NOT LIMITED
TO THE WARRANTIES OF MERCHANTABILITY, FITNESS FOR A PARTICULAR PURPOSE AND NONINFRINGEMENT. IN NO EVENT SHALL
THE AUTHORS OR COPYRIGHT HOLDERS BE LIABLE FOR ANY CLAIM, DAMAGES OR OTHER LIABILITY, WHETHER IN AN ACTION OF
CONTRACT, TORT OR OTHERWISE, ARISING FROM, OUT OF OR IN CONNECTION WITH THE SOFTWARE OR THE USE OR
OTHER DEALINGS IN THE SOFTWARE.

"""
from __future__ import absolute_import, division, print_function, unicode_literals

import copy
import io
import itertools
import os
import re
import sys
from collections import namedtuple
from datetime import datetime
from difflib import unified_diff
from fnmatch import fnmatch
from glob import glob
from sys import path as PYTHONPATH

from . import settings
from .natural import nsorted
from .pie_slice import *

KNOWN_SECTION_MAPPING = {
    'STDLIB': 'STANDARD_LIBRARY',
    'FUTURE': 'FUTURE_LIBRARY',
    'FIRSTPARTY': 'FIRST_PARTY',
    'THIRDPARTY': 'THIRD_PARTY',
}


class SortImports(object):
    incorrectly_sorted = False
    skipped = False

    def __init__(self, file_path=None, file_contents=None, write_to_stdout=False, check=False,
                 show_diff=False, settings_path=None, ask_to_apply=False,  **setting_overrides):
        if not settings_path and file_path:
            settings_path = os.path.dirname(os.path.abspath(file_path))
        settings_path = settings_path or os.getcwd()

        self.config = settings.from_path(settings_path).copy()
        for key, value in itemsview(setting_overrides):
            access_key = key.replace('not_', '').lower()
            # The sections config needs to retain order and can't be converted to a set.
            if access_key != 'sections' and type(self.config.get(access_key)) in (list, tuple):
                if key.startswith('not_'):
                    self.config[access_key] = list(set(self.config[access_key]).difference(value))
                else:
                    self.config[access_key] = list(set(self.config[access_key]).union(value))
            else:
                self.config[key] = value

        if self.config.get('force_alphabetical_sort', False):
            self.config.update({'force_alphabetical_sort_within_sections': True,
                                'no_sections': True,
                                'lines_between_types': 1,
                                'from_first': True})

        indent = str(self.config['indent'])
        if indent.isdigit():
            indent = " " * int(indent)
        else:
            indent = indent.strip("'").strip('"')
            if indent.lower() == "tab":
                indent = "\t"
        self.config['indent'] = indent

        self.place_imports = {}
        self.import_placements = {}
        self.remove_imports = [self._format_simplified(removal) for removal in self.config.get('remove_imports', [])]
        self.add_imports = [self._format_natural(addition) for addition in self.config.get('add_imports', [])]
        self._section_comments = ["# " + value for key, value in itemsview(self.config) if
                                  key.startswith('import_heading') and value]

        self.file_encoding = 'utf-8'
        file_name = file_path
        self.file_path = file_path or ""
        if file_path:
            file_path = os.path.abspath(file_path)
            if settings.should_skip(file_path, self.config):
                self.skipped = True
                if self.config['verbose']:
                    print("WARNING: {0} was skipped as it's listed in 'skip' setting"
                          " or matches a glob in 'skip_glob' setting".format(file_path))
                file_contents = None
            elif not file_contents:
                self.file_path = file_path
                self.file_encoding = coding_check(file_path)
                with io.open(file_path, encoding=self.file_encoding) as file_to_import_sort:
                    file_contents = file_to_import_sort.read()

        if file_contents is None or ("isort:" + "skip_file") in file_contents:
            return

        self.in_lines = file_contents.split("\n")
        self.original_length = len(self.in_lines)
        if (self.original_length > 1 or self.in_lines[:1] not in ([], [""])) or self.config.get('force_adds', False):
            for add_import in self.add_imports:
                self.in_lines.append(add_import)
        self.number_of_lines = len(self.in_lines)

        self.out_lines = []
        self.comments = {'from': {}, 'straight': {}, 'nested': {}, 'above': {'straight': {}, 'from': {}}}
        self.imports = {}
        self.as_map = {}

        section_names = self.config.get('sections')
        self.sections = namedtuple('Sections', section_names)(*[name for name in section_names])
        for section in itertools.chain(self.sections, self.config['forced_separate']):
            self.imports[section] = {'straight': set(), 'from': {}}

        self.index = 0
        self.import_index = -1
        self._first_comment_index_start = -1
        self._first_comment_index_end = -1
        self._parse()
        if self.import_index != -1:
            self._add_formatted_imports()

        self.length_change = len(self.out_lines) - self.original_length
        while self.out_lines and self.out_lines[-1].strip() == "":
            self.out_lines.pop(-1)
        self.out_lines.append("")

        self.output = "\n".join(self.out_lines)
        if self.config.get('atomic', False):
            try:
                compile(self._strip_top_comments(self.out_lines), self.file_path, 'exec', 0, 1)
            except SyntaxError:
                self.output = file_contents
                self.incorrectly_sorted = True
                try:
                    compile(self._strip_top_comments(self.in_lines), self.file_path, 'exec', 0, 1)
                    print("ERROR: {0} isort would have introduced syntax errors, please report to the project!". \
                          format(self.file_path))
                except SyntaxError:
                    print("ERROR: {0} File contains syntax errors.".format(self.file_path))

                return
        if check:
            check_output = self.output
            check_against = file_contents
            if not self.config.get('enforce_white_space', False):
                check_output = check_output.replace("\n", "").replace(" ", "")
                check_against = check_against.replace("\n", "").replace(" ", "")

            if check_output == check_against:
                if self.config['verbose']:
                    print("SUCCESS: {0} Everything Looks Good!".format(self.file_path))
                return

            print("ERROR: {0} Imports are incorrectly sorted.".format(self.file_path))
            self.incorrectly_sorted = True

        if show_diff or self.config.get('show_diff', False) is True:
            self._show_diff(file_contents)
        elif write_to_stdout:
            sys.stdout.write(self.output)
        elif file_name:
            if ask_to_apply:
                if self.output == file_contents:
                    return
                self._show_diff(file_contents)
                answer = None
                while answer not in ('yes', 'y', 'no', 'n', 'quit', 'q'):
                    answer = input("Apply suggested changes to '{0}' [y/n/q]?".format(self.file_path)).lower()
                    if answer in ('no', 'n'):
                        return
                    if answer in ('quit', 'q'):
                        sys.exit(1)
            with io.open(self.file_path, encoding=self.file_encoding, mode='w') as output_file:
                output_file.write(self.output)

    def _show_diff(self, file_contents):
        for line in unified_diff(
            file_contents.splitlines(1),
            self.output.splitlines(1),
            fromfile=self.file_path + ':before',
            tofile=self.file_path + ':after',
            fromfiledate=str(datetime.fromtimestamp(os.path.getmtime(self.file_path))
                             if self.file_path else datetime.now()),
            tofiledate=str(datetime.now())
        ):
            sys.stdout.write(line)

    @staticmethod
    def _strip_top_comments(lines):
        """Strips # comments that exist at the top of the given lines"""
        lines = copy.copy(lines)
        while lines and lines[0].startswith("#"):
            lines = lines[1:]
        return "\n".join(lines)

    def place_module(self, module_name):
        """Tries to determine if a module is a python std import, third party import, or project code:

        if it can't determine - it assumes it is project code

        """
        for forced_separate in self.config['forced_separate']:
            # Ensure all forced_separate patterns will match to end of string
            path_glob = forced_separate
            if not forced_separate.endswith('*'):
                path_glob = '%s*' % forced_separate

            if fnmatch(module_name, path_glob) or fnmatch(module_name, '.' + path_glob):
                return forced_separate

        if module_name.startswith("."):
            return self.sections.LOCALFOLDER

        # Try to find most specific placement instruction match (if any)
        parts = module_name.split('.')
        module_names_to_check = ['.'.join(parts[:first_k]) for first_k in range(len(parts), 0, -1)]
        for module_name_to_check in module_names_to_check:
            for placement in reversed(self.sections):
                known_placement = KNOWN_SECTION_MAPPING.get(placement, placement)
                config_key = 'known_{0}'.format(known_placement.lower())
                if module_name_to_check in self.config.get(config_key, []):
                    return placement

        paths = PYTHONPATH
        virtual_env = self.config.get('virtual_env') or os.environ.get('VIRTUAL_ENV')
        virtual_env_src = False
        if virtual_env:
            paths += [path for path in glob('{0}/lib/python*/site-packages'.format(virtual_env))
                      if path not in paths]
            paths += [path for path in glob('{0}/src/*'.format(virtual_env)) if os.path.isdir(path)]
            virtual_env_src = '{0}/src/'.format(virtual_env)

        # handle case-insensitive paths on windows
        stdlib_lib_prefix = os.path.normcase(get_stdlib_path())

        for prefix in paths:
            module_path = "/".join((prefix, module_name.replace(".", "/")))
            package_path = "/".join((prefix, module_name.split(".")[0]))
            is_module = (exists_case_sensitive(module_path + ".py") or
                         exists_case_sensitive(module_path + ".so"))
            is_package = exists_case_sensitive(package_path) and os.path.isdir(package_path)
            if is_module or is_package:
                if ('site-packages' in prefix or 'dist-packages' in prefix or
                    (virtual_env and virtual_env_src in prefix)):
                    return self.sections.THIRDPARTY
                elif os.path.normcase(prefix).startswith(stdlib_lib_prefix):
                    return self.sections.STDLIB
                else:
                    return self.config['default_section']

        return self.config['default_section']

    def _get_line(self):
        """Returns the current line from the file while incrementing the index."""
        line = self.in_lines[self.index]
        self.index += 1
        return line

    @staticmethod
    def _import_type(line):
        """If the current line is an import line it will return its type (from or straight)"""
        if "isort:skip" in line:
            return
        elif line.startswith('import '):
            return "straight"
        elif line.startswith('from '):
            return "from"

    def _at_end(self):
        """returns True if we are at the end of the file."""
        return self.index == self.number_of_lines

    @staticmethod
    def _module_key(module_name, config, sub_imports=False, ignore_case=False):
        prefix = ""
        if ignore_case:
            module_name = str(module_name).lower()
        else:
            module_name = str(module_name)

        if sub_imports and config['order_by_type']:
            if module_name.isupper() and len(module_name) > 1:
                prefix = "A"
            elif module_name[0:1].isupper():
                prefix = "B"
            else:
                prefix = "C"
        module_name = module_name.lower()
        return "{0}{1}{2}".format(module_name in config['force_to_top'] and "A" or "B", prefix,
                                  config['length_sort'] and (str(len(module_name)) + ":" + module_name) or module_name)

    def _add_comments(self, comments, original_string=""):
        """
            Returns a string with comments added
        """
        return comments and "{0}  # {1}".format(self._strip_comments(original_string)[0],
                                                "; ".join(comments)) or original_string

    def _wrap(self, line):
        """
            Returns an import wrapped to the specified line-length, if possible.
        """
        wrap_mode = self.config.get('multi_line_output', 0)
        if len(line) > self.config['line_length'] and wrap_mode != settings.WrapModes.NOQA:
            for splitter in ("import", "."):
                exp = r"\b" + re.escape(splitter) + r"\b"
                if re.search(exp, line) and not line.strip().startswith(splitter):
                    line_parts = re.split(exp, line)
                    next_line = []
                    while (len(line) + 2) > (self.config['wrap_length'] or self.config['line_length']) and line_parts:
                        next_line.append(line_parts.pop())
                        line = splitter.join(line_parts)
                    if not line:
                        line = next_line.pop()

                    cont_line = self._wrap(self.config['indent'] + splitter.join(next_line).lstrip())
                    if self.config['use_parentheses']:
<<<<<<< HEAD
                        if self.config.get('include_trailing_comma', 0):
                            cont_line += ","
                        if wrap_mode in (settings.WrapModes.VERTICAL_HANGING_INDENT, settings.WrapModes.VERTICAL_GRID_GROUPED,):
                            cont_line += "\n"
                        return "{0}{1} (\n{2})".format(line, splitter, cont_line)
=======
                        return "{0}{1} (\n{2}{3}{4})".format(
                            line, splitter, cont_line,
                            "," if self.config['include_trailing_comma'] else "",
                            "\n" if wrap_mode in (
                                settings.WrapModes.VERTICAL_HANGING_INDENT,
                                settings.WrapModes.VERTICAL_GRID_GROUPED,
                            ) else ""
                        )
>>>>>>> 7778d2bd
                    return "{0}{1} \\\n{2}".format(line, splitter, cont_line)
        elif len(line) > self.config['line_length'] and wrap_mode == settings.WrapModes.NOQA:
            if "# NOQA" not in line:
                return "{0}  # NOQA".format(line)

        return line

    def _add_straight_imports(self, straight_modules, section, section_output):
        for module in straight_modules:
            if module in self.remove_imports:
                continue

            if module in self.as_map:
                import_definition = "import {0} as {1}".format(module, self.as_map[module])
            else:
                import_definition = "import {0}".format(module)

            comments_above = self.comments['above']['straight'].pop(module, None)
            if comments_above:
                section_output.extend(comments_above)
            section_output.append(self._add_comments(self.comments['straight'].get(module), import_definition))

    def _add_from_imports(self, from_modules, section, section_output, ignore_case):
        for module in from_modules:
            if module in self.remove_imports:
                continue

            import_start = "from {0} import ".format(module)
            from_imports = list(self.imports[section]['from'][module])
            from_imports = nsorted(from_imports, key=lambda key: self._module_key(key, self.config, True, ignore_case))
            if self.remove_imports:
                from_imports = [line for line in from_imports if not "{0}.{1}".format(module, line) in
                                self.remove_imports]

            for from_import in copy.copy(from_imports):
                submodule = module + "." + from_import
                import_as = self.as_map.get(submodule, False)
                if import_as:
                    import_definition = "{0} as {1}".format(from_import, import_as)
                    if self.config['combine_as_imports'] and not ("*" in from_imports and
                                                                    self.config['combine_star']):
                        from_imports[from_imports.index(from_import)] = import_definition
                    else:
                        import_statement = self._wrap(import_start + import_definition)
                        comments = self.comments['straight'].get(submodule)
                        import_statement = self._add_comments(comments, import_statement)
                        section_output.append(import_statement)
                        from_imports.remove(from_import)

            if from_imports:
                comments = self.comments['from'].pop(module, ())
                if "*" in from_imports and self.config['combine_star']:
                    import_statement = self._wrap(self._add_comments(comments, "{0}*".format(import_start)))
                elif self.config['force_single_line']:
                    import_statements = []
                    for from_import in from_imports:
                        single_import_line = self._add_comments(comments, import_start + from_import)
                        comment = self.comments['nested'].get(module, {}).pop(from_import, None)
                        if comment:
                            single_import_line += "{0} {1}".format(comments and ";" or "  #", comment)
                        import_statements.append(self._wrap(single_import_line))
                        comments = None
                    import_statement = "\n".join(import_statements)
                else:
                    star_import = False
                    if "*" in from_imports:
                        section_output.append(self._add_comments(comments, "{0}*".format(import_start)))
                        from_imports.remove('*')
                        star_import = True
                        comments = None

                    for from_import in copy.copy(from_imports):
                        comment = self.comments['nested'].get(module, {}).pop(from_import, None)
                        if comment:
                            single_import_line = self._add_comments(comments, import_start + from_import)
                            single_import_line += "{0} {1}".format(comments and ";" or "  #", comment)
                            above_comments = self.comments['above']['from'].pop(module, None)
                            if above_comments:
                                section_output.extend(above_comments)
                            section_output.append(self._wrap(single_import_line))
                            from_imports.remove(from_import)
                            comments = None

                    if star_import:
                        import_statement = import_start + (", ").join(from_imports)
                    else:
                        import_statement = self._add_comments(comments, import_start + (", ").join(from_imports))
                    if not from_imports:
                        import_statement = ""

                    do_multiline_reformat = False

                    if self.config.get('force_grid_wrap') and len(from_imports) > 1:
                        do_multiline_reformat = True

                    if len(import_statement) > self.config['line_length'] and len(from_imports) > 1:
                        do_multiline_reformat = True

                    # If line too long AND have imports AND we are NOT using GRID or VERTICAL wrap modes
                    if (len(import_statement) > self.config['line_length'] and len(from_imports) > 0
                        and self.config.get('multi_line_output', 0) not in (1, 0)):
                        do_multiline_reformat = True

                    if do_multiline_reformat:
                        output_mode = settings.WrapModes._fields[self.config.get('multi_line_output',
                                                                                    0)].lower()
                        formatter = getattr(self, "_output_" + output_mode, self._output_grid)
                        dynamic_indent = " " * (len(import_start) + 1)
                        indent = self.config['indent']
                        line_length = self.config['wrap_length'] or self.config['line_length']
                        import_statement = formatter(import_start, copy.copy(from_imports),
                                                    dynamic_indent, indent, line_length, comments)
                        if self.config['balanced_wrapping']:
                            lines = import_statement.split("\n")
                            line_count = len(lines)
                            if len(lines) > 1:
                                minimum_length = min([len(line) for line in lines[:-1]])
                            else:
                                minimum_length = 0
                            new_import_statement = import_statement
                            while (len(lines[-1]) < minimum_length and
                                    len(lines) == line_count and line_length > 10):
                                import_statement = new_import_statement
                                line_length -= 1
                                new_import_statement = formatter(import_start, copy.copy(from_imports),
                                                                dynamic_indent, indent, line_length, comments)
                                lines = new_import_statement.split("\n")

                    if not do_multiline_reformat and len(import_statement) > self.config['line_length']:
                        import_statement = self._wrap(import_statement)

                if import_statement:
                    above_comments = self.comments['above']['from'].pop(module, None)
                    if above_comments:
                        section_output.extend(above_comments)
                    section_output.append(import_statement)

    def _add_formatted_imports(self):
        """Adds the imports back to the file.

        (at the index of the first import) sorted alphabetically and split between groups

        """
        sort_ignore_case = self.config.get('force_alphabetical_sort_within_sections', False)
        sections = itertools.chain(self.sections, self.config['forced_separate'])

        if self.config.get('no_sections', False):
            self.imports['no_sections'] = {'straight': [], 'from': {}}
            for section in sections:
                self.imports['no_sections']['straight'].extend(self.imports[section].get('straight', []))
                self.imports['no_sections']['from'].update(self.imports[section].get('from', {}))
            sections = ('no_sections', )

        output = []
        for section in sections:
            straight_modules = list(self.imports[section]['straight'])
            straight_modules = nsorted(straight_modules, key=lambda key: self._module_key(key, self.config))
            from_modules = sorted(list(self.imports[section]['from'].keys()))
            from_modules = nsorted(from_modules, key=lambda key: self._module_key(key, self.config, ))

            section_output = []
            if self.config.get('from_first', False):
                self._add_from_imports(from_modules, section, section_output, sort_ignore_case)
                if self.config.get('lines_between_types', 0) and from_modules and straight_modules:
                    section_output.extend([''] * self.config['lines_between_types'])
                self._add_straight_imports(straight_modules, section, section_output)
            else:
                self._add_straight_imports(straight_modules, section, section_output)
                if self.config.get('lines_between_types', 0) and from_modules and straight_modules:
                    section_output.extend([''] * self.config['lines_between_types'])
                self._add_from_imports(from_modules, section, section_output, sort_ignore_case)

            if self.config.get('force_sort_within_sections', False):
                def by_module(line):
                    line = re.sub('^from ', '', line)
                    line = re.sub('^import ', '', line)
                    if not self.config['order_by_type']:
                        line = line.lower()
                    return line
                section_output = nsorted(section_output, key=by_module)

            if section_output:
                section_name = section
                if section_name in self.place_imports:
                    self.place_imports[section_name] = section_output
                    continue

                section_title = self.config.get('import_heading_' + str(section_name).lower(), '')
                if section_title:
                    section_comment = "# {0}".format(section_title)
                    if not section_comment in self.out_lines[0:1]:
                        section_output.insert(0, section_comment)
                output += section_output + ([''] * self.config['lines_between_sections'])

        while [character.strip() for character in output[-1:]] == [""]:
            output.pop()

        output_at = 0
        if self.import_index < self.original_length:
            output_at = self.import_index
        elif self._first_comment_index_end != -1 and self._first_comment_index_start <= 2:
            output_at = self._first_comment_index_end
        self.out_lines[output_at:0] = output

        imports_tail = output_at + len(output)
        while [character.strip() for character in self.out_lines[imports_tail: imports_tail + 1]] == [""]:
            self.out_lines.pop(imports_tail)

        if len(self.out_lines) > imports_tail:
            next_construct = ""
            self._in_quote = False
            for line in self.out_lines[imports_tail:]:
                if not self._skip_line(line) and not line.strip().startswith("#") and line.strip():
                    next_construct = line
                    break

            if self.config['lines_after_imports'] != -1:
                self.out_lines[imports_tail:0] = ["" for line in range(self.config['lines_after_imports'])]
            elif next_construct.startswith("def") or next_construct.startswith("class") or \
               next_construct.startswith("@"):
                self.out_lines[imports_tail:0] = ["", ""]
            else:
                self.out_lines[imports_tail:0] = [""]

        if self.place_imports:
            new_out_lines = []
            for index, line in enumerate(self.out_lines):
                new_out_lines.append(line)
                if line in self.import_placements:
                    new_out_lines.extend(self.place_imports[self.import_placements[line]])
                    if len(self.out_lines) <= index or self.out_lines[index + 1].strip() != "":
                        new_out_lines.append("")
            self.out_lines = new_out_lines

    def _output_grid(self, statement, imports, white_space, indent, line_length, comments):
        statement += "(" + imports.pop(0)
        while imports:
            next_import = imports.pop(0)
            next_statement = self._add_comments(comments, statement + ", " + next_import)
            if len(next_statement.split("\n")[-1]) + 1 > line_length:
                statement = (self._add_comments(comments, "{0},".format(statement)) +
                             "\n{0}{1}".format(white_space, next_import))
                comments = None
            else:
                statement += ", " + next_import
        return statement + ("," if self.config['include_trailing_comma'] else "") + ")"

    def _output_vertical(self, statement, imports, white_space, indent, line_length, comments):
        first_import = self._add_comments(comments, imports.pop(0) + ",") + "\n" + white_space
        return "{0}({1}{2}{3})".format(
            statement,
            first_import,
            (",\n" + white_space).join(imports),
            "," if self.config['include_trailing_comma'] else "",
        )

    def _output_hanging_indent(self, statement, imports, white_space, indent, line_length, comments):
        statement += imports.pop(0)
        while imports:
            next_import = imports.pop(0)
            next_statement = self._add_comments(comments, statement + ", " + next_import)
            if len(next_statement.split("\n")[-1]) + 3 > line_length:
                next_statement = (self._add_comments(comments, "{0}, \\".format(statement)) +
                                  "\n{0}{1}".format(indent, next_import))
                comments = None
            statement = next_statement
        return statement

    def _output_vertical_hanging_indent(self, statement, imports, white_space, indent, line_length, comments):
        return "{0}({1}\n{2}{3}{4}\n)".format(
            statement,
            self._add_comments(comments),
            indent,
            (",\n" + indent).join(imports),
            "," if self.config['include_trailing_comma'] else "",
         )

    def _output_vertical_grid_common(self, statement, imports, white_space, indent, line_length, comments):
        statement += self._add_comments(comments, "(") + "\n" + indent + imports.pop(0)
        while imports:
            next_import = imports.pop(0)
            next_statement = "{0}, {1}".format(statement, next_import)
            if len(next_statement.split("\n")[-1]) + 1 > line_length:
                next_statement = "{0},\n{1}{2}".format(statement, indent, next_import)
            statement = next_statement
        if self.config['include_trailing_comma']:
            statement += ','
        return statement

    def _output_vertical_grid(self, statement, imports, white_space, indent, line_length, comments):
        return self._output_vertical_grid_common(statement, imports, white_space, indent, line_length, comments) + ")"

    def _output_vertical_grid_grouped(self, statement, imports, white_space, indent, line_length, comments):
        return self._output_vertical_grid_common(statement, imports, white_space, indent, line_length, comments) + "\n)"

    def _output_noqa(self, statement, imports, white_space, indent, line_length, comments):
        retval = '{0}{1}'.format(statement, ', '.join(imports))
        comment_str = ' '.join(comments)
        if comments:
            if len(retval) + 4 + len(comment_str) <= line_length:
                return '{0}  # {1}'.format(retval, comment_str)
        else:
            if len(retval) <= line_length:
                return retval
        if comments:
            if "NOQA" in comments:
                return '{0}  # {1}'.format(retval, comment_str)
            else:
                return '{0}  # NOQA {1}'.format(retval, comment_str)
        else:
            return '{0}  # NOQA'.format(retval)

    @staticmethod
    def _strip_comments(line, comments=None):
        """Removes comments from import line."""
        if comments is None:
            comments = []

        new_comments = False
        comment_start = line.find("#")
        if comment_start != -1:
            comments.append(line[comment_start + 1:].strip())
            new_comments = True
            line = line[:comment_start]

        return line, comments, new_comments

    @staticmethod
    def _format_simplified(import_line):
        import_line = import_line.strip()
        if import_line.startswith("from "):
            import_line = import_line.replace("from ", "")
            import_line = import_line.replace(" import ", ".")
        elif import_line.startswith("import "):
            import_line = import_line.replace("import ", "")

        return import_line

    @staticmethod
    def _format_natural(import_line):
        import_line = import_line.strip()
        if not import_line.startswith("from ") and not import_line.startswith("import "):
            if not "." in import_line:
                return "import {0}".format(import_line)
            parts = import_line.split(".")
            end = parts.pop(-1)
            return "from {0} import {1}".format(".".join(parts), end)

        return import_line

    def _skip_line(self, line):
        skip_line = self._in_quote
        if self.index == 1 and line.startswith("#"):
            self._in_top_comment = True
            return True
        elif self._in_top_comment:
            if not line.startswith("#"):
                self._in_top_comment = False
                self._first_comment_index_end = self.index

        if '"' in line or "'" in line:
            index = 0
            if self._first_comment_index_start == -1 and (line.startswith('"') or line.startswith("'")):
                self._first_comment_index_start = self.index
            while index < len(line):
                if line[index] == "\\":
                    index += 1
                elif self._in_quote:
                    if line[index:index + len(self._in_quote)] == self._in_quote:
                        self._in_quote = False
                        if self._first_comment_index_end < self._first_comment_index_start:
                            self._first_comment_index_end = self.index
                elif line[index] in ("'", '"'):
                    long_quote = line[index:index + 3]
                    if long_quote in ('"""', "'''"):
                        self._in_quote = long_quote
                        index += 2
                    else:
                        self._in_quote = line[index]
                elif line[index] == "#":
                    break
                index += 1

        return skip_line or self._in_quote or self._in_top_comment

    def _strip_syntax(self, import_string):
        import_string = import_string.replace("_import", "[[i]]")
        for remove_syntax in ['\\', '(', ')', ',']:
            import_string = import_string.replace(remove_syntax, " ")
        import_list = import_string.split()
        for key in ('from', 'import'):
            if key in import_list:
                import_list.remove(key)
        import_string = ' '.join(import_list)
        import_string = import_string.replace("[[i]]", "_import")
        return import_string.replace("{ ", "{|").replace(" }", "|}")

    def _parse(self):
        """Parses a python file taking out and categorizing imports."""
        self._in_quote = False
        self._in_top_comment = False
        while not self._at_end():
            line = self._get_line()
            statement_index = self.index
            skip_line = self._skip_line(line)

            if line in self._section_comments and not skip_line:
                if self.import_index == -1:
                    self.import_index = self.index - 1
                continue

            if "isort:imports-" in line and line.startswith("#"):
                section = line.split("isort:imports-")[-1].split()[0].upper()
                self.place_imports[section] = []
                self.import_placements[line] = section

            if ";" in line:
                for part in (part.strip() for part in line.split(";")):
                    if part and not part.startswith("from ") and not part.startswith("import "):
                        skip_line = True

            import_type = self._import_type(line)
            if not import_type or skip_line:
                self.out_lines.append(line)
                continue

            for line in (line.strip() for line in line.split(";")):
                import_type = self._import_type(line)
                if not import_type:
                    self.out_lines.append(line)
                    continue

                line = line.replace("\t", " ")
                if self.import_index == -1:
                    self.import_index = self.index - 1

                nested_comments = {}
                import_string, comments, new_comments = self._strip_comments(line)
                stripped_line = [part for part in self._strip_syntax(import_string).strip().split(" ") if part]

                if import_type == "from" and len(stripped_line) == 2 and stripped_line[1] != "*" and new_comments:
                    nested_comments[stripped_line[-1]] = comments[0]

                if "(" in line and not self._at_end():
                    while not line.strip().endswith(")") and not self._at_end():
                        line, comments, new_comments = self._strip_comments(self._get_line(), comments)
                        stripped_line = self._strip_syntax(line).strip()
                        if import_type == "from" and stripped_line and not " " in stripped_line and new_comments:
                            nested_comments[stripped_line] = comments[-1]
                        import_string += "\n" + line
                else:
                    while line.strip().endswith("\\"):
                        line, comments, new_comments = self._strip_comments(self._get_line(), comments)
                        stripped_line = self._strip_syntax(line).strip()
                        if import_type == "from" and stripped_line and not " " in stripped_line and new_comments:
                            nested_comments[stripped_line] = comments[-1]
                        if import_string.strip().endswith(" import") or line.strip().startswith("import "):
                            import_string += "\n" + line
                        else:
                            import_string = import_string.rstrip().rstrip("\\") + " " + line.lstrip()

                if import_type == "from":
                    import_string = import_string.replace("import(", "import (")
                    parts = import_string.split(" import ")
                    from_import = parts[0].split(" ")
                    import_string = " import ".join([from_import[0] + " " + "".join(from_import[1:])] + parts[1:])

                imports = [item.replace("{|", "{ ").replace("|}", " }") for item in
                           self._strip_syntax(import_string).split()]
                if "as" in imports and (imports.index('as') + 1) < len(imports):
                    while "as" in imports:
                        index = imports.index('as')
                        if import_type == "from":
                            module = imports[0] + "." + imports[index - 1]
                            self.as_map[module] = imports[index + 1]
                        else:
                            module = imports[index - 1]
                            self.as_map[module] = imports[index + 1]
                        if not self.config['combine_as_imports']:
                            self.comments['straight'][module] = comments
                            comments = []
                        del imports[index:index + 2]
                if import_type == "from":
                    import_from = imports.pop(0)
                    placed_module = self.place_module(import_from)
                    if placed_module == '':
                        print(
                            "WARNING: could not place module {0} of line {1} --"
                            " Do you need to define a default section?".format(import_from, line)
                        )
                    root = self.imports[placed_module][import_type]
                    for import_name in imports:
                        associated_comment = nested_comments.get(import_name)
                        if associated_comment:
                            self.comments['nested'].setdefault(import_from, {})[import_name] = associated_comment
                            comments.pop(comments.index(associated_comment))
                    if comments:
                        self.comments['from'].setdefault(import_from, []).extend(comments)

                    if len(self.out_lines) > max(self.import_index, self._first_comment_index_end, 1) - 1:
                        last = self.out_lines and self.out_lines[-1].rstrip() or ""
                        while (last.startswith("#") and not last.endswith('"""') and not last.endswith("'''") and not
                               'isort:imports-' in last):
                            self.comments['above']['from'].setdefault(import_from, []).insert(0, self.out_lines.pop(-1))
                            if len(self.out_lines) > max(self.import_index - 1, self._first_comment_index_end, 1) - 1:
                                last = self.out_lines[-1].rstrip()
                            else:
                                last = ""
                        if statement_index - 1 == self.import_index:
                            self.import_index -= len(self.comments['above']['from'].get(import_from, []))

                    if root.get(import_from, False):
                        root[import_from].update(imports)
                    else:
                        root[import_from] = set(imports)
                else:
                    for module in imports:
                        if comments:
                            self.comments['straight'][module] = comments
                            comments = None

                        if len(self.out_lines) > max(self.import_index, self._first_comment_index_end, 1) - 1:
                            last = self.out_lines and self.out_lines[-1].rstrip() or ""
                            while (last.startswith("#") and not last.endswith('"""') and not last.endswith("'''")
                                   and not 'isort:imports-' in last):
                                self.comments['above']['straight'].setdefault(module, []).insert(0,
                                                                                                 self.out_lines.pop(-1))
                                if len(self.out_lines) > 0:
                                    last = self.out_lines[-1].rstrip()
                                else:
                                    last = ""
                            if self.index - 1 == self.import_index:
                                self.import_index -= len(self.comments['above']['straight'].get(module, []))
                        placed_module = self.place_module(module)
                        if placed_module == '':
                            print(
                                "WARNING: could not place module {0} of line {1} --"
                                " Do you need to define a default section?".format(import_from, line)
                            )
                        self.imports[placed_module][import_type].add(module)


def coding_check(fname, default='utf-8'):

    # see https://www.python.org/dev/peps/pep-0263/
    pattern = re.compile(br'coding[:=]\s*([-\w.]+)')

    coding = default
    with io.open(fname, 'rb') as f:
        for line_number, line in enumerate(f, 1):
            groups = re.findall(pattern, line)
            if groups:
                coding = groups[0].decode('ascii')
                break
            if line_number > 2:
                break

    return coding


def get_stdlib_path():
    """Returns the path to the standard lib for the current path installation.

    This function can be dropped and "sysconfig.get_paths()" used directly once Python 2.6 support is dropped.
    """
    if sys.version_info >= (2, 7):
        import sysconfig
        return sysconfig.get_paths()['stdlib']
    else:
        return os.path.join(sys.prefix, 'lib')


def exists_case_sensitive(path):
    """
    Returns if the given path exists and also matches the case on Windows.

    When finding files that can be imported, it is important for the cases to match because while
    file os.path.exists("module.py") and os.path.exists("MODULE.py") both return True on Windows, Python
    can only import using the case of the real file.
    """
    result = os.path.exists(path)
    if sys.platform.startswith('win') and result:
        directory, basename = os.path.split(path)
        result = basename in os.listdir(directory)
    return result<|MERGE_RESOLUTION|>--- conflicted
+++ resolved
@@ -336,13 +336,6 @@
 
                     cont_line = self._wrap(self.config['indent'] + splitter.join(next_line).lstrip())
                     if self.config['use_parentheses']:
-<<<<<<< HEAD
-                        if self.config.get('include_trailing_comma', 0):
-                            cont_line += ","
-                        if wrap_mode in (settings.WrapModes.VERTICAL_HANGING_INDENT, settings.WrapModes.VERTICAL_GRID_GROUPED,):
-                            cont_line += "\n"
-                        return "{0}{1} (\n{2})".format(line, splitter, cont_line)
-=======
                         return "{0}{1} (\n{2}{3}{4})".format(
                             line, splitter, cont_line,
                             "," if self.config['include_trailing_comma'] else "",
@@ -351,7 +344,6 @@
                                 settings.WrapModes.VERTICAL_GRID_GROUPED,
                             ) else ""
                         )
->>>>>>> 7778d2bd
                     return "{0}{1} \\\n{2}".format(line, splitter, cont_line)
         elif len(line) > self.config['line_length'] and wrap_mode == settings.WrapModes.NOQA:
             if "# NOQA" not in line:
