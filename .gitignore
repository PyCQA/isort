--- conflicted
+++ resolved
@@ -32,11 +32,7 @@
 htmlcov
 .cache
 .pytest_cache/
-<<<<<<< HEAD
-.hypothesis
-=======
 .hypothesis/
->>>>>>> a3e22bc5
 
 # Translations
 *.mo
