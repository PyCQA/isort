--- conflicted
+++ resolved
@@ -13,11 +13,6 @@
 
 [testenv:lint]
 basepython = python2.7
-<<<<<<< HEAD
-deps = flake8==3.3.0
-commands = flake8
-skip_install = True
-=======
 deps = flake8==3.5.0
 commands = flake8
->>>>>>> 4930151e
+skip_install = True