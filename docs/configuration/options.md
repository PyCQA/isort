--- conflicted
+++ resolved
@@ -960,39 +960,6 @@
 - --os
 
 ## Only Modified
-<<<<<<< HEAD
-
-Suppresses verbose output for non-modified files.
-
-**Type:** Bool  
-**Default:** `False`  
-**Python & Config File Name:** only_modified  
-**CLI Flags:**
-
-- --only-modified
-- --om
-
-## Auto Identify Namespace Packages
-
-**No Description**
-
-**Type:** Bool  
-**Default:** `True`  
-**Python & Config File Name:** auto_identify_namespace_packages  
-**CLI Flags:** **Not Supported**
-
-## Namespace Packages
-
-**No Description**
-
-**Type:** Frozenset  
-**Default:** `frozenset()`  
-**Python & Config File Name:** namespace_packages  
-**CLI Flags:** **Not Supported**
-
-## Check
-=======
->>>>>>> a8f4ff3e
 
 Suppresses verbose output for non-modified files.
 
