--- conflicted
+++ resolved
@@ -27,17 +27,8 @@
           'requirements': ['pip', 'pipreqs'],
           'xdg_home': ['appdirs'],
       },
-<<<<<<< HEAD
       python_requires=">=3.4",
       keywords='Refactor, Python, Python3, Refactoring, Imports, Sort, Clean',
-=======
-      install_requires=[
-          'futures; python_version < "3.2"',
-          'backports.functools_lru_cache; python_version < "3.2"',
-      ],
-      python_requires=">=2.7, !=3.0.*, !=3.1.*, !=3.2.*, !=3.3.*",
-      keywords='Refactor, Python, Python2, Python3, Refactoring, Imports, Sort, Clean',
->>>>>>> a7992050
       classifiers=['Development Status :: 6 - Mature',
                    'Intended Audience :: Developers',
                    'Natural Language :: English',
