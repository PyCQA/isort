# coding: utf-8
"""test_isort.py.

Tests all major functionality of the isort library
Should be ran using py.test by simply running py.test in the isort project directory

Copyright (C) 2013  Timothy Edmund Crosley

Permission is hereby granted, free of charge, to any person obtaining a copy of this software and associated
documentation files (the "Software"), to deal in the Software without restriction, including without limitation
the rights to use, copy, modify, merge, publish, distribute, sublicense, and/or sell copies of the Software, and
to permit persons to whom the Software is furnished to do so, subject to the following conditions:

The above copyright notice and this permission notice shall be included in all copies or
substantial portions of the Software.

THE SOFTWARE IS PROVIDED "AS IS", WITHOUT WARRANTY OF ANY KIND, EXPRESS OR IMPLIED, INCLUDING BUT NOT LIMITED
TO THE WARRANTIES OF MERCHANTABILITY, FITNESS FOR A PARTICULAR PURPOSE AND NONINFRINGEMENT. IN NO EVENT SHALL
THE AUTHORS OR COPYRIGHT HOLDERS BE LIABLE FOR ANY CLAIM, DAMAGES OR OTHER LIABILITY, WHETHER IN AN ACTION OF
CONTRACT, TORT OR OTHERWISE, ARISING FROM, OUT OF OR IN CONNECTION WITH THE SOFTWARE OR THE USE OR
OTHER DEALINGS IN THE SOFTWARE.

"""
from __future__ import absolute_import, division, print_function, unicode_literals

import codecs
import os
import shutil
import sys
import tempfile

from isort.isort import SortImports, exists_case_sensitive
from isort.settings import WrapModes

SHORT_IMPORT = "from third_party import lib1, lib2, lib3, lib4"

SINGLE_FROM_IMPORT = "from third_party import lib1"

REALLY_LONG_IMPORT = ("from third_party import lib1, lib2, lib3, lib4, lib5, lib6, lib7, lib8, lib9, lib10, lib11,"
                      "lib12, lib13, lib14, lib15, lib16, lib17, lib18, lib20, lib21, lib22")
REALLY_LONG_IMPORT_WITH_COMMENT = ("from third_party import lib1, lib2, lib3, lib4, lib5, lib6, lib7, lib8, lib9, "
                                   "lib10, lib11, lib12, lib13, lib14, lib15, lib16, lib17, lib18, lib20, lib21, lib22"
                                   " # comment")


def test_happy_path():
    """Test the most basic use case, straight imports no code, simply not organized by category."""
    test_input = ("import sys\n"
                  "import os\n"
                  "import myproject.test\n"
                  "import django.settings")
    test_output = SortImports(file_contents=test_input, known_third_party=['django']).output
    assert test_output == ("import os\n"
                           "import sys\n"
                           "\n"
                           "import django.settings\n"
                           "\n"
                           "import myproject.test\n")


def test_code_intermixed():
    """Defines what should happen when isort encounters imports intermixed with
    code.

    (it should pull them all to the top)

    """
    test_input = ("import sys\n"
                  "print('yo')\n"
                  "print('I like to put code between imports cause I want stuff to break')\n"
                  "import myproject.test\n")
    test_output = SortImports(file_contents=test_input).output
    assert test_output == ("import sys\n"
                           "\n"
                           "import myproject.test\n"
                           "\n"
                           "print('yo')\n"
                           "print('I like to put code between imports cause I want stuff to break')\n")


def test_correct_space_between_imports():
    """Ensure after imports a correct amount of space (in newlines) is
    enforced.

    (2 for method, class, or decorator definitions 1 for anything else)

    """
    test_input_method = ("import sys\n"
                         "def my_method():\n"
                         "    print('hello world')\n")
    test_output_method = SortImports(file_contents=test_input_method).output
    assert test_output_method == ("import sys\n"
                                  "\n"
                                  "\n"
                                  "def my_method():\n"
                                  "    print('hello world')\n")

    test_input_decorator = ("import sys\n"
                            "@my_decorator\n"
                            "def my_method():\n"
                            "    print('hello world')\n")
    test_output_decorator = SortImports(file_contents=test_input_decorator).output
    assert test_output_decorator == ("import sys\n"
                                     "\n"
                                     "\n"
                                     "@my_decorator\n"
                                     "def my_method():\n"
                                     "    print('hello world')\n")

    test_input_class = ("import sys\n"
                        "class MyClass(object):\n"
                        "    pass\n")
    test_output_class = SortImports(file_contents=test_input_class).output
    assert test_output_class == ("import sys\n"
                                 "\n"
                                 "\n"
                                 "class MyClass(object):\n"
                                 "    pass\n")

    test_input_other = ("import sys\n"
                        "print('yo')\n")
    test_output_other = SortImports(file_contents=test_input_other).output
    assert test_output_other == ("import sys\n"
                                 "\n"
                                 "print('yo')\n")


def test_sort_on_number():
    """Ensure numbers get sorted logically (10 > 9 not the other way around)"""
    test_input = ("import lib10\n"
                  "import lib9\n")
    test_output = SortImports(file_contents=test_input).output
    assert test_output == ("import lib9\n"
                           "import lib10\n")


def test_line_length():
    """Ensure isort enforces the set line_length."""
    assert len(SortImports(file_contents=REALLY_LONG_IMPORT, line_length=80).output.split("\n")[0]) <= 80
    assert len(SortImports(file_contents=REALLY_LONG_IMPORT, line_length=120).output.split("\n")[0]) <= 120

    test_output = SortImports(file_contents=REALLY_LONG_IMPORT, line_length=42).output
    assert test_output == ("from third_party import (lib1, lib2, lib3,\n"
                           "                         lib4, lib5, lib6,\n"
                           "                         lib7, lib8, lib9,\n"
                           "                         lib10, lib11,\n"
                           "                         lib12, lib13,\n"
                           "                         lib14, lib15,\n"
                           "                         lib16, lib17,\n"
                           "                         lib18, lib20,\n"
                           "                         lib21, lib22)\n")

    test_output = SortImports(file_contents=REALLY_LONG_IMPORT, line_length=42, wrap_length=32).output
    assert test_output == ("from third_party import (lib1,\n"
                           "                         lib2,\n"
                           "                         lib3,\n"
                           "                         lib4,\n"
                           "                         lib5,\n"
                           "                         lib6,\n"
                           "                         lib7,\n"
                           "                         lib8,\n"
                           "                         lib9,\n"
                           "                         lib10,\n"
                           "                         lib11,\n"
                           "                         lib12,\n"
                           "                         lib13,\n"
                           "                         lib14,\n"
                           "                         lib15,\n"
                           "                         lib16,\n"
                           "                         lib17,\n"
                           "                         lib18,\n"
                           "                         lib20,\n"
                           "                         lib21,\n"
                           "                         lib22)\n")


def test_output_modes():
    """Test setting isort to use various output modes works as expected"""
    test_output_grid = SortImports(file_contents=REALLY_LONG_IMPORT,
                                   multi_line_output=WrapModes.GRID, line_length=40).output
    assert test_output_grid == ("from third_party import (lib1, lib2,\n"
                                "                         lib3, lib4,\n"
                                "                         lib5, lib6,\n"
                                "                         lib7, lib8,\n"
                                "                         lib9, lib10,\n"
                                "                         lib11, lib12,\n"
                                "                         lib13, lib14,\n"
                                "                         lib15, lib16,\n"
                                "                         lib17, lib18,\n"
                                "                         lib20, lib21,\n"
                                "                         lib22)\n")

    test_output_vertical = SortImports(file_contents=REALLY_LONG_IMPORT,
                                       multi_line_output=WrapModes.VERTICAL, line_length=40).output
    assert test_output_vertical == ("from third_party import (lib1,\n"
                                    "                         lib2,\n"
                                    "                         lib3,\n"
                                    "                         lib4,\n"
                                    "                         lib5,\n"
                                    "                         lib6,\n"
                                    "                         lib7,\n"
                                    "                         lib8,\n"
                                    "                         lib9,\n"
                                    "                         lib10,\n"
                                    "                         lib11,\n"
                                    "                         lib12,\n"
                                    "                         lib13,\n"
                                    "                         lib14,\n"
                                    "                         lib15,\n"
                                    "                         lib16,\n"
                                    "                         lib17,\n"
                                    "                         lib18,\n"
                                    "                         lib20,\n"
                                    "                         lib21,\n"
                                    "                         lib22)\n")

    comment_output_vertical = SortImports(file_contents=REALLY_LONG_IMPORT_WITH_COMMENT,
                                          multi_line_output=WrapModes.VERTICAL, line_length=40).output
    assert comment_output_vertical == ("from third_party import (lib1,  # comment\n"
                                       "                         lib2,\n"
                                       "                         lib3,\n"
                                       "                         lib4,\n"
                                       "                         lib5,\n"
                                       "                         lib6,\n"
                                       "                         lib7,\n"
                                       "                         lib8,\n"
                                       "                         lib9,\n"
                                       "                         lib10,\n"
                                       "                         lib11,\n"
                                       "                         lib12,\n"
                                       "                         lib13,\n"
                                       "                         lib14,\n"
                                       "                         lib15,\n"
                                       "                         lib16,\n"
                                       "                         lib17,\n"
                                       "                         lib18,\n"
                                       "                         lib20,\n"
                                       "                         lib21,\n"
                                       "                         lib22)\n")

    test_output_hanging_indent = SortImports(file_contents=REALLY_LONG_IMPORT,
                                             multi_line_output=WrapModes.HANGING_INDENT,
                                             line_length=40, indent="    ").output
    assert test_output_hanging_indent == ("from third_party import lib1, lib2, \\\n"
                                          "    lib3, lib4, lib5, lib6, lib7, \\\n"
                                          "    lib8, lib9, lib10, lib11, lib12, \\\n"
                                          "    lib13, lib14, lib15, lib16, lib17, \\\n"
                                          "    lib18, lib20, lib21, lib22\n")

    comment_output_hanging_indent = SortImports(file_contents=REALLY_LONG_IMPORT_WITH_COMMENT,
                                                multi_line_output=WrapModes.HANGING_INDENT,
                                                line_length=40, indent="    ").output
    assert comment_output_hanging_indent == ("from third_party import lib1, \\  # comment\n"
                                             "    lib2, lib3, lib4, lib5, lib6, \\\n"
                                             "    lib7, lib8, lib9, lib10, lib11, \\\n"
                                             "    lib12, lib13, lib14, lib15, lib16, \\\n"
                                             "    lib17, lib18, lib20, lib21, lib22\n")

    test_output_vertical_indent = SortImports(file_contents=REALLY_LONG_IMPORT,
                                              multi_line_output=WrapModes.VERTICAL_HANGING_INDENT,
                                              line_length=40, indent="    ").output
    assert test_output_vertical_indent == ("from third_party import (\n"
                                           "    lib1,\n"
                                           "    lib2,\n"
                                           "    lib3,\n"
                                           "    lib4,\n"
                                           "    lib5,\n"
                                           "    lib6,\n"
                                           "    lib7,\n"
                                           "    lib8,\n"
                                           "    lib9,\n"
                                           "    lib10,\n"
                                           "    lib11,\n"
                                           "    lib12,\n"
                                           "    lib13,\n"
                                           "    lib14,\n"
                                           "    lib15,\n"
                                           "    lib16,\n"
                                           "    lib17,\n"
                                           "    lib18,\n"
                                           "    lib20,\n"
                                           "    lib21,\n"
                                           "    lib22\n"
                                           ")\n")

    comment_output_vertical_indent = SortImports(file_contents=REALLY_LONG_IMPORT_WITH_COMMENT,
                                                 multi_line_output=WrapModes.VERTICAL_HANGING_INDENT,
                                                 line_length=40, indent="    ").output
    assert comment_output_vertical_indent == ("from third_party import (  # comment\n"
                                              "    lib1,\n"
                                              "    lib2,\n"
                                              "    lib3,\n"
                                              "    lib4,\n"
                                              "    lib5,\n"
                                              "    lib6,\n"
                                              "    lib7,\n"
                                              "    lib8,\n"
                                              "    lib9,\n"
                                              "    lib10,\n"
                                              "    lib11,\n"
                                              "    lib12,\n"
                                              "    lib13,\n"
                                              "    lib14,\n"
                                              "    lib15,\n"
                                              "    lib16,\n"
                                              "    lib17,\n"
                                              "    lib18,\n"
                                              "    lib20,\n"
                                              "    lib21,\n"
                                              "    lib22\n"
                                              ")\n")

    test_output_vertical_grid = SortImports(file_contents=REALLY_LONG_IMPORT,
                                            multi_line_output=WrapModes.VERTICAL_GRID,
                                            line_length=40, indent="    ").output
    assert test_output_vertical_grid == ("from third_party import (\n"
                                         "    lib1, lib2, lib3, lib4, lib5, lib6,\n"
                                         "    lib7, lib8, lib9, lib10, lib11,\n"
                                         "    lib12, lib13, lib14, lib15, lib16,\n"
                                         "    lib17, lib18, lib20, lib21, lib22)\n")

    comment_output_vertical_grid = SortImports(file_contents=REALLY_LONG_IMPORT_WITH_COMMENT,
                                               multi_line_output=WrapModes.VERTICAL_GRID,
                                               line_length=40, indent="    ").output
    assert comment_output_vertical_grid == ("from third_party import (  # comment\n"
                                            "    lib1, lib2, lib3, lib4, lib5, lib6,\n"
                                            "    lib7, lib8, lib9, lib10, lib11,\n"
                                            "    lib12, lib13, lib14, lib15, lib16,\n"
                                            "    lib17, lib18, lib20, lib21, lib22)\n")

    test_output_vertical_grid_grouped = SortImports(file_contents=REALLY_LONG_IMPORT,
                                                    multi_line_output=WrapModes.VERTICAL_GRID_GROUPED,
                                                    line_length=40, indent="    ").output
    assert test_output_vertical_grid_grouped == ("from third_party import (\n"
                                                 "    lib1, lib2, lib3, lib4, lib5, lib6,\n"
                                                 "    lib7, lib8, lib9, lib10, lib11,\n"
                                                 "    lib12, lib13, lib14, lib15, lib16,\n"
                                                 "    lib17, lib18, lib20, lib21, lib22\n"
                                                 ")\n")

    comment_output_vertical_grid_grouped = SortImports(file_contents=REALLY_LONG_IMPORT_WITH_COMMENT,
                                                       multi_line_output=WrapModes.VERTICAL_GRID_GROUPED,
                                                       line_length=40, indent="    ").output
    assert comment_output_vertical_grid_grouped == ("from third_party import (  # comment\n"
                                                    "    lib1, lib2, lib3, lib4, lib5, lib6,\n"
                                                    "    lib7, lib8, lib9, lib10, lib11,\n"
                                                    "    lib12, lib13, lib14, lib15, lib16,\n"
                                                    "    lib17, lib18, lib20, lib21, lib22\n"
                                                    ")\n")

    output_noqa = SortImports(file_contents=REALLY_LONG_IMPORT_WITH_COMMENT,
                              multi_line_output=WrapModes.NOQA).output
    assert output_noqa == "from third_party import lib1, lib2, lib3, lib4, lib5, lib6, lib7, lib8, lib9, lib10, lib11, lib12, lib13, lib14, lib15, lib16, lib17, lib18, lib20, lib21, lib22  # NOQA comment\n"  # NOQA


def test_qa_comment_case():
    test_input = "from veryveryveryveryveryveryveryveryveryveryvery import X  # NOQA"
    test_output = SortImports(file_contents=test_input, line_length=40, multi_line_output=WrapModes.NOQA).output
    assert test_output == "from veryveryveryveryveryveryveryveryveryveryvery import X  # NOQA\n"

    test_input = "import veryveryveryveryveryveryveryveryveryveryvery  # NOQA"
    test_output = SortImports(file_contents=test_input, line_length=40, multi_line_output=WrapModes.NOQA).output
    assert test_output == "import veryveryveryveryveryveryveryveryveryveryvery  # NOQA\n"


def test_length_sort():
    """Test setting isort to sort on length instead of alphabetically."""
    test_input = ("import medium_sizeeeeeeeeeeeeee\n"
                  "import shortie\n"
                  "import looooooooooooooooooooooooooooooooooooooong\n"
                  "import medium_sizeeeeeeeeeeeeea\n")
    test_output = SortImports(file_contents=test_input, length_sort=True).output
    assert test_output == ("import shortie\n"
                           "import medium_sizeeeeeeeeeeeeea\n"
                           "import medium_sizeeeeeeeeeeeeee\n"
                           "import looooooooooooooooooooooooooooooooooooooong\n")


def test_convert_hanging():
    """Ensure that isort will convert hanging indents to correct indent
    method."""
    test_input = ("from third_party import lib1, lib2, \\\n"
                  "    lib3, lib4, lib5, lib6, lib7, \\\n"
                  "    lib8, lib9, lib10, lib11, lib12, \\\n"
                  "    lib13, lib14, lib15, lib16, lib17, \\\n"
                  "    lib18, lib20, lib21, lib22\n")
    test_output = SortImports(file_contents=test_input, multi_line_output=WrapModes.GRID,
                              line_length=40).output
    assert test_output == ("from third_party import (lib1, lib2,\n"
                           "                         lib3, lib4,\n"
                           "                         lib5, lib6,\n"
                           "                         lib7, lib8,\n"
                           "                         lib9, lib10,\n"
                           "                         lib11, lib12,\n"
                           "                         lib13, lib14,\n"
                           "                         lib15, lib16,\n"
                           "                         lib17, lib18,\n"
                           "                         lib20, lib21,\n"
                           "                         lib22)\n")


def test_custom_indent():
    """Ensure setting a custom indent will work as expected."""
    test_output = SortImports(file_contents=REALLY_LONG_IMPORT, multi_line_output=WrapModes.HANGING_INDENT,
                              line_length=40, indent="   ", balanced_wrapping=False).output
    assert test_output == ("from third_party import lib1, lib2, \\\n"
                           "   lib3, lib4, lib5, lib6, lib7, lib8, \\\n"
                           "   lib9, lib10, lib11, lib12, lib13, \\\n"
                           "   lib14, lib15, lib16, lib17, lib18, \\\n"
                           "   lib20, lib21, lib22\n")

    test_output = SortImports(file_contents=REALLY_LONG_IMPORT, multi_line_output=WrapModes.HANGING_INDENT,
                              line_length=40, indent="'  '", balanced_wrapping=False).output
    assert test_output == ("from third_party import lib1, lib2, \\\n"
                           "  lib3, lib4, lib5, lib6, lib7, lib8, \\\n"
                           "  lib9, lib10, lib11, lib12, lib13, \\\n"
                           "  lib14, lib15, lib16, lib17, lib18, \\\n"
                           "  lib20, lib21, lib22\n")

    test_output = SortImports(file_contents=REALLY_LONG_IMPORT, multi_line_output=WrapModes.HANGING_INDENT,
                              line_length=40, indent="tab", balanced_wrapping=False).output
    assert test_output == ("from third_party import lib1, lib2, \\\n"
                           "\tlib3, lib4, lib5, lib6, lib7, lib8, \\\n"
                           "\tlib9, lib10, lib11, lib12, lib13, \\\n"
                           "\tlib14, lib15, lib16, lib17, lib18, \\\n"
                           "\tlib20, lib21, lib22\n")

    test_output = SortImports(file_contents=REALLY_LONG_IMPORT, multi_line_output=WrapModes.HANGING_INDENT,
                              line_length=40, indent=2, balanced_wrapping=False).output
    assert test_output == ("from third_party import lib1, lib2, \\\n"
                           "  lib3, lib4, lib5, lib6, lib7, lib8, \\\n"
                           "  lib9, lib10, lib11, lib12, lib13, \\\n"
                           "  lib14, lib15, lib16, lib17, lib18, \\\n"
                           "  lib20, lib21, lib22\n")


def test_use_parentheses():
    test_input = (
        "from fooooooooooooooooooooooooo.baaaaaaaaaaaaaaaaaaarrrrrrr import "
        "    my_custom_function as my_special_function"
    )
    test_output = SortImports(
        file_contents=test_input, line_length=79, use_parentheses=True
    ).output

    assert test_output == (
        "from fooooooooooooooooooooooooo.baaaaaaaaaaaaaaaaaaarrrrrrr import (\n"
        "    my_custom_function as my_special_function)\n"
    )

    test_output = SortImports(
        file_contents=test_input, line_length=79, use_parentheses=True,
        include_trailing_comma=True,
    ).output

    assert test_output == (
        "from fooooooooooooooooooooooooo.baaaaaaaaaaaaaaaaaaarrrrrrr import (\n"
        "    my_custom_function as my_special_function,)\n"
    )

    test_output = SortImports(
        file_contents=test_input, line_length=79, use_parentheses=True,
        multi_line_output=WrapModes.VERTICAL_HANGING_INDENT
    ).output

    assert test_output == (
        "from fooooooooooooooooooooooooo.baaaaaaaaaaaaaaaaaaarrrrrrr import (\n"
        "    my_custom_function as my_special_function\n)\n"
    )

    test_output = SortImports(
        file_contents=test_input, line_length=79, use_parentheses=True,
        multi_line_output=WrapModes.VERTICAL_GRID_GROUPED,
        include_trailing_comma=True
    ).output

    assert test_output == (
        "from fooooooooooooooooooooooooo.baaaaaaaaaaaaaaaaaaarrrrrrr import (\n"
        "    my_custom_function as my_special_function,\n)\n"
    )


def test_skip():
    """Ensure skipping a single import will work as expected."""
    test_input = ("import myproject\n"
                  "import django\n"
                  "print('hey')\n"
                  "import sys  # isort:skip this import needs to be placed here\n\n\n\n\n\n\n")

    test_output = SortImports(file_contents=test_input, known_third_party=['django']).output
    assert test_output == ("import django\n"
                           "\n"
                           "import myproject\n"
                           "\n"
                           "print('hey')\n"
                           "import sys  # isort:skip this import needs to be placed here\n")


def test_skip_with_file_name():
    """Ensure skipping a file works even when file_contents is provided."""
    test_input = ("import django\n"
                  "import myproject\n")

    skipped = SortImports(file_path='/baz.py', file_contents=test_input, known_third_party=['django'],
                          skip=['baz.py']).skipped
    assert skipped


def test_force_to_top():
    """Ensure forcing a single import to the top of its category works as expected."""
    test_input = ("import lib6\n"
                  "import lib2\n"
                  "import lib5\n"
                  "import lib1\n")
    test_output = SortImports(file_contents=test_input, force_to_top=['lib5']).output
    assert test_output == ("import lib5\n"
                           "import lib1\n"
                           "import lib2\n"
                           "import lib6\n")


def test_add_imports():
    """Ensures adding imports works as expected."""
    test_input = ("import lib6\n"
                  "import lib2\n"
                  "import lib5\n"
                  "import lib1\n\n")
    test_output = SortImports(file_contents=test_input, add_imports=['import lib4', 'import lib7']).output
    assert test_output == ("import lib1\n"
                           "import lib2\n"
                           "import lib4\n"
                           "import lib5\n"
                           "import lib6\n"
                           "import lib7\n")

    # Using simplified syntax
    test_input = ("import lib6\n"
                  "import lib2\n"
                  "import lib5\n"
                  "import lib1\n\n")
    test_output = SortImports(file_contents=test_input, add_imports=['lib4', 'lib7', 'lib8.a']).output
    assert test_output == ("import lib1\n"
                           "import lib2\n"
                           "import lib4\n"
                           "import lib5\n"
                           "import lib6\n"
                           "import lib7\n"
                           "from lib8 import a\n")

    # On a file that has no pre-existing imports
    test_input = ('"""Module docstring"""\n'
                  '\n'
                  'class MyClass(object):\n'
                  '    pass\n')
    test_output = SortImports(file_contents=test_input, add_imports=['from __future__ import print_function']).output
    assert test_output == ('"""Module docstring"""\n'
                           'from __future__ import print_function\n'
                           '\n'
                           '\n'
                           'class MyClass(object):\n'
                           '    pass\n')

    # On a file that has no pre-existing imports, and no doc-string
    test_input = ('class MyClass(object):\n'
                  '    pass\n')
    test_output = SortImports(file_contents=test_input, add_imports=['from __future__ import print_function']).output
    assert test_output == ('from __future__ import print_function\n'
                           '\n'
                           '\n'
                           'class MyClass(object):\n'
                           '    pass\n')

    # On a file with no content what so ever
    test_input = ("")
    test_output = SortImports(file_contents=test_input, add_imports=['lib4']).output
    assert test_output == ("")

    # On a file with no content what so ever, after force_adds is set to True
    test_input = ("")
    test_output = SortImports(file_contents=test_input, add_imports=['lib4'], force_adds=True).output
    assert test_output == ("import lib4\n")


def test_remove_imports():
    """Ensures removing imports works as expected."""
    test_input = ("import lib6\n"
                  "import lib2\n"
                  "import lib5\n"
                  "import lib1")
    test_output = SortImports(file_contents=test_input, remove_imports=['lib2', 'lib6']).output
    assert test_output == ("import lib1\n"
                           "import lib5\n")

    # Using natural syntax
    test_input = ("import lib6\n"
                  "import lib2\n"
                  "import lib5\n"
                  "import lib1\n"
                  "from lib8 import a")
    test_output = SortImports(file_contents=test_input, remove_imports=['import lib2', 'import lib6',
                                                                        'from lib8 import a']).output
    assert test_output == ("import lib1\n"
                           "import lib5\n")


def test_explicitly_local_import():
    """Ensure that explicitly local imports are separated."""
    test_input = ("import lib1\n"
                  "import lib2\n"
                  "import .lib6\n"
                  "from . import lib7")
    assert SortImports(file_contents=test_input).output == ("import lib1\n"
                                                            "import lib2\n"
                                                            "\n"
                                                            "import .lib6\n"
                                                            "from . import lib7\n")


def test_quotes_in_file():
    """Ensure imports within triple quotes don't get imported."""
    test_input = ('import os\n'
                  '\n'
                  '"""\n'
                  'Let us\n'
                  'import foo\n'
                  'okay?\n'
                  '"""\n')
    assert SortImports(file_contents=test_input).output == test_input

    test_input = ('import os\n'
                  '\n'
                  "'\"\"\"'\n"
                  'import foo\n')
    assert SortImports(file_contents=test_input).output == ('import os\n'
                                                            '\n'
                                                            'import foo\n'
                                                            '\n'
                                                            "'\"\"\"'\n")

    test_input = ('import os\n'
                  '\n'
                  '"""Let us"""\n'
                  'import foo\n'
                  '"""okay?"""\n')
    assert SortImports(file_contents=test_input).output == ('import os\n'
                                                            '\n'
                                                            'import foo\n'
                                                            '\n'
                                                            '"""Let us"""\n'
                                                            '"""okay?"""\n')

    test_input = ('import os\n'
                  '\n'
                  '#"""\n'
                  'import foo\n'
                  '#"""')
    assert SortImports(file_contents=test_input).output == ('import os\n'
                                                            '\n'
                                                            'import foo\n'
                                                            '\n'
                                                            '#"""\n'
                                                            '#"""\n')

    test_input = ('import os\n'
                  '\n'
                  "'\\\n"
                  "import foo'\n")
    assert SortImports(file_contents=test_input).output == test_input

    test_input = ('import os\n'
                  '\n'
                  "'''\n"
                  "\\'''\n"
                  'import junk\n'
                  "'''\n")
    assert SortImports(file_contents=test_input).output == test_input


def test_check_newline_in_imports(capsys):
    """Ensure tests works correctly when new lines are in imports."""
    test_input = ('from lib1 import (\n'
                  '    sub1,\n'
                  '    sub2,\n'
                  '    sub3\n)\n')

    SortImports(file_contents=test_input, multi_line_output=WrapModes.VERTICAL_HANGING_INDENT, line_length=20,
                check=True, verbose=True)
    out, err = capsys.readouterr()
    assert 'SUCCESS' in out


def test_forced_separate():
    """Ensure that forcing certain sub modules to show separately works as expected."""
    test_input = ('import sys\n'
                  'import warnings\n'
                  'from collections import OrderedDict\n'
                  '\n'
                  'from django.core.exceptions import ImproperlyConfigured, SuspiciousOperation\n'
                  'from django.core.paginator import InvalidPage\n'
                  'from django.core.urlresolvers import reverse\n'
                  'from django.db import models\n'
                  'from django.db.models.fields import FieldDoesNotExist\n'
                  'from django.utils import six\n'
                  'from django.utils.deprecation import RenameMethodsBase\n'
                  'from django.utils.encoding import force_str, force_text\n'
                  'from django.utils.http import urlencode\n'
                  'from django.utils.translation import ugettext, ugettext_lazy\n'
                  '\n'
                  'from django.contrib.admin import FieldListFilter\n'
                  'from django.contrib.admin.exceptions import DisallowedModelAdminLookup\n'
                  'from django.contrib.admin.options import IncorrectLookupParameters, IS_POPUP_VAR, TO_FIELD_VAR\n')
    assert SortImports(file_contents=test_input, forced_separate=['django.contrib'],
                       known_third_party=['django'], line_length=120, order_by_type=False).output == test_input

    test_input = ('from .foo import bar\n'
                  '\n'
                  'from .y import ca\n')
    assert SortImports(file_contents=test_input, forced_separate=['.y'],
                       line_length=120, order_by_type=False).output == test_input


def test_default_section():
    """Test to ensure changing the default section works as expected."""
    test_input = ("import sys\n"
                  "import os\n"
                  "import myproject.test\n"
                  "import django.settings")
    test_output = SortImports(file_contents=test_input, known_third_party=['django'],
                              default_section="FIRSTPARTY").output
    assert test_output == ("import os\n"
                           "import sys\n"
                           "\n"
                           "import django.settings\n"
                           "\n"
                           "import myproject.test\n")

    test_output_custom = SortImports(file_contents=test_input, known_third_party=['django'],
                                     default_section="STDLIB").output
    assert test_output_custom == ("import myproject.test\n"
                                  "import os\n"
                                  "import sys\n"
                                  "\n"
                                  "import django.settings\n")


def test_first_party_overrides_standard_section():
    """Test to ensure changing the default section works as expected."""
    test_input = ("from HTMLParser import HTMLParseError, HTMLParser\n"
                  "import sys\n"
                  "import os\n"
                  "import this\n"
                  "import profile.test\n")
    test_output = SortImports(file_contents=test_input, known_first_party=['profile']).output
    assert test_output == ("import os\n"
                           "import sys\n"
                           "import this\n"
                           "from HTMLParser import HTMLParseError, HTMLParser\n"
                           "\n"
                           "import profile.test\n")


def test_thirdy_party_overrides_standard_section():
    """Test to ensure changing the default section works as expected."""
    test_input = ("import sys\n"
                  "import os\n"
                  "import this\n"
                  "import profile.test\n")
    test_output = SortImports(file_contents=test_input, known_third_party=['profile']).output
    assert test_output == ("import os\n"
                           "import sys\n"
                           "import this\n"
                           "\n"
                           "import profile.test\n")


def test_force_single_line_imports():
    """Test to ensure forcing imports to each have their own line works as expected."""
    test_input = ("from third_party import lib1, lib2, \\\n"
                  "    lib3, lib4, lib5, lib6, lib7, \\\n"
                  "    lib8, lib9, lib10, lib11, lib12, \\\n"
                  "    lib13, lib14, lib15, lib16, lib17, \\\n"
                  "    lib18, lib20, lib21, lib22\n")
    test_output = SortImports(file_contents=test_input, multi_line_output=WrapModes.GRID,
                              line_length=40, force_single_line=True).output
    assert test_output == ("from third_party import lib1\n"
                           "from third_party import lib2\n"
                           "from third_party import lib3\n"
                           "from third_party import lib4\n"
                           "from third_party import lib5\n"
                           "from third_party import lib6\n"
                           "from third_party import lib7\n"
                           "from third_party import lib8\n"
                           "from third_party import lib9\n"
                           "from third_party import lib10\n"
                           "from third_party import lib11\n"
                           "from third_party import lib12\n"
                           "from third_party import lib13\n"
                           "from third_party import lib14\n"
                           "from third_party import lib15\n"
                           "from third_party import lib16\n"
                           "from third_party import lib17\n"
                           "from third_party import lib18\n"
                           "from third_party import lib20\n"
                           "from third_party import lib21\n"
                           "from third_party import lib22\n")


def test_force_single_line_long_imports():
    test_input = ("from veryveryveryveryveryvery import small, big\n")
    test_output = SortImports(file_contents=test_input, multi_line_output=WrapModes.NOQA,
                              line_length=40, force_single_line=True).output
    assert test_output == ("from veryveryveryveryveryvery import big\n"
                           "from veryveryveryveryveryvery import small  # NOQA\n")


def test_titled_imports():
    """Tests setting custom titled/commented import sections."""
    test_input = ("import sys\n"
                  "import unicodedata\n"
                  "import statistics\n"
                  "import os\n"
                  "import myproject.test\n"
                  "import django.settings")
    test_output = SortImports(file_contents=test_input, known_third_party=['django'],
                              import_heading_stdlib="Standard Library", import_heading_firstparty="My Stuff").output
    assert test_output == ("# Standard Library\n"
                           "import os\n"
                           "import statistics\n"
                           "import sys\n"
                           "import unicodedata\n"
                           "\n"
                           "import django.settings\n"
                           "\n"
                           "# My Stuff\n"
                           "import myproject.test\n")
    test_second_run = SortImports(file_contents=test_output, known_third_party=['django'],
                                  import_heading_stdlib="Standard Library", import_heading_firstparty="My Stuff").output
    assert test_second_run == test_output


def test_balanced_wrapping():
    """Tests balanced wrapping mode, where the length of individual lines maintain width."""
    test_input = ("from __future__ import (absolute_import, division, print_function,\n"
                  "                        unicode_literals)")
    test_output = SortImports(file_contents=test_input, line_length=70, balanced_wrapping=True).output
    assert test_output == ("from __future__ import (absolute_import, division,\n"
                           "                        print_function, unicode_literals)\n")


def test_relative_import_with_space():
    """Tests the case where the relation and the module that is being imported from is separated with a space."""
    test_input = ("from ... fields.sproqet import SproqetCollection")
    assert SortImports(file_contents=test_input).output == ("from ...fields.sproqet import SproqetCollection\n")


def test_multiline_import():
    """Test the case where import spawns multiple lines with inconsistent indentation."""
    test_input = ("from pkg \\\n"
                  "    import stuff, other_suff \\\n"
                  "               more_stuff")
    assert SortImports(file_contents=test_input).output == ("from pkg import more_stuff, other_suff, stuff\n")

    # test again with a custom configuration
    custom_configuration = {'force_single_line': True,
                            'line_length': 120,
                            'known_first_party': ['asdf', 'qwer'],
                            'default_section': 'THIRDPARTY',
                            'forced_separate': 'asdf'}
    expected_output = ("from pkg import more_stuff\n"
                       "from pkg import other_suff\n"
                       "from pkg import stuff\n")
    assert SortImports(file_contents=test_input, **custom_configuration).output == expected_output


def test_single_multiline():
    """Test the case where a single import spawns multiple lines."""
    test_input = ("from os import\\\n"
                  "        getuid\n"
                  "\n"
                  "print getuid()\n")
    output = SortImports(file_contents=test_input).output
    assert output == (
        "from os import getuid\n"
        "\n"
        "print getuid()\n"
    )


def test_atomic_mode():
    # without syntax error, everything works OK
    test_input = ("from b import d, c\n"
                  "from a import f, e\n")
    assert SortImports(file_contents=test_input, atomic=True).output == ("from a import e, f\n"
                                                                          "from b import c, d\n")

    # with syntax error content is not changed
    test_input += "while True print 'Hello world'"  # blatant syntax error
    assert SortImports(file_contents=test_input, atomic=True).output == test_input


def test_order_by_type():
    test_input = "from module import Class, CONSTANT, function"
    assert SortImports(file_contents=test_input,
                       order_by_type=True).output == ("from module import CONSTANT, Class, function\n")

    # More complex sample data
    test_input = "from module import Class, CONSTANT, function, BASIC, Apple"
    assert SortImports(file_contents=test_input,
                       order_by_type=True).output == ("from module import BASIC, CONSTANT, Apple, Class, function\n")

    # Really complex sample data, to verify we don't mess with top level imports, only nested ones
    test_input = ("import StringIO\n"
                  "import glob\n"
                  "import os\n"
                  "import shutil\n"
                  "import tempfile\n"
                  "import time\n"
                  "from subprocess import PIPE, Popen, STDOUT\n")

    assert SortImports(file_contents=test_input, order_by_type=True).output == \
                ("import glob\n"
                 "import os\n"
                 "import shutil\n"
                 "import StringIO\n"
                 "import tempfile\n"
                 "import time\n"
                 "from subprocess import PIPE, STDOUT, Popen\n")


def test_custom_lines_after_import_section():
    """Test the case where the number of lines to output after imports has been explicitly set."""
    test_input = ("from a import b\n"
                  "foo = 'bar'\n")

    # default case is one space if not method or class after imports
    assert SortImports(file_contents=test_input).output == ("from a import b\n"
                                                            "\n"
                                                            "foo = 'bar'\n")

    # test again with a custom number of lines after the import section
    assert SortImports(file_contents=test_input, lines_after_imports=2).output == ("from a import b\n"
                                                                                   "\n"
                                                                                   "\n"
                                                                                   "foo = 'bar'\n")


def test_smart_lines_after_import_section():
    """Tests the default 'smart' behavior for dealing with lines after the import section"""
    # one space if not method or class after imports
    test_input = ("from a import b\n"
                  "foo = 'bar'\n")
    assert SortImports(file_contents=test_input).output == ("from a import b\n"
                                                            "\n"
                                                            "foo = 'bar'\n")

    # two spaces if a method or class after imports
    test_input = ("from a import b\n"
                  "def my_function():\n"
                  "    pass\n")
    assert SortImports(file_contents=test_input).output == ("from a import b\n"
                                                            "\n"
                                                            "\n"
                                                            "def my_function():\n"
                                                            "    pass\n")

    # two spaces if an async method after imports
    test_input = ("from a import b\n"
                  "async def my_function():\n"
                  "    pass\n")
    assert SortImports(file_contents=test_input).output == ("from a import b\n"
                                                            "\n"
                                                            "\n"
                                                            "async def my_function():\n"
                                                            "    pass\n")

    # two spaces if a method or class after imports - even if comment before function
    test_input = ("from a import b\n"
                  "# comment should be ignored\n"
                  "def my_function():\n"
                  "    pass\n")
    assert SortImports(file_contents=test_input).output == ("from a import b\n"
                                                            "\n"
                                                            "\n"
                                                            "# comment should be ignored\n"
                                                            "def my_function():\n"
                                                            "    pass\n")

    # ensure logic works with both style comments
    test_input = ("from a import b\n"
                  '"""\n'
                  "    comment should be ignored\n"
                  '"""\n'
                  "def my_function():\n"
                  "    pass\n")
    assert SortImports(file_contents=test_input).output == ("from a import b\n"
                                                            "\n"
                                                            "\n"
                                                            '"""\n'
                                                            "    comment should be ignored\n"
                                                            '"""\n'
                                                            "def my_function():\n"
                                                            "    pass\n")


def test_settings_combine_instead_of_overwrite():
    """Test to ensure settings combine logically, instead of fully overwriting."""
    assert set(SortImports(known_standard_library=['not_std_library']).config['known_standard_library']) == \
           set(SortImports().config['known_standard_library'] + ['not_std_library'])

    assert set(SortImports(not_known_standard_library=['thread']).config['known_standard_library']) == \
           {item for item in SortImports().config['known_standard_library'] if item != 'thread'}


def test_combined_from_and_as_imports():
    """Test to ensure it's possible to combine from and as imports."""
    test_input = ("from translate.misc.multistring import multistring\n"
                  "from translate.storage import base, factory\n"
                  "from translate.storage.placeables import general, parse as rich_parse\n")
    assert SortImports(file_contents=test_input, combine_as_imports=True).output == test_input


def test_as_imports_with_line_length():
    """Test to ensure it's possible to combine from and as imports."""
    test_input = ("from translate.storage import base as storage_base\n"
                  "from translate.storage.placeables import general, parse as rich_parse\n")
    assert SortImports(file_contents=test_input, combine_as_imports=False, line_length=40).output == \
                  ("from translate.storage import \\\n    base as storage_base\n"
                   "from translate.storage.placeables import \\\n    parse as rich_parse\n"
                   "from translate.storage.placeables import \\\n    general\n")


def test_keep_comments():
    """Test to ensure isort properly keeps comments in tact after sorting."""
    # Straight Import
    test_input = ("import foo  # bar\n")
    assert SortImports(file_contents=test_input).output == test_input

    # Star import
    test_input_star = ("from foo import *  # bar\n")
    assert SortImports(file_contents=test_input_star).output == test_input_star

    # Force Single Line From Import
    test_input = ("from foo import bar  # comment\n")
    assert SortImports(file_contents=test_input, force_single_line=True).output == test_input

    # From import
    test_input = ("from foo import bar  # My Comment\n")
    assert SortImports(file_contents=test_input).output == test_input

    # More complicated case
    test_input = ("from a import b  # My Comment1\n"
                  "from a import c  # My Comment2\n")
    assert SortImports(file_contents=test_input).output == \
                      ("from a import b  # My Comment1\n"
                       "from a import c  # My Comment2\n")

    # Test case where imports comments make imports extend pass the line length
    test_input = ("from a import b # My Comment1\n"
                  "from a import c # My Comment2\n"
                  "from a import d\n")
    assert SortImports(file_contents=test_input, line_length=45).output == \
                      ("from a import b  # My Comment1\n"
                       "from a import c  # My Comment2\n"
                       "from a import d\n")

    # Test case where imports with comments will be beyond line length limit
    test_input = ("from a import b, c  # My Comment1\n"
                  "from a import c, d # My Comment2 is really really really really long\n")
    assert SortImports(file_contents=test_input, line_length=45).output == \
                      ("from a import (b,  # My Comment1; My Comment2 is really really really really long\n"
                       "               c, d)\n")

    # Test that comments are not stripped from 'import ... as ...' by default
    test_input = ("from a import b as bb  # b comment\n"
                  "from a import c as cc  # c comment\n")
    assert SortImports(file_contents=test_input).output == test_input

    # Test that 'import ... as ...' comments are not collected inappropriately
    test_input = ("from a import b as bb  # b comment\n"
                  "from a import c as cc  # c comment\n"
                  "from a import d\n")
    assert SortImports(file_contents=test_input).output == test_input
    assert SortImports(file_contents=test_input, combine_as_imports=True).output == (
        "from a import b as bb, c as cc, d  # b comment; c comment\n"
    )


def test_multiline_split_on_dot():
    """Test to ensure isort correctly handles multiline imports, even when split right after a '.'"""
    test_input = ("from my_lib.my_package.test.level_1.level_2.level_3.level_4.level_5.\\\n"
                  "    my_module import my_function")
    assert SortImports(file_contents=test_input, line_length=70).output == \
            ("from my_lib.my_package.test.level_1.level_2.level_3.level_4.level_5.my_module import \\\n"
             "    my_function\n")


def test_import_star():
    """Test to ensure isort handles star imports correctly"""
    test_input = ("from blah import *\n"
                  "from blah import _potato\n")
    assert SortImports(file_contents=test_input).output == ("from blah import *\n"
                                                            "from blah import _potato\n")
    assert SortImports(file_contents=test_input, combine_star=True).output == ("from blah import *\n")


def test_include_trailing_comma():
    """Test for the include_trailing_comma option"""
    test_output_grid = SortImports(
        file_contents=SHORT_IMPORT,
        multi_line_output=WrapModes.GRID,
        line_length=40,
        include_trailing_comma=True,
    ).output
    assert test_output_grid == (
        "from third_party import (lib1, lib2,\n"
        "                         lib3, lib4,)\n"
    )

    test_output_vertical = SortImports(
        file_contents=SHORT_IMPORT,
        multi_line_output=WrapModes.VERTICAL,
        line_length=40,
        include_trailing_comma=True,
    ).output
    assert test_output_vertical == (
        "from third_party import (lib1,\n"
        "                         lib2,\n"
        "                         lib3,\n"
        "                         lib4,)\n"
    )

    test_output_vertical_indent = SortImports(
        file_contents=SHORT_IMPORT,
        multi_line_output=WrapModes.VERTICAL_HANGING_INDENT,
        line_length=40,
        include_trailing_comma=True,
    ).output
    assert test_output_vertical_indent == (
        "from third_party import (\n"
        "    lib1,\n"
        "    lib2,\n"
        "    lib3,\n"
        "    lib4,\n"
        ")\n"
    )

    test_output_vertical_grid = SortImports(
        file_contents=SHORT_IMPORT,
        multi_line_output=WrapModes.VERTICAL_GRID,
        line_length=40,
        include_trailing_comma=True,
    ).output
    assert test_output_vertical_grid == (
        "from third_party import (\n"
        "    lib1, lib2, lib3, lib4,)\n"
    )

    test_output_vertical_grid_grouped = SortImports(
        file_contents=SHORT_IMPORT,
        multi_line_output=WrapModes.VERTICAL_GRID_GROUPED,
        line_length=40,
        include_trailing_comma=True,
    ).output
    assert test_output_vertical_grid_grouped == (
        "from third_party import (\n"
        "    lib1, lib2, lib3, lib4,\n"
        ")\n"
    )

    test_output_wrap_single_import_with_use_parentheses = SortImports(
        file_contents=SINGLE_FROM_IMPORT,
        line_length=25,
        include_trailing_comma=True,
        use_parentheses=True
    ).output
    assert test_output_wrap_single_import_with_use_parentheses == (
        "from third_party import (\n"
        "    lib1,)\n"
    )

    test_output_wrap_single_import_vertical_indent = SortImports(
        file_contents=SINGLE_FROM_IMPORT,
        line_length=25,
        multi_line_output=WrapModes.VERTICAL_HANGING_INDENT,
        include_trailing_comma=True,
        use_parentheses=True
    ).output
    assert test_output_wrap_single_import_vertical_indent == (
        "from third_party import (\n"
        "    lib1,\n"
        ")\n"
    )


def test_similar_to_std_library():
    """Test to ensure modules that are named similarly to a standard library import don't end up clobbered"""
    test_input = ("import datetime\n"
                  "\n"
                  "import requests\n"
                  "import times\n")
    assert SortImports(file_contents=test_input, known_third_party=["requests", "times"]).output == test_input


def test_correctly_placed_imports():
    """Test to ensure comments stay on correct placement after being sorted"""
    test_input = ("from a import b # comment for b\n"
                  "from a import c # comment for c\n")
    assert SortImports(file_contents=test_input, force_single_line=True).output == \
                      ("from a import b  # comment for b\n"
                       "from a import c  # comment for c\n")
    assert SortImports(file_contents=test_input).output == ("from a import b  # comment for b\n"
                                                            "from a import c  # comment for c\n")

    # Full example test from issue #143
    test_input = ("from itertools import chain\n"
                  "\n"
                  "from django.test import TestCase\n"
                  "from model_mommy import mommy\n"
                  "\n"
                  "from apps.clientman.commands.download_usage_rights import associate_right_for_item_product\n"
                  "from apps.clientman.commands.download_usage_rights import associate_right_for_item_product_d"
                  "efinition\n"
                  "from apps.clientman.commands.download_usage_rights import associate_right_for_item_product_d"
                  "efinition_platform\n"
                  "from apps.clientman.commands.download_usage_rights import associate_right_for_item_product_p"
                  "latform\n"
                  "from apps.clientman.commands.download_usage_rights import associate_right_for_territory_reta"
                  "il_model\n"
                  "from apps.clientman.commands.download_usage_rights import associate_right_for_territory_reta"
                  "il_model_definition_platform_provider  # noqa\n"
                  "from apps.clientman.commands.download_usage_rights import clear_right_for_item_product\n"
                  "from apps.clientman.commands.download_usage_rights import clear_right_for_item_product_defini"
                  "tion\n"
                  "from apps.clientman.commands.download_usage_rights import clear_right_for_item_product_defini"
                  "tion_platform\n"
                  "from apps.clientman.commands.download_usage_rights import clear_right_for_item_product_platfo"
                  "rm\n"
                  "from apps.clientman.commands.download_usage_rights import clear_right_for_territory_retail_mo"
                  "del\n"
                  "from apps.clientman.commands.download_usage_rights import clear_right_for_territory_retail_mo"
                  "del_definition_platform_provider  # noqa\n"
                  "from apps.clientman.commands.download_usage_rights import create_download_usage_right\n"
                  "from apps.clientman.commands.download_usage_rights import delete_download_usage_right\n"
                  "from apps.clientman.commands.download_usage_rights import disable_download_for_item_product\n"
                  "from apps.clientman.commands.download_usage_rights import disable_download_for_item_product_d"
                  "efinition\n"
                  "from apps.clientman.commands.download_usage_rights import disable_download_for_item_product_d"
                  "efinition_platform\n"
                  "from apps.clientman.commands.download_usage_rights import disable_download_for_item_product_p"
                  "latform\n"
                  "from apps.clientman.commands.download_usage_rights import disable_download_for_territory_reta"
                  "il_model\n"
                  "from apps.clientman.commands.download_usage_rights import disable_download_for_territory_reta"
                  "il_model_definition_platform_provider  # noqa\n"
                  "from apps.clientman.commands.download_usage_rights import get_download_rights_for_item\n"
                  "from apps.clientman.commands.download_usage_rights import get_right\n")
    assert SortImports(file_contents=test_input, force_single_line=True, line_length=140,
                       known_third_party=["django", "model_mommy"]).output == test_input


def test_auto_detection():
    """Initial test to ensure isort auto-detection works correctly - will grow over time as new issues are raised."""

    # Issue 157
    test_input = ("import binascii\n"
                  "import os\n"
                  "\n"
                  "import cv2\n"
                  "import requests\n")
    assert SortImports(file_contents=test_input, known_third_party=["cv2", "requests"]).output == test_input

    # alternative solution
    assert SortImports(file_contents=test_input, default_section="THIRDPARTY").output == test_input


def test_same_line_statements():
    """Ensure isort correctly handles the case where a single line contains multiple statements including an import"""
    test_input = ("import pdb; import nose\n")
    assert SortImports(file_contents=test_input).output == ("import pdb\n"
                                                            "\n"
                                                            "import nose\n")

    test_input = ("import pdb; pdb.set_trace()\n"
                  "import nose; nose.run()\n")
    assert SortImports(file_contents=test_input).output == test_input


def test_long_line_comments():
    """Ensure isort correctly handles comments at the end of extremely long lines"""
    test_input = ("from foo.utils.fabric_stuff.live import check_clean_live, deploy_live, sync_live_envdir, "
                  "update_live_app, update_live_cron  # noqa\n"
                  "from foo.utils.fabric_stuff.stage import check_clean_stage, deploy_stage, sync_stage_envdir, "
                  "update_stage_app, update_stage_cron  # noqa\n")
    assert SortImports(file_contents=test_input).output == \
                ("from foo.utils.fabric_stuff.live import (check_clean_live, deploy_live,  # noqa\n"
                 "                                         sync_live_envdir, update_live_app, update_live_cron)\n"
                 "from foo.utils.fabric_stuff.stage import (check_clean_stage, deploy_stage,  # noqa\n"
                 "                                          sync_stage_envdir, update_stage_app, update_stage_cron)\n")


def test_tab_character_in_import():
    """Ensure isort correctly handles import statements that contain a tab character"""
    test_input = ("from __future__ import print_function\n"
                  "from __future__ import\tprint_function\n")
    assert SortImports(file_contents=test_input).output == "from __future__ import print_function\n"


def test_split_position():
    """Ensure isort splits on import instead of . when possible"""
    test_input = ("from p24.shared.exceptions.master.host_state_flag_unchanged import HostStateUnchangedException\n")
    assert SortImports(file_contents=test_input, line_length=80).output == \
                                            ("from p24.shared.exceptions.master.host_state_flag_unchanged import \\\n"
                                             "    HostStateUnchangedException\n")


def test_place_comments():
    """Ensure manually placing imports works as expected"""
    test_input = ("import sys\n"
                  "import os\n"
                  "import myproject.test\n"
                  "import django.settings\n"
                  "\n"
                  "# isort:imports-thirdparty\n"
                  "# isort:imports-firstparty\n"
                  "print('code')\n"
                  "\n"
                  "# isort:imports-stdlib\n")
    expected_output = ("\n# isort:imports-thirdparty\n"
                       "import django.settings\n"
                       "\n"
                       "# isort:imports-firstparty\n"
                       "import myproject.test\n"
                       "\n"
                       "print('code')\n"
                       "\n"
                       "# isort:imports-stdlib\n"
                       "import os\n"
                       "import sys\n")
    test_output = SortImports(file_contents=test_input, known_third_party=['django']).output
    assert test_output == expected_output
    test_output = SortImports(file_contents=test_output, known_third_party=['django']).output
    assert test_output == expected_output


def test_placement_control():
    """Ensure that most specific placement control match wins"""
    test_input = ("import os\n"
                  "import sys\n"
                  "from bottle import Bottle, redirect, response, run\n"
                  "import p24.imports._argparse as argparse\n"
                  "import p24.imports._subprocess as subprocess\n"
                  "import p24.imports._VERSION as VERSION\n"
                  "import p24.shared.media_wiki_syntax as syntax\n")
    test_output = SortImports(file_contents=test_input,
                known_first_party=['p24', 'p24.imports._VERSION'],
                known_standard_library=['p24.imports'],
                known_third_party=['bottle'],
                default_section="THIRDPARTY").output

    assert test_output == ("import os\n"
                           "import p24.imports._argparse as argparse\n"
                           "import p24.imports._subprocess as subprocess\n"
                           "import sys\n"
                           "\n"
                           "from bottle import Bottle, redirect, response, run\n"
                           "\n"
                           "import p24.imports._VERSION as VERSION\n"
                           "import p24.shared.media_wiki_syntax as syntax\n")


def test_custom_sections():
    """Ensure that most specific placement control match wins"""
    test_input = ("import os\n"
                  "import sys\n"
                  "from django.conf import settings\n"
                  "from bottle import Bottle, redirect, response, run\n"
                  "import p24.imports._argparse as argparse\n"
                  "from django.db import models\n"
                  "import p24.imports._subprocess as subprocess\n"
                  "import pandas as pd\n"
                  "import p24.imports._VERSION as VERSION\n"
                  "import numpy as np\n"
                  "import p24.shared.media_wiki_syntax as syntax\n")
    test_output = SortImports(file_contents=test_input,
                known_first_party=['p24', 'p24.imports._VERSION'],
                import_heading_stdlib='Standard Library',
                import_heading_thirdparty='Third Party',
                import_heading_firstparty='First Party',
                import_heading_django='Django',
                import_heading_pandas='Pandas',
                known_standard_library=['p24.imports'],
                known_third_party=['bottle'],
                known_django=['django'],
                known_pandas=['pandas', 'numpy'],
                default_section="THIRDPARTY",
                sections=["FUTURE", "STDLIB", "DJANGO", "THIRDPARTY", "PANDAS", "FIRSTPARTY", "LOCALFOLDER"]).output
    assert test_output == ("# Standard Library\n"
                           "import os\n"
                           "import p24.imports._argparse as argparse\n"
                           "import p24.imports._subprocess as subprocess\n"
                           "import sys\n"
                           "\n"
                           "# Django\n"
                           "from django.conf import settings\n"
                           "from django.db import models\n"
                           "\n"
                           "# Third Party\n"
                           "from bottle import Bottle, redirect, response, run\n"
                           "\n"
                           "# Pandas\n"
                           "import numpy as np\n"
                           "import pandas as pd\n"
                           "\n"
                           "# First Party\n"
                           "import p24.imports._VERSION as VERSION\n"
                           "import p24.shared.media_wiki_syntax as syntax\n")


def test_glob_known():
    """Ensure that most specific placement control match wins"""
    test_input = ("import os\n"
                  "from django_whatever import whatever\n"
                  "import sys\n"
                  "from django.conf import settings\n"
                  "from . import another\n")
    test_output = SortImports(file_contents=test_input,
                import_heading_stdlib='Standard Library',
                import_heading_thirdparty='Third Party',
                import_heading_firstparty='First Party',
                import_heading_django='Django',
                import_heading_djangoplugins='Django Plugins',
                import_heading_localfolder='Local',
                known_django=['django'],
                known_djangoplugins=['django_*'],
                default_section="THIRDPARTY",
                sections=["FUTURE", "STDLIB", "DJANGO", "DJANGOPLUGINS", "THIRDPARTY", "FIRSTPARTY", "LOCALFOLDER"]).output
    assert test_output == ("# Standard Library\n"
                           "import os\n"
                           "import sys\n"
                           "\n"
                           "# Django\n"
                           "from django.conf import settings\n"
                           "\n"
                           "# Django Plugins\n"
                           "from django_whatever import whatever\n"
                           "\n"
                           "# Local\n"
                           "from . import another\n")


def test_sticky_comments():
    """Test to ensure it is possible to make comments 'stick' above imports"""
    test_input = ("import os\n"
                  "\n"
                  "# Used for type-hinting (ref: https://github.com/davidhalter/jedi/issues/414).\n"
                  "from selenium.webdriver.remote.webdriver import WebDriver  # noqa\n")
    assert SortImports(file_contents=test_input).output == test_input

    test_input = ("from django import forms\n"
                  "# While this couples the geographic forms to the GEOS library,\n"
                  "# it decouples from database (by not importing SpatialBackend).\n"
                  "from django.contrib.gis.geos import GEOSException, GEOSGeometry\n"
                  "from django.utils.translation import ugettext_lazy as _\n")
    assert SortImports(file_contents=test_input).output == test_input


def test_zipimport():
    """Imports ending in "import" shouldn't be clobbered"""
    test_input = "from zipimport import zipimport\n"
    assert SortImports(file_contents=test_input).output == test_input


def test_from_ending():
    """Imports ending in "from" shouldn't be clobbered."""
    test_input = "from foo import get_foo_from, get_foo\n"
    expected_output = "from foo import get_foo, get_foo_from\n"
    assert SortImports(file_contents=test_input).output == expected_output


def test_from_first():
    """Tests the setting from_first works correctly"""
    test_input = "from os import path\nimport os\n"
    assert SortImports(file_contents=test_input, from_first=True).output == test_input


def test_top_comments():
    """Ensure correct behavior with top comments"""
    test_input = ("# -*- encoding: utf-8 -*-\n"
                  "# Test comment\n"
                  "#\n"
                  "from __future__ import unicode_literals\n")
    assert SortImports(file_contents=test_input).output == test_input

    test_input = ("# -*- coding: utf-8 -*-\n"
                  "from django.db import models\n"
                  "from django.utils.encoding import python_2_unicode_compatible\n")
    assert SortImports(file_contents=test_input).output == test_input

    test_input = ("# Comment\n"
                  "import sys\n")
    assert SortImports(file_contents=test_input).output == test_input

    test_input = ("# -*- coding\n"
                  "import sys\n")
    assert SortImports(file_contents=test_input).output == test_input


def test_consistency():
    """Ensures consistency of handling even when dealing with non ordered-by-type imports"""
    test_input = "from sqlalchemy.dialects.postgresql import ARRAY, array\n"
    assert SortImports(file_contents=test_input, order_by_type=True).output == test_input


def test_force_grid_wrap():
    """Ensures removing imports works as expected."""
    test_input = (
      "from bar import lib2\n"
      "from foo import lib6, lib7\n"
    )
    test_output = SortImports(
      file_contents=test_input,
      force_grid_wrap=2,
      multi_line_output=WrapModes.VERTICAL_HANGING_INDENT
      ).output
    assert test_output == """from bar import lib2
from foo import (
    lib6,
    lib7
)
"""
    test_output = SortImports(
      file_contents=test_input,
      force_grid_wrap=3,
      multi_line_output=WrapModes.VERTICAL_HANGING_INDENT
      ).output
    assert test_output == test_input


def test_force_grid_wrap_long():
    """Ensure that force grid wrap still happens with long line length"""
    test_input = (
      "from foo import lib6, lib7\n"
      "from bar import lib2\n"
      "from babar import something_that_is_kind_of_long"
    )
    test_output = SortImports(
      file_contents=test_input,
      force_grid_wrap=2,
      multi_line_output=WrapModes.VERTICAL_HANGING_INDENT,
      line_length=9999,
      ).output
    assert test_output == """from babar import something_that_is_kind_of_long
from bar import lib2
from foo import (
    lib6,
    lib7
)
"""


def test_uses_jinja_variables():
    """Test a basic set of imports that use jinja variables"""
    test_input = ("import sys\n"
                  "import os\n"
                  "import myproject.{ test }\n"
                  "import django.{ settings }")
    test_output = SortImports(file_contents=test_input, known_third_party=['django'],
                              known_first_party=['myproject']).output
    assert test_output == ("import os\n"
                           "import sys\n"
                           "\n"
                           "import django.{ settings }\n"
                           "\n"
                           "import myproject.{ test }\n")

    test_input = ("import {{ cookiecutter.repo_name }}\n"
                  "from foo import {{ cookiecutter.bar }}\n")
    assert SortImports(file_contents=test_input).output == test_input


def test_fcntl():
    """Test to ensure fcntl gets correctly recognized as stdlib import"""
    test_input = ("import fcntl\n"
                  "import os\n"
                  "import sys\n")
    assert SortImports(file_contents=test_input).output == test_input


def test_import_split_is_word_boundary_aware():
    """Test to ensure that isort splits words in a boundry aware mannor"""
    test_input = ("from mycompany.model.size_value_array_import_func import \\\n"
                "    get_size_value_array_import_func_jobs")
    test_output = SortImports(file_contents=test_input,
      multi_line_output=WrapModes.VERTICAL_HANGING_INDENT,
      line_length=79).output
    assert test_output == ("from mycompany.model.size_value_array_import_func import (\n"
                           "    get_size_value_array_import_func_jobs\n"
                           ")\n")


def test_other_file_encodings():
    """Test to ensure file encoding is respected"""
    try:
        tmp_dir = tempfile.mkdtemp()
        for encoding in ('latin1', 'utf8'):
            tmp_fname = os.path.join(tmp_dir, 'test_{0}.py'.format(encoding))
            with codecs.open(tmp_fname, mode='w', encoding=encoding) as f:
                file_contents = "# coding: {0}\n\ns = u'ã'\n".format(encoding)
                f.write(file_contents)
        assert SortImports(file_path=tmp_fname).output == file_contents
    finally:
        shutil.rmtree(tmp_dir, ignore_errors=True)


def test_comment_at_top_of_file():
    """Test to ensure isort correctly handles top of file comments"""
    test_input = ("# Comment one\n"
                  "from django import forms\n"
                  "# Comment two\n"
                  "from django.contrib.gis.geos import GEOSException\n")
    assert SortImports(file_contents=test_input).output == test_input

    test_input = ("# -*- coding: utf-8 -*-\n"
                  "from django.db import models\n")
    assert SortImports(file_contents=test_input).output == test_input


def test_alphabetic_sorting():
    """Test to ensure isort correctly handles top of file comments"""
    test_input = ("import unittest\n"
                  "\n"
                  "import ABC\n"
                  "import Zope\n"
                  "from django.contrib.gis.geos import GEOSException\n"
                  "from plone.app.testing import getRoles\n"
                  "from plone.app.testing import ManageRoles\n"
                  "from plone.app.testing import setRoles\n"
                  "from Products.CMFPlone import utils\n"
                  )
    options = {'force_single_line': True,
               'force_alphabetical_sort_within_sections': True, }

    output = SortImports(file_contents=test_input, **options).output
    assert output == test_input

    test_input = ("# -*- coding: utf-8 -*-\n"
                  "from django.db import models\n")
    assert SortImports(file_contents=test_input).output == test_input


def test_alphabetic_sorting_multi_line():
    """Test to ensure isort correctly handles multiline import see: issue 364"""
    test_input = ("from a import (CONSTANT_A, cONSTANT_B, CONSTANT_C, CONSTANT_D, CONSTANT_E,\n"
                  "               CONSTANT_F, CONSTANT_G, CONSTANT_H, CONSTANT_I, CONSTANT_J)\n")
    options = {'force_alphabetical_sort_within_sections': True, }
    assert SortImports(file_contents=test_input, **options).output == test_input


def test_comments_not_duplicated():
    """Test to ensure comments aren't duplicated: issue 303"""
    test_input = ('from flask import url_for\n'
                  "# Whole line comment\n"
                  'from service import demo  # inline comment\n'
                  'from service import settings\n')
    output = SortImports(file_contents=test_input).output
    assert output.count("# Whole line comment\n") == 1
    assert output.count("# inline comment\n") == 1


def test_top_of_line_comments():
    """Test to ensure top of line comments stay where they should: issue 260"""
    test_input = ('# -*- coding: utf-8 -*-\n'
                  'from django.db import models\n'
                  '#import json as simplejson\n'
                  'from myproject.models import Servidor\n'
                  '\n'
                  'import reversion\n'
                   '\n'
                   'import logging\n')
    output = SortImports(file_contents=test_input).output
    print(output)
    assert output.startswith('# -*- coding: utf-8 -*-\n')


def test_basic_comment():
    """Test to ensure a basic comment wont crash isort"""
    test_input = ('import logging\n'
                  '# Foo\n'
                  'import os\n')
    assert SortImports(file_contents=test_input).output == test_input


def test_shouldnt_add_lines():
    """Ensure that isort doesn't add a blank line when a top of import comment is present, issue #316"""
    test_input = ('"""Text"""\n'
                  '# This is a comment\n'
                 'import pkg_resources\n')
    assert SortImports(file_contents=test_input).output == test_input


def test_sections_parsed_correct():
    """Ensure that modules for custom sections parsed as list from config file and isort result is correct"""
    tmp_conf_dir = None
    conf_file_data = (
        '[settings]\n'
        'sections=FUTURE,STDLIB,THIRDPARTY,FIRSTPARTY,LOCALFOLDER,COMMON\n'
        'known_common=nose\n'
        'import_heading_common=Common Library\n'
        'import_heading_stdlib=Standard Library\n'
    )
    test_input = (
        'import os\n'
        'from nose import *\n'
        'import nose\n'
        'from os import path'
    )
    correct_output = (
        '# Standard Library\n'
        'import os\n'
        'from os import path\n'
        '\n'
        '# Common Library\n'
        'import nose\n'
        'from nose import *\n'
    )

    try:
        tmp_conf_dir = tempfile.mkdtemp()
        tmp_conf_name = os.path.join(tmp_conf_dir, '.isort.cfg')
        with codecs.open(tmp_conf_name, 'w') as test_config:
            test_config.writelines(conf_file_data)

        assert SortImports(file_contents=test_input, settings_path=tmp_conf_dir).output == correct_output
    finally:
        shutil.rmtree(tmp_conf_dir, ignore_errors=True)


def test_alphabetic_sorting_no_newlines():
    '''Test to ensure that alphabetical sort does not erroneously introduce new lines (issue #328)'''
    test_input = "import os\n"
    test_output = SortImports(file_contents=test_input, force_alphabetical_sort_within_sections=True).output
    assert test_input == test_output

    test_input = ('import os\n'
                  'import unittest\n'
                  '\n'
                  'from a import b\n'
                  '\n'
                  '\n'
                  'print(1)\n')
    test_output = SortImports(file_contents=test_input, force_alphabetical_sort_within_sections=True, lines_after_imports=2).output
    assert test_input == test_output


def test_sort_within_section():
    '''Test to ensure its possible to force isort to sort within sections'''
    test_input = ('from Foob import ar\n'
                  'import foo\n'
                  'from foo import bar\n'
                  'from foo.bar import Quux, baz\n')
    test_output = SortImports(file_contents=test_input, force_sort_within_sections=True).output
    assert test_output == test_input

    test_input = ('import foo\n'
                  'from foo import bar\n'
                  'from foo.bar import baz\n'
                  'from foo.bar import Quux\n'
                  'from Foob import ar\n')
    test_output = SortImports(file_contents=test_input, force_sort_within_sections=True, order_by_type=False,
                              force_single_line=True).output
    assert test_output == test_input


def test_sorting_with_two_top_comments():
    '''Test to ensure isort will sort files that contain 2 top comments'''
    test_input = ('#! comment1\n'
                  "''' comment2\n"
                  "'''\n"
                  'import b\n'
                  'import a\n')
    assert SortImports(file_contents=test_input).output == ('#! comment1\n'
                                                            "''' comment2\n"
                                                            "'''\n"
                                                            'import a\n'
                                                            'import b\n')


def test_lines_between_sections():
    """Test to ensure lines_between_sections works"""
    test_input = ('from bar import baz\n'
                  'import os\n')
    assert SortImports(file_contents=test_input, lines_between_sections=0).output == ('import os\n'
                                                                                      'from bar import baz\n')
    assert SortImports(file_contents=test_input, lines_between_sections=2).output == ('import os\n\n\n'
                                                                                      'from bar import baz\n')


def test_forced_sepatate_globs():
    """Test to ensure that forced_separate glob matches lines"""
    test_input = ('import os\n'
                  '\n'
                  'from myproject.foo.models import Foo\n'
                  '\n'
                  'from myproject.utils import util_method\n'
                  '\n'
                  'from myproject.bar.models import Bar\n'
                  '\n'
                  'import sys\n')
    test_output = SortImports(file_contents=test_input, forced_separate=['*.models'],
                              line_length=120).output

    assert test_output == ('import os\n'
                          'import sys\n'
                          '\n'
                          'from myproject.utils import util_method\n'
                          '\n'
                          'from myproject.bar.models import Bar\n'
                          'from myproject.foo.models import Foo\n')


def test_no_additional_lines_issue_358():
    """Test to ensure issue 358 is resovled and running isort multiple times does not add extra newlines"""
    test_input = ('"""This is a docstring"""\n'
                  '# This is a comment\n'
                  'from __future__ import (\n'
                  '    absolute_import,\n'
                  '    division,\n'
                  '    print_function,\n'
                  '    unicode_literals\n'
                  ')\n')
    expected_output = ('"""This is a docstring"""\n'
                       '# This is a comment\n'
                       'from __future__ import (\n'
                       '    absolute_import,\n'
                       '    division,\n'
                       '    print_function,\n'
                       '    unicode_literals\n'
                       ')\n')
    test_output = SortImports(file_contents=test_input, multi_line_output=3, line_length=20).output
    assert test_output == expected_output

    test_output = SortImports(file_contents=test_output, multi_line_output=3, line_length=20).output
    assert test_output == expected_output

    for attempt in range(5):
        test_output = SortImports(file_contents=test_output, multi_line_output=3, line_length=20).output
        assert test_output == expected_output

    test_input = ('"""This is a docstring"""\n'
                  '\n'
                  '# This is a comment\n'
                  'from __future__ import (\n'
                  '    absolute_import,\n'
                  '    division,\n'
                  '    print_function,\n'
                  '    unicode_literals\n'
                  ')\n')
    expected_output = ('"""This is a docstring"""\n'
                       '\n'
                       '# This is a comment\n'
                       'from __future__ import (\n'
                       '    absolute_import,\n'
                       '    division,\n'
                       '    print_function,\n'
                       '    unicode_literals\n'
                       ')\n')
    test_output = SortImports(file_contents=test_input, multi_line_output=3, line_length=20).output
    assert test_output == expected_output

    test_output = SortImports(file_contents=test_output, multi_line_output=3, line_length=20).output
    assert test_output == expected_output

    for attempt in range(5):
        test_output = SortImports(file_contents=test_output, multi_line_output=3, line_length=20).output
        assert test_output == expected_output


def test_import_by_paren_issue_375():
    """Test to ensure isort can correctly handle sorting imports where the paren is directly by the import body"""
    test_input = ('from .models import(\n'
                  '   Foo,\n'
                  '   Bar,\n'
                  ')\n')
    assert SortImports(file_contents=test_input).output == 'from .models import Bar, Foo\n'


def test_import_by_paren_issue_460():
    """Test to ensure isort can doesnt move comments around """
    test_input = """
# First comment
# Second comment
# third comment
import io
import os
"""
    assert SortImports(file_contents=(test_input)).output == test_input


def test_function_with_docstring():
    """Test to ensure isort can correctly sort imports when the first found content is a function with a docstring"""
    add_imports = ['from __future__ import unicode_literals']
    test_input = ('def foo():\n'
                  '    """ Single line triple quoted doctring """\n'
                  '    pass\n')
    expected_output = ('from __future__ import unicode_literals\n'
                       '\n'
                       '\n'
                       'def foo():\n'
                       '    """ Single line triple quoted doctring """\n'
                       '    pass\n')
    assert SortImports(file_contents=test_input, add_imports=add_imports).output == expected_output


def test_plone_style():
    """Test to ensure isort correctly plone style imports"""
    test_input = ("from django.contrib.gis.geos import GEOSException\n"
                  "from plone.app.testing import getRoles\n"
                  "from plone.app.testing import ManageRoles\n"
                  "from plone.app.testing import setRoles\n"
                  "from Products.CMFPlone import utils\n"
                  "\n"
                  "import ABC\n"
                  "import unittest\n"
                  "import Zope\n")
    options = {'force_single_line': True,
               'force_alphabetical_sort': True}
    assert SortImports(file_contents=test_input, **options).output == test_input


def test_third_party_case_sensitive():
    """Modules which match builtins by name but not on case should not be picked up on Windows."""
    test_input = ("import thirdparty\n"
                  "import os\n"
                  "import ABC\n")

    expected_output = ('import os\n'
                       '\n'
                       'import ABC\n'
                       'import thirdparty\n')
    assert SortImports(file_contents=test_input).output == expected_output


def test_exists_case_sensitive_file(tmpdir):
    """Test exists_case_sensitive function for a file."""
    tmpdir.join('module.py').ensure(file=1)
    assert exists_case_sensitive(str(tmpdir.join('module.py')))
    assert not exists_case_sensitive(str(tmpdir.join('MODULE.py')))


def test_exists_case_sensitive_directory(tmpdir):
    """Test exists_case_sensitive function for a directory."""
    tmpdir.join('pkg').ensure(dir=1)
    assert exists_case_sensitive(str(tmpdir.join('pkg')))
    assert not exists_case_sensitive(str(tmpdir.join('PKG')))


def test_sys_path_mutation():
    """Test to ensure sys.path is not modified"""
    try:
        tmp_dir = tempfile.mkdtemp()
        os.makedirs(os.path.join(tmp_dir, 'src', 'a'))
        test_input = "from myproject import test"
        options = {'virtual_env': tmp_dir}
        expected_length = len(sys.path)
        SortImports(file_contents=test_input, **options).output
        assert len(sys.path) == expected_length
    finally:
        shutil.rmtree(tmp_dir, ignore_errors=True)


def test_long_single_line():
    """Test to ensure long single lines get handled correctly"""
    output = SortImports(file_contents="from ..views import ("
                                       " _a,"
                                       "_xxxxxx_xxxxxxx_xxxxxxxx_xxx_xxxxxxx as xxxxxx_xxxxxxx_xxxxxxxx_xxx_xxxxxxx)",
                         line_length=79).output
    for line in output.split('\n'):
        assert len(line) <= 79

    output = SortImports(file_contents="from ..views import ("
                                       " _a,"
                                       "_xxxxxx_xxxxxxx_xxxxxxxx_xxx_xxxxxxx as xxxxxx_xxxxxxx_xxxxxxxx_xxx_xxxxxxx)",
                         line_length=76, combine_as_imports=True).output
    for line in output.split('\n'):
        assert len(line) <= 79


def test_import_inside_class_issue_432():
    """Test to ensure issue 432 is resolved and isort doesn't insert imports in the middle of classes"""
    test_input = ("# coding=utf-8\n"
                  "class Foo:\n"
                  "    def bar(self):\n"
                  "        pass\n")
    expected_output = ("# coding=utf-8\n"
                       "import baz\n"
                       "\n"
                       "\n"
                       "class Foo:\n"
                       "    def bar(self):\n"
                       "        pass\n")
    assert SortImports(file_contents=test_input, add_imports=['import baz']).output == expected_output


def test_wildcard_import_without_space_issue_496():
    """Test to ensure issue #496: wildcard without space, is resolved"""
    test_input = 'from findorserver.coupon.models import*'
    expected_output = 'from findorserver.coupon.models import *\n'
    assert SortImports(file_contents=test_input).output == expected_output


def test_import_line_mangles_issues_491():
    """Test to ensure comment on import with parens doesn't cause issues"""
    test_input = ('import os  # ([\n'
                  '\n'
                  'print("hi")\n')
    assert SortImports(file_contents=test_input).output == test_input


def test_import_line_mangles_issues_505():
    """Test to ensure comment on import with parens doesn't cause issues"""
    test_input = ('from sys import *  # (\n'
                  '\n'
                  '\n'
                  'def test():\n'
                  '    print("Test print")\n')
    assert SortImports(file_contents=test_input).output == test_input


def test_import_line_mangles_issues_439():
    """Test to ensure comment on import with parens doesn't cause issues"""
    test_input = ('import a  # () import\n'
                  'from b import b\n')
    assert SortImports(file_contents=test_input).output == test_input


def test_alias_using_paren_issue_466():
    """Test to ensure issue #466: Alias causes slash incorrectly is resolved"""
    test_input = 'from django.db.backends.mysql.base import DatabaseWrapper as MySQLDatabaseWrapper\n'
    expected_output = ('from django.db.backends.mysql.base import (\n'
                       '    DatabaseWrapper as MySQLDatabaseWrapper)\n')
    assert SortImports(file_contents=test_input, line_length=50, use_parentheses=True).output == expected_output

    test_input = 'from django.db.backends.mysql.base import DatabaseWrapper as MySQLDatabaseWrapper\n'
    expected_output = ('from django.db.backends.mysql.base import (\n'
                       '    DatabaseWrapper as MySQLDatabaseWrapper\n'
                       ')\n')
    assert SortImports(file_contents=test_input, line_length=50, multi_line_output=5,
                       use_parentheses=True).output == expected_output


def test_strict_whitespace_by_default(capsys):
    test_input = ('import os\n'
                  'from django.conf import settings\n')
    SortImports(file_contents=test_input, check=True)
    out, err = capsys.readouterr()
    assert out == 'ERROR:  Imports are incorrectly sorted.\n'


def test_ignore_whitespace(capsys):
    test_input = ('import os\n'
                  'from django.conf import settings\n')
    SortImports(file_contents=test_input, check=True, ignore_whitespace=True)
    out, err = capsys.readouterr()
    assert out == ''


def test_import_wraps_with_comment_issue_471():
    """Test to insure issue #471 is resolved"""
    test_input = ('from very_long_module_name import SuperLongClassName  #@UnusedImport'
                  ' -- long string of comments which wrap over')
    expected_output = ('from very_long_module_name import (\n'
                       '    SuperLongClassName)  # @UnusedImport -- long string of comments which wrap over\n')
    assert SortImports(file_contents=test_input, line_length=50, multi_line_output=1,
                       use_parentheses=True).output == expected_output


def test_import_case_produces_inconsistent_results_issue_472():
    """Test to ensure sorting imports with same name but different case produces the same result across platforms"""
    test_input = ('from sqlalchemy.dialects.postgresql import ARRAY\n'
                  'from sqlalchemy.dialects.postgresql import array\n')
    assert SortImports(file_contents=test_input, force_single_line=True).output == test_input

    test_input = 'from scrapy.core.downloader.handlers.http import HttpDownloadHandler, HTTPDownloadHandler\n'
    assert SortImports(file_contents=test_input).output == test_input


def test_inconsistent_behavior_in_python_2_and_3_issue_479():
    """Test to ensure Python 2 and 3 have the same behavior"""
    test_input = ('from future.standard_library import hooks\n'
                  'from workalendar.europe import UnitedKingdom\n')
    assert SortImports(file_contents=test_input).output == test_input


def test_sort_within_section_comments_issue_436():
    """Test to ensure sort within sections leaves comments untouched"""
    test_input = ('import os.path\n'
                  'import re\n'
                  '\n'
                  '# report.py exists in ... comment line 1\n'
                  '# this file needs to ...  comment line 2\n'
                  '# it must not be ...      comment line 3\n'
                  'import report\n')
    assert SortImports(file_contents=test_input, force_sort_within_sections=True).output == test_input


def test_sort_within_sections_with_force_to_top_issue_473():
    """Test to ensure it's possible to sort within sections with items forced to top"""
    test_input = ('import z\n'
                  'import foo\n'
                  'from foo import bar\n')
    assert SortImports(file_contents=test_input, force_sort_within_sections=True,
                       force_to_top=['z']).output == test_input


def test_correct_number_of_new_lines_with_comment_issue_435():
    """Test to ensure that injecting a comment in-between imports doesn't mess up the new line spacing"""
    test_input = ('import foo\n'
                  '\n'
                  '# comment\n'
                  '\n'
                  '\n'
                  'def baz():\n'
                  '    pass\n')
    assert SortImports(file_contents=test_input).output == test_input


def test_future_below_encoding_issue_545():
    """Test to ensure future is always below comment"""
    test_input = ('#!/usr/bin/env python\n'
                  'from __future__ import print_function\n'
                  'import logging\n'
                  '\n'
                  'print("hello")\n')
    expected_output = ('#!/usr/bin/env python\n'
                       'from __future__ import print_function\n'
                       '\n'
                       'import logging\n'
                       '\n'
                       'print("hello")\n')
    assert SortImports(file_contents=test_input).output == expected_output


<<<<<<< HEAD
def test_no_extra_lines_issue_557():
    """Test to ensure no extra lines are prepended"""
    test_input = ('import os\n'
                  '\n'
                  'from scrapy.core.downloader.handlers.http import HttpDownloadHandler, HTTPDownloadHandler\n')
    expected_output = ('import os\n'
                       'from scrapy.core.downloader.handlers.http import HttpDownloadHandler, HTTPDownloadHandler\n')
    assert SortImports(file_contents=test_input, force_alphabetical_sort=True,
                       force_sort_within_sections=True).output == expected_output
=======
def test_long_import_wrap_support_with_mode_2():
    """Test to ensure mode 2 still allows wrapped imports with slash"""
    test_input = ('from foobar.foobar.foobar.foobar import \\\n'
                  '    an_even_longer_function_name_over_80_characters\n')
    assert SortImports(file_contents=test_input, multi_line_output=2, line_length=80).output == test_input
>>>>>>> a88e2a6e
<|MERGE_RESOLUTION|>--- conflicted
+++ resolved
@@ -2140,7 +2140,6 @@
     assert SortImports(file_contents=test_input).output == expected_output
 
 
-<<<<<<< HEAD
 def test_no_extra_lines_issue_557():
     """Test to ensure no extra lines are prepended"""
     test_input = ('import os\n'
@@ -2150,10 +2149,10 @@
                        'from scrapy.core.downloader.handlers.http import HttpDownloadHandler, HTTPDownloadHandler\n')
     assert SortImports(file_contents=test_input, force_alphabetical_sort=True,
                        force_sort_within_sections=True).output == expected_output
-=======
+
+
 def test_long_import_wrap_support_with_mode_2():
     """Test to ensure mode 2 still allows wrapped imports with slash"""
     test_input = ('from foobar.foobar.foobar.foobar import \\\n'
                   '    an_even_longer_function_name_over_80_characters\n')
     assert SortImports(file_contents=test_input, multi_line_output=2, line_length=80).output == test_input
->>>>>>> a88e2a6e
