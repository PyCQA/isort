--- conflicted
+++ resolved
@@ -2237,7 +2237,6 @@
                whiteline + statement
            )
     assert SortImports(file_contents=test_input, no_lines_before=['FIRSTPARTY', 'LOCALFOLDER']).output == \
-<<<<<<< HEAD
            (stdlib_section + firstparty_section + local_section + whiteline + statement)
 
 
@@ -2253,7 +2252,4 @@
         'from foo import c\n'
     )
     assert SortImports(file_contents=test_input, no_inline_sort=False, force_single_line=True).output == expected
-    assert SortImports(file_contents=test_input, no_inline_sort=True, force_single_line=True).output == expected
-=======
-           (stdlib_section + firstparty_section + local_section + whiteline + statement)
->>>>>>> 3b011412
+    assert SortImports(file_contents=test_input, no_inline_sort=True, force_single_line=True).output == expected