--- conflicted
+++ resolved
@@ -629,24 +629,6 @@
     assert SortImports(file_contents=test_input, **custom_configuration).output == expected_output
 
 
-<<<<<<< HEAD
-def test_custom_lines_after_import_section():
-    """Test the case where the number of lines to output after imports has been explicitly set."""
-    test_input = ("from a import b\n"
-                  "foo = 'bar'\n")
-
-    # default case is one space if not method or class after imports
-    assert SortImports(file_contents=test_input).output == ("from a import b\n"
-                                                            "\n"
-                                                            "foo = 'bar'\n")
-
-    # test again with a custom number of lines after the import section
-    assert SortImports(file_contents=test_input, line_after_import=2).output == ("from a import b\n"
-                                                                                 "\n"
-                                                                                 "\n"
-                                                                                 "foo = 'bar'\n")
-
-=======
 def test_atomic_mode():
     # without syntax error, everything works OK
     test_input = ("from b import d, c\n"
@@ -668,4 +650,20 @@
     test_input = "from module import Class, CONSTANT, function, BASIC, Apple"
     assert SortImports(file_contents=test_input,
                        order_by_type=True).output == ("from module import BASIC, CONSTANT, Apple, Class, function\n")
->>>>>>> cd5c67e2
+
+
+def test_custom_lines_after_import_section():
+    """Test the case where the number of lines to output after imports has been explicitly set."""
+    test_input = ("from a import b\n"
+                  "foo = 'bar'\n")
+
+    # default case is one space if not method or class after imports
+    assert SortImports(file_contents=test_input).output == ("from a import b\n"
+                                                            "\n"
+                                                            "foo = 'bar'\n")
+
+    # test again with a custom number of lines after the import section
+    assert SortImports(file_contents=test_input, line_after_import=2).output == ("from a import b\n"
+                                                                                 "\n"
+                                                                                 "\n"
+                                                                                 "foo = 'bar'\n")