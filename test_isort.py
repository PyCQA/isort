--- conflicted
+++ resolved
@@ -2516,34 +2516,6 @@
 
 
 def test_new_lines_are_preserved():
-<<<<<<< HEAD
-    with NamedTemporaryFile('w', suffix='py') as rn_newline:
-        with open(rn_newline.name, 'w', newline='') as rn_newline_input:
-            rn_newline_input.write('import sys\r\nimport os\r\n')
-            rn_newline_input.flush()
-            SortImports(rn_newline.name)
-            with open(rn_newline.name, newline='') as rn_newline_file:
-                rn_newline_contents = rn_newline_file.read()
-    assert rn_newline_contents == 'import os\r\nimport sys\r\n'
-
-    with NamedTemporaryFile('w', suffix='py') as r_newline:
-        with open(r_newline.name, 'w', newline='') as r_newline_input:
-            r_newline_input.write('import sys\rimport os\r')
-            r_newline_input.flush()
-            SortImports(r_newline.name)
-            with open(r_newline.name, newline='') as r_newline_file:
-                r_newline_contents = r_newline_file.read()
-    assert r_newline_contents == 'import os\rimport sys\r'
-
-    with NamedTemporaryFile('w', suffix='py') as n_newline:
-        with open(n_newline.name, 'w', newline='') as n_newline_input:
-            n_newline_input.write('import sys\nimport os\n')
-            n_newline_input.flush()
-            SortImports(n_newline.name)
-            with open(n_newline.name, newline='') as n_newline_file:
-                n_newline_contents = n_newline_file.read()
-    assert n_newline_contents == 'import os\nimport sys\n'
-=======
     with NamedTemporaryFile('w', suffix='py', delete=False) as rn_newline:
         pass
 
@@ -2587,7 +2559,6 @@
         assert n_newline_contents == 'import os\nimport sys\n'
     finally:
         os.remove(n_newline.name)
->>>>>>> a7992050
 
 
 @pytest.mark.skipif(not finders.RequirementsFinder.enabled, reason='RequirementsFinder not enabled (too old version of pip?)')
