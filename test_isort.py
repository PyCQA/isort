# coding: utf-8
"""test_isort.py.

Tests all major functionality of the isort library
Should be ran using py.test by simply running py.test in the isort project directory

Copyright (C) 2013  Timothy Edmund Crosley

Permission is hereby granted, free of charge, to any person obtaining a copy of this software and associated
documentation files (the "Software"), to deal in the Software without restriction, including without limitation
the rights to use, copy, modify, merge, publish, distribute, sublicense, and/or sell copies of the Software, and
to permit persons to whom the Software is furnished to do so, subject to the following conditions:

The above copyright notice and this permission notice shall be included in all copies or
substantial portions of the Software.

THE SOFTWARE IS PROVIDED "AS IS", WITHOUT WARRANTY OF ANY KIND, EXPRESS OR IMPLIED, INCLUDING BUT NOT LIMITED
TO THE WARRANTIES OF MERCHANTABILITY, FITNESS FOR A PARTICULAR PURPOSE AND NONINFRINGEMENT. IN NO EVENT SHALL
THE AUTHORS OR COPYRIGHT HOLDERS BE LIABLE FOR ANY CLAIM, DAMAGES OR OTHER LIABILITY, WHETHER IN AN ACTION OF
CONTRACT, TORT OR OTHERWISE, ARISING FROM, OUT OF OR IN CONNECTION WITH THE SOFTWARE OR THE USE OR
OTHER DEALINGS IN THE SOFTWARE.

"""
from __future__ import absolute_import, division, print_function, unicode_literals

from tempfile import NamedTemporaryFile
import io
<<<<<<< HEAD
import os.path
=======
import os
>>>>>>> 880f6798
import sys
import sysconfig

import pytest

from isort import finders, main, settings
from isort.isort import SortImports
from isort.utils import exists_case_sensitive
from isort.main import is_python_file
from isort.pie_slice import PY2
from isort.settings import WrapModes

try:
    import toml
except ImportError:
    toml = None

SHORT_IMPORT = "from third_party import lib1, lib2, lib3, lib4"

SINGLE_FROM_IMPORT = "from third_party import lib1"

SINGLE_LINE_LONG_IMPORT = "from third_party import lib1, lib2, lib3, lib4, lib5, lib5ab"

REALLY_LONG_IMPORT = ("from third_party import lib1, lib2, lib3, lib4, lib5, lib6, lib7, lib8, lib9, lib10, lib11,"
                      "lib12, lib13, lib14, lib15, lib16, lib17, lib18, lib20, lib21, lib22")
REALLY_LONG_IMPORT_WITH_COMMENT = ("from third_party import lib1, lib2, lib3, lib4, lib5, lib6, lib7, lib8, lib9, "
                                   "lib10, lib11, lib12, lib13, lib14, lib15, lib16, lib17, lib18, lib20, lib21, lib22"
                                   " # comment")


def test_happy_path():
    """Test the most basic use case, straight imports no code, simply not organized by category."""
    test_input = ("import sys\n"
                  "import os\n"
                  "import myproject.test\n"
                  "import django.settings")
    test_output = SortImports(file_contents=test_input, known_third_party=['django']).output
    assert test_output == ("import os\n"
                           "import sys\n"
                           "\n"
                           "import django.settings\n"
                           "\n"
                           "import myproject.test\n")


def test_code_intermixed():
    """Defines what should happen when isort encounters imports intermixed with
    code.

    (it should pull them all to the top)

    """
    test_input = ("import sys\n"
                  "print('yo')\n"
                  "print('I like to put code between imports cause I want stuff to break')\n"
                  "import myproject.test\n")
    test_output = SortImports(file_contents=test_input).output
    assert test_output == ("import sys\n"
                           "\n"
                           "import myproject.test\n"
                           "\n"
                           "print('yo')\n"
                           "print('I like to put code between imports cause I want stuff to break')\n")


def test_correct_space_between_imports():
    """Ensure after imports a correct amount of space (in newlines) is
    enforced.

    (2 for method, class, or decorator definitions 1 for anything else)

    """
    test_input_method = ("import sys\n"
                         "def my_method():\n"
                         "    print('hello world')\n")
    test_output_method = SortImports(file_contents=test_input_method).output
    assert test_output_method == ("import sys\n"
                                  "\n"
                                  "\n"
                                  "def my_method():\n"
                                  "    print('hello world')\n")

    test_input_decorator = ("import sys\n"
                            "@my_decorator\n"
                            "def my_method():\n"
                            "    print('hello world')\n")
    test_output_decorator = SortImports(file_contents=test_input_decorator).output
    assert test_output_decorator == ("import sys\n"
                                     "\n"
                                     "\n"
                                     "@my_decorator\n"
                                     "def my_method():\n"
                                     "    print('hello world')\n")

    test_input_class = ("import sys\n"
                        "class MyClass(object):\n"
                        "    pass\n")
    test_output_class = SortImports(file_contents=test_input_class).output
    assert test_output_class == ("import sys\n"
                                 "\n"
                                 "\n"
                                 "class MyClass(object):\n"
                                 "    pass\n")

    test_input_other = ("import sys\n"
                        "print('yo')\n")
    test_output_other = SortImports(file_contents=test_input_other).output
    assert test_output_other == ("import sys\n"
                                 "\n"
                                 "print('yo')\n")


def test_sort_on_number():
    """Ensure numbers get sorted logically (10 > 9 not the other way around)"""
    test_input = ("import lib10\n"
                  "import lib9\n")
    test_output = SortImports(file_contents=test_input).output
    assert test_output == ("import lib9\n"
                           "import lib10\n")


def test_line_length():
    """Ensure isort enforces the set line_length."""
    assert len(SortImports(file_contents=REALLY_LONG_IMPORT, line_length=80).output.split("\n")[0]) <= 80
    assert len(SortImports(file_contents=REALLY_LONG_IMPORT, line_length=120).output.split("\n")[0]) <= 120

    test_output = SortImports(file_contents=REALLY_LONG_IMPORT, line_length=42).output
    assert test_output == ("from third_party import (lib1, lib2, lib3,\n"
                           "                         lib4, lib5, lib6,\n"
                           "                         lib7, lib8, lib9,\n"
                           "                         lib10, lib11,\n"
                           "                         lib12, lib13,\n"
                           "                         lib14, lib15,\n"
                           "                         lib16, lib17,\n"
                           "                         lib18, lib20,\n"
                           "                         lib21, lib22)\n")

    TEST_INPUT = ('from django.contrib.gis.gdal.field import (\n'
                  '    OFTDate, OFTDateTime, OFTInteger, OFTInteger64, OFTReal, OFTString,\n'
                  '    OFTTime,\n'
                  ')\n')  # Test case described in issue #654
    assert SortImports(file_contents=TEST_INPUT, include_trailing_comma=True, line_length=79,
                       multi_line_output=WrapModes.VERTICAL_GRID_GROUPED, balanced_wrapping=False).output == TEST_INPUT

    test_output = SortImports(file_contents=REALLY_LONG_IMPORT, line_length=42, wrap_length=32).output
    assert test_output == ("from third_party import (lib1,\n"
                           "                         lib2,\n"
                           "                         lib3,\n"
                           "                         lib4,\n"
                           "                         lib5,\n"
                           "                         lib6,\n"
                           "                         lib7,\n"
                           "                         lib8,\n"
                           "                         lib9,\n"
                           "                         lib10,\n"
                           "                         lib11,\n"
                           "                         lib12,\n"
                           "                         lib13,\n"
                           "                         lib14,\n"
                           "                         lib15,\n"
                           "                         lib16,\n"
                           "                         lib17,\n"
                           "                         lib18,\n"
                           "                         lib20,\n"
                           "                         lib21,\n"
                           "                         lib22)\n")


def test_output_modes():
    """Test setting isort to use various output modes works as expected"""
    test_output_grid = SortImports(file_contents=REALLY_LONG_IMPORT,
                                   multi_line_output=WrapModes.GRID, line_length=40).output
    assert test_output_grid == ("from third_party import (lib1, lib2,\n"
                                "                         lib3, lib4,\n"
                                "                         lib5, lib6,\n"
                                "                         lib7, lib8,\n"
                                "                         lib9, lib10,\n"
                                "                         lib11, lib12,\n"
                                "                         lib13, lib14,\n"
                                "                         lib15, lib16,\n"
                                "                         lib17, lib18,\n"
                                "                         lib20, lib21,\n"
                                "                         lib22)\n")

    test_output_vertical = SortImports(file_contents=REALLY_LONG_IMPORT,
                                       multi_line_output=WrapModes.VERTICAL, line_length=40).output
    assert test_output_vertical == ("from third_party import (lib1,\n"
                                    "                         lib2,\n"
                                    "                         lib3,\n"
                                    "                         lib4,\n"
                                    "                         lib5,\n"
                                    "                         lib6,\n"
                                    "                         lib7,\n"
                                    "                         lib8,\n"
                                    "                         lib9,\n"
                                    "                         lib10,\n"
                                    "                         lib11,\n"
                                    "                         lib12,\n"
                                    "                         lib13,\n"
                                    "                         lib14,\n"
                                    "                         lib15,\n"
                                    "                         lib16,\n"
                                    "                         lib17,\n"
                                    "                         lib18,\n"
                                    "                         lib20,\n"
                                    "                         lib21,\n"
                                    "                         lib22)\n")

    comment_output_vertical = SortImports(file_contents=REALLY_LONG_IMPORT_WITH_COMMENT,
                                          multi_line_output=WrapModes.VERTICAL, line_length=40).output
    assert comment_output_vertical == ("from third_party import (lib1,  # comment\n"
                                       "                         lib2,\n"
                                       "                         lib3,\n"
                                       "                         lib4,\n"
                                       "                         lib5,\n"
                                       "                         lib6,\n"
                                       "                         lib7,\n"
                                       "                         lib8,\n"
                                       "                         lib9,\n"
                                       "                         lib10,\n"
                                       "                         lib11,\n"
                                       "                         lib12,\n"
                                       "                         lib13,\n"
                                       "                         lib14,\n"
                                       "                         lib15,\n"
                                       "                         lib16,\n"
                                       "                         lib17,\n"
                                       "                         lib18,\n"
                                       "                         lib20,\n"
                                       "                         lib21,\n"
                                       "                         lib22)\n")

    test_output_hanging_indent = SortImports(file_contents=REALLY_LONG_IMPORT,
                                             multi_line_output=WrapModes.HANGING_INDENT,
                                             line_length=40, indent="    ").output
    assert test_output_hanging_indent == ("from third_party import lib1, lib2, \\\n"
                                          "    lib3, lib4, lib5, lib6, lib7, \\\n"
                                          "    lib8, lib9, lib10, lib11, lib12, \\\n"
                                          "    lib13, lib14, lib15, lib16, lib17, \\\n"
                                          "    lib18, lib20, lib21, lib22\n")

    comment_output_hanging_indent = SortImports(file_contents=REALLY_LONG_IMPORT_WITH_COMMENT,
                                                multi_line_output=WrapModes.HANGING_INDENT,
                                                line_length=40, indent="    ").output
    assert comment_output_hanging_indent == ("from third_party import lib1, \\  # comment\n"
                                             "    lib2, lib3, lib4, lib5, lib6, \\\n"
                                             "    lib7, lib8, lib9, lib10, lib11, \\\n"
                                             "    lib12, lib13, lib14, lib15, lib16, \\\n"
                                             "    lib17, lib18, lib20, lib21, lib22\n")

    test_output_vertical_indent = SortImports(file_contents=REALLY_LONG_IMPORT,
                                              multi_line_output=WrapModes.VERTICAL_HANGING_INDENT,
                                              line_length=40, indent="    ").output
    assert test_output_vertical_indent == ("from third_party import (\n"
                                           "    lib1,\n"
                                           "    lib2,\n"
                                           "    lib3,\n"
                                           "    lib4,\n"
                                           "    lib5,\n"
                                           "    lib6,\n"
                                           "    lib7,\n"
                                           "    lib8,\n"
                                           "    lib9,\n"
                                           "    lib10,\n"
                                           "    lib11,\n"
                                           "    lib12,\n"
                                           "    lib13,\n"
                                           "    lib14,\n"
                                           "    lib15,\n"
                                           "    lib16,\n"
                                           "    lib17,\n"
                                           "    lib18,\n"
                                           "    lib20,\n"
                                           "    lib21,\n"
                                           "    lib22\n"
                                           ")\n")

    comment_output_vertical_indent = SortImports(file_contents=REALLY_LONG_IMPORT_WITH_COMMENT,
                                                 multi_line_output=WrapModes.VERTICAL_HANGING_INDENT,
                                                 line_length=40, indent="    ").output
    assert comment_output_vertical_indent == ("from third_party import (  # comment\n"
                                              "    lib1,\n"
                                              "    lib2,\n"
                                              "    lib3,\n"
                                              "    lib4,\n"
                                              "    lib5,\n"
                                              "    lib6,\n"
                                              "    lib7,\n"
                                              "    lib8,\n"
                                              "    lib9,\n"
                                              "    lib10,\n"
                                              "    lib11,\n"
                                              "    lib12,\n"
                                              "    lib13,\n"
                                              "    lib14,\n"
                                              "    lib15,\n"
                                              "    lib16,\n"
                                              "    lib17,\n"
                                              "    lib18,\n"
                                              "    lib20,\n"
                                              "    lib21,\n"
                                              "    lib22\n"
                                              ")\n")

    test_output_vertical_grid = SortImports(file_contents=REALLY_LONG_IMPORT,
                                            multi_line_output=WrapModes.VERTICAL_GRID,
                                            line_length=40, indent="    ").output
    assert test_output_vertical_grid == ("from third_party import (\n"
                                         "    lib1, lib2, lib3, lib4, lib5, lib6,\n"
                                         "    lib7, lib8, lib9, lib10, lib11,\n"
                                         "    lib12, lib13, lib14, lib15, lib16,\n"
                                         "    lib17, lib18, lib20, lib21, lib22)\n")

    comment_output_vertical_grid = SortImports(file_contents=REALLY_LONG_IMPORT_WITH_COMMENT,
                                               multi_line_output=WrapModes.VERTICAL_GRID,
                                               line_length=40, indent="    ").output
    assert comment_output_vertical_grid == ("from third_party import (  # comment\n"
                                            "    lib1, lib2, lib3, lib4, lib5, lib6,\n"
                                            "    lib7, lib8, lib9, lib10, lib11,\n"
                                            "    lib12, lib13, lib14, lib15, lib16,\n"
                                            "    lib17, lib18, lib20, lib21, lib22)\n")

    test_output_vertical_grid_grouped = SortImports(file_contents=REALLY_LONG_IMPORT,
                                                    multi_line_output=WrapModes.VERTICAL_GRID_GROUPED,
                                                    line_length=40, indent="    ").output
    assert test_output_vertical_grid_grouped == ("from third_party import (\n"
                                                 "    lib1, lib2, lib3, lib4, lib5, lib6,\n"
                                                 "    lib7, lib8, lib9, lib10, lib11,\n"
                                                 "    lib12, lib13, lib14, lib15, lib16,\n"
                                                 "    lib17, lib18, lib20, lib21, lib22\n"
                                                 ")\n")

    comment_output_vertical_grid_grouped = SortImports(file_contents=REALLY_LONG_IMPORT_WITH_COMMENT,
                                                       multi_line_output=WrapModes.VERTICAL_GRID_GROUPED,
                                                       line_length=40, indent="    ").output
    assert comment_output_vertical_grid_grouped == ("from third_party import (  # comment\n"
                                                    "    lib1, lib2, lib3, lib4, lib5, lib6,\n"
                                                    "    lib7, lib8, lib9, lib10, lib11,\n"
                                                    "    lib12, lib13, lib14, lib15, lib16,\n"
                                                    "    lib17, lib18, lib20, lib21, lib22\n"
                                                    ")\n")

    output_noqa = SortImports(file_contents=REALLY_LONG_IMPORT_WITH_COMMENT,
                              multi_line_output=WrapModes.NOQA).output
    assert output_noqa == ("from third_party import lib1, lib2, lib3, lib4, lib5, lib6, lib7, lib8, lib9, lib10, lib11,"
                           " lib12, lib13, lib14, lib15, lib16, lib17, lib18, lib20, lib21, lib22  "
                           "# NOQA comment\n")

    test_case = SortImports(file_contents=SINGLE_LINE_LONG_IMPORT,
                            multi_line_output=WrapModes.VERTICAL_GRID_GROUPED_NO_COMMA,
                            line_length=40, indent='    ').output
    test_output_vertical_grid_grouped_doesnt_wrap_early = test_case
    assert test_output_vertical_grid_grouped_doesnt_wrap_early == ("from third_party import (\n"
                                                                   "    lib1, lib2, lib3, lib4, lib5, lib5ab\n"
                                                                   ")\n")


def test_qa_comment_case():
    test_input = "from veryveryveryveryveryveryveryveryveryveryvery import X  # NOQA"
    test_output = SortImports(file_contents=test_input, line_length=40, multi_line_output=WrapModes.NOQA).output
    assert test_output == "from veryveryveryveryveryveryveryveryveryveryvery import X  # NOQA\n"

    test_input = "import veryveryveryveryveryveryveryveryveryveryvery  # NOQA"
    test_output = SortImports(file_contents=test_input, line_length=40, multi_line_output=WrapModes.NOQA).output
    assert test_output == "import veryveryveryveryveryveryveryveryveryveryvery  # NOQA\n"


def test_length_sort():
    """Test setting isort to sort on length instead of alphabetically."""
    test_input = ("import medium_sizeeeeeeeeeeeeee\n"
                  "import shortie\n"
                  "import looooooooooooooooooooooooooooooooooooooong\n"
                  "import medium_sizeeeeeeeeeeeeea\n")
    test_output = SortImports(file_contents=test_input, length_sort=True).output
    assert test_output == ("import shortie\n"
                           "import medium_sizeeeeeeeeeeeeea\n"
                           "import medium_sizeeeeeeeeeeeeee\n"
                           "import looooooooooooooooooooooooooooooooooooooong\n")


def test_length_sort_section():
    """Test setting isort to sort on length instead of alphabetically for a specific section."""
    test_input = ("import medium_sizeeeeeeeeeeeeee\n"
                  "import shortie\n"
                  "import sys\n"
                  "import os\n"
                  "import looooooooooooooooooooooooooooooooooooooong\n"
                  "import medium_sizeeeeeeeeeeeeea\n")
    test_output = SortImports(file_contents=test_input, length_sort_stdlib=True).output
    assert test_output == ("import os\n"
                           "import sys\n"
                           "\n"
                           "import looooooooooooooooooooooooooooooooooooooong\n"
                           "import medium_sizeeeeeeeeeeeeea\n"
                           "import medium_sizeeeeeeeeeeeeee\n"
                           "import shortie\n")


def test_convert_hanging():
    """Ensure that isort will convert hanging indents to correct indent
    method."""
    test_input = ("from third_party import lib1, lib2, \\\n"
                  "    lib3, lib4, lib5, lib6, lib7, \\\n"
                  "    lib8, lib9, lib10, lib11, lib12, \\\n"
                  "    lib13, lib14, lib15, lib16, lib17, \\\n"
                  "    lib18, lib20, lib21, lib22\n")
    test_output = SortImports(file_contents=test_input, multi_line_output=WrapModes.GRID,
                              line_length=40).output
    assert test_output == ("from third_party import (lib1, lib2,\n"
                           "                         lib3, lib4,\n"
                           "                         lib5, lib6,\n"
                           "                         lib7, lib8,\n"
                           "                         lib9, lib10,\n"
                           "                         lib11, lib12,\n"
                           "                         lib13, lib14,\n"
                           "                         lib15, lib16,\n"
                           "                         lib17, lib18,\n"
                           "                         lib20, lib21,\n"
                           "                         lib22)\n")


def test_custom_indent():
    """Ensure setting a custom indent will work as expected."""
    test_output = SortImports(file_contents=REALLY_LONG_IMPORT, multi_line_output=WrapModes.HANGING_INDENT,
                              line_length=40, indent="   ", balanced_wrapping=False).output
    assert test_output == ("from third_party import lib1, lib2, \\\n"
                           "   lib3, lib4, lib5, lib6, lib7, lib8, \\\n"
                           "   lib9, lib10, lib11, lib12, lib13, \\\n"
                           "   lib14, lib15, lib16, lib17, lib18, \\\n"
                           "   lib20, lib21, lib22\n")

    test_output = SortImports(file_contents=REALLY_LONG_IMPORT, multi_line_output=WrapModes.HANGING_INDENT,
                              line_length=40, indent="'  '", balanced_wrapping=False).output
    assert test_output == ("from third_party import lib1, lib2, \\\n"
                           "  lib3, lib4, lib5, lib6, lib7, lib8, \\\n"
                           "  lib9, lib10, lib11, lib12, lib13, \\\n"
                           "  lib14, lib15, lib16, lib17, lib18, \\\n"
                           "  lib20, lib21, lib22\n")

    test_output = SortImports(file_contents=REALLY_LONG_IMPORT, multi_line_output=WrapModes.HANGING_INDENT,
                              line_length=40, indent="tab", balanced_wrapping=False).output
    assert test_output == ("from third_party import lib1, lib2, \\\n"
                           "\tlib3, lib4, lib5, lib6, lib7, lib8, \\\n"
                           "\tlib9, lib10, lib11, lib12, lib13, \\\n"
                           "\tlib14, lib15, lib16, lib17, lib18, \\\n"
                           "\tlib20, lib21, lib22\n")

    test_output = SortImports(file_contents=REALLY_LONG_IMPORT, multi_line_output=WrapModes.HANGING_INDENT,
                              line_length=40, indent=2, balanced_wrapping=False).output
    assert test_output == ("from third_party import lib1, lib2, \\\n"
                           "  lib3, lib4, lib5, lib6, lib7, lib8, \\\n"
                           "  lib9, lib10, lib11, lib12, lib13, \\\n"
                           "  lib14, lib15, lib16, lib17, lib18, \\\n"
                           "  lib20, lib21, lib22\n")


def test_use_parentheses():
    test_input = (
        "from fooooooooooooooooooooooooo.baaaaaaaaaaaaaaaaaaarrrrrrr import "
        "    my_custom_function as my_special_function"
    )
    test_output = SortImports(
        file_contents=test_input, line_length=79, use_parentheses=True
    ).output

    assert test_output == (
        "from fooooooooooooooooooooooooo.baaaaaaaaaaaaaaaaaaarrrrrrr import (\n"
        "    my_custom_function as my_special_function)\n"
    )

    test_output = SortImports(
        file_contents=test_input, line_length=79, use_parentheses=True,
        include_trailing_comma=True,
    ).output

    assert test_output == (
        "from fooooooooooooooooooooooooo.baaaaaaaaaaaaaaaaaaarrrrrrr import (\n"
        "    my_custom_function as my_special_function,)\n"
    )

    test_output = SortImports(
        file_contents=test_input, line_length=79, use_parentheses=True,
        multi_line_output=WrapModes.VERTICAL_HANGING_INDENT
    ).output

    assert test_output == (
        "from fooooooooooooooooooooooooo.baaaaaaaaaaaaaaaaaaarrrrrrr import (\n"
        "    my_custom_function as my_special_function\n)\n"
    )

    test_output = SortImports(
        file_contents=test_input, line_length=79, use_parentheses=True,
        multi_line_output=WrapModes.VERTICAL_GRID_GROUPED,
        include_trailing_comma=True
    ).output

    assert test_output == (
        "from fooooooooooooooooooooooooo.baaaaaaaaaaaaaaaaaaarrrrrrr import (\n"
        "    my_custom_function as my_special_function,\n)\n"
    )


def test_skip():
    """Ensure skipping a single import will work as expected."""
    test_input = ("import myproject\n"
                  "import django\n"
                  "print('hey')\n"
                  "import sys  # isort:skip this import needs to be placed here\n\n\n\n\n\n\n")

    test_output = SortImports(file_contents=test_input, known_third_party=['django']).output
    assert test_output == ("import django\n"
                           "\n"
                           "import myproject\n"
                           "\n"
                           "print('hey')\n"
                           "import sys  # isort:skip this import needs to be placed here\n")


def test_skip_with_file_name():
    """Ensure skipping a file works even when file_contents is provided."""
    test_input = ("import django\n"
                  "import myproject\n")

    sort_imports = SortImports(file_path='/baz.py', file_contents=test_input, known_third_party=['django'],
                               skip=['baz.py'])
    assert sort_imports.skipped
    assert sort_imports.output is None


def test_skip_within_file():
    """Ensure skipping a whole file works."""
    test_input = ("# isort:skip_file\n"
                  "import django\n"
                  "import myproject\n")
    sort_imports = SortImports(file_contents=test_input, known_third_party=['django'])
    assert sort_imports.skipped
    assert sort_imports.output is None


def test_force_to_top():
    """Ensure forcing a single import to the top of its category works as expected."""
    test_input = ("import lib6\n"
                  "import lib2\n"
                  "import lib5\n"
                  "import lib1\n")
    test_output = SortImports(file_contents=test_input, force_to_top=['lib5']).output
    assert test_output == ("import lib5\n"
                           "import lib1\n"
                           "import lib2\n"
                           "import lib6\n")


def test_add_imports():
    """Ensures adding imports works as expected."""
    test_input = ("import lib6\n"
                  "import lib2\n"
                  "import lib5\n"
                  "import lib1\n\n")
    test_output = SortImports(file_contents=test_input, add_imports=['import lib4', 'import lib7']).output
    assert test_output == ("import lib1\n"
                           "import lib2\n"
                           "import lib4\n"
                           "import lib5\n"
                           "import lib6\n"
                           "import lib7\n")

    # Using simplified syntax
    test_input = ("import lib6\n"
                  "import lib2\n"
                  "import lib5\n"
                  "import lib1\n\n")
    test_output = SortImports(file_contents=test_input, add_imports=['lib4', 'lib7', 'lib8.a']).output
    assert test_output == ("import lib1\n"
                           "import lib2\n"
                           "import lib4\n"
                           "import lib5\n"
                           "import lib6\n"
                           "import lib7\n"
                           "from lib8 import a\n")

    # On a file that has no pre-existing imports
    test_input = ('"""Module docstring"""\n'
                  '\n'
                  'class MyClass(object):\n'
                  '    pass\n')
    test_output = SortImports(file_contents=test_input, add_imports=['from __future__ import print_function']).output
    assert test_output == ('"""Module docstring"""\n'
                           'from __future__ import print_function\n'
                           '\n'
                           '\n'
                           'class MyClass(object):\n'
                           '    pass\n')

    # On a file that has no pre-existing imports, and no doc-string
    test_input = ('class MyClass(object):\n'
                  '    pass\n')
    test_output = SortImports(file_contents=test_input, add_imports=['from __future__ import print_function']).output
    assert test_output == ('from __future__ import print_function\n'
                           '\n'
                           '\n'
                           'class MyClass(object):\n'
                           '    pass\n')

    # On a file with no content what so ever
    test_input = ("")
    test_output = SortImports(file_contents=test_input, add_imports=['lib4']).output
    assert test_output == ("")

    # On a file with no content what so ever, after force_adds is set to True
    test_input = ("")
    test_output = SortImports(file_contents=test_input, add_imports=['lib4'], force_adds=True).output
    assert test_output == ("import lib4\n")


def test_remove_imports():
    """Ensures removing imports works as expected."""
    test_input = ("import lib6\n"
                  "import lib2\n"
                  "import lib5\n"
                  "import lib1")
    test_output = SortImports(file_contents=test_input, remove_imports=['lib2', 'lib6']).output
    assert test_output == ("import lib1\n"
                           "import lib5\n")

    # Using natural syntax
    test_input = ("import lib6\n"
                  "import lib2\n"
                  "import lib5\n"
                  "import lib1\n"
                  "from lib8 import a")
    test_output = SortImports(file_contents=test_input, remove_imports=['import lib2', 'import lib6',
                                                                        'from lib8 import a']).output
    assert test_output == ("import lib1\n"
                           "import lib5\n")


def test_explicitly_local_import():
    """Ensure that explicitly local imports are separated."""
    test_input = ("import lib1\n"
                  "import lib2\n"
                  "import .lib6\n"
                  "from . import lib7")
    assert SortImports(file_contents=test_input).output == ("import lib1\n"
                                                            "import lib2\n"
                                                            "\n"
                                                            "import .lib6\n"
                                                            "from . import lib7\n")


def test_quotes_in_file():
    """Ensure imports within triple quotes don't get imported."""
    test_input = ('import os\n'
                  '\n'
                  '"""\n'
                  'Let us\n'
                  'import foo\n'
                  'okay?\n'
                  '"""\n')
    assert SortImports(file_contents=test_input).output == test_input

    test_input = ('import os\n'
                  '\n'
                  "'\"\"\"'\n"
                  'import foo\n')
    assert SortImports(file_contents=test_input).output == ('import os\n'
                                                            '\n'
                                                            'import foo\n'
                                                            '\n'
                                                            "'\"\"\"'\n")

    test_input = ('import os\n'
                  '\n'
                  '"""Let us"""\n'
                  'import foo\n'
                  '"""okay?"""\n')
    assert SortImports(file_contents=test_input).output == ('import os\n'
                                                            '\n'
                                                            'import foo\n'
                                                            '\n'
                                                            '"""Let us"""\n'
                                                            '"""okay?"""\n')

    test_input = ('import os\n'
                  '\n'
                  '#"""\n'
                  'import foo\n'
                  '#"""')
    assert SortImports(file_contents=test_input).output == ('import os\n'
                                                            '\n'
                                                            'import foo\n'
                                                            '\n'
                                                            '#"""\n'
                                                            '#"""\n')

    test_input = ('import os\n'
                  '\n'
                  "'\\\n"
                  "import foo'\n")
    assert SortImports(file_contents=test_input).output == test_input

    test_input = ('import os\n'
                  '\n'
                  "'''\n"
                  "\\'''\n"
                  'import junk\n'
                  "'''\n")
    assert SortImports(file_contents=test_input).output == test_input


def test_check_newline_in_imports(capsys):
    """Ensure tests works correctly when new lines are in imports."""
    test_input = ('from lib1 import (\n'
                  '    sub1,\n'
                  '    sub2,\n'
                  '    sub3\n)\n')

    SortImports(file_contents=test_input, multi_line_output=WrapModes.VERTICAL_HANGING_INDENT, line_length=20,
                check=True, verbose=True)
    out, err = capsys.readouterr()
    assert 'SUCCESS' in out


def test_forced_separate():
    """Ensure that forcing certain sub modules to show separately works as expected."""
    test_input = ('import sys\n'
                  'import warnings\n'
                  'from collections import OrderedDict\n'
                  '\n'
                  'from django.core.exceptions import ImproperlyConfigured, SuspiciousOperation\n'
                  'from django.core.paginator import InvalidPage\n'
                  'from django.core.urlresolvers import reverse\n'
                  'from django.db import models\n'
                  'from django.db.models.fields import FieldDoesNotExist\n'
                  'from django.utils import six\n'
                  'from django.utils.deprecation import RenameMethodsBase\n'
                  'from django.utils.encoding import force_str, force_text\n'
                  'from django.utils.http import urlencode\n'
                  'from django.utils.translation import ugettext, ugettext_lazy\n'
                  '\n'
                  'from django.contrib.admin import FieldListFilter\n'
                  'from django.contrib.admin.exceptions import DisallowedModelAdminLookup\n'
                  'from django.contrib.admin.options import IncorrectLookupParameters, IS_POPUP_VAR, TO_FIELD_VAR\n')
    assert SortImports(file_contents=test_input, forced_separate=['django.contrib'],
                       known_third_party=['django'], line_length=120, order_by_type=False).output == test_input

    test_input = ('from .foo import bar\n'
                  '\n'
                  'from .y import ca\n')
    assert SortImports(file_contents=test_input, forced_separate=['.y'],
                       line_length=120, order_by_type=False).output == test_input


def test_default_section():
    """Test to ensure changing the default section works as expected."""
    test_input = ("import sys\n"
                  "import os\n"
                  "import myproject.test\n"
                  "import django.settings")
    test_output = SortImports(file_contents=test_input, known_third_party=['django'],
                              default_section="FIRSTPARTY").output
    assert test_output == ("import os\n"
                           "import sys\n"
                           "\n"
                           "import django.settings\n"
                           "\n"
                           "import myproject.test\n")

    test_output_custom = SortImports(file_contents=test_input, known_third_party=['django'],
                                     default_section="STDLIB").output
    assert test_output_custom == ("import myproject.test\n"
                                  "import os\n"
                                  "import sys\n"
                                  "\n"
                                  "import django.settings\n")


def test_first_party_overrides_standard_section():
    """Test to ensure changing the default section works as expected."""
    test_input = ("from HTMLParser import HTMLParseError, HTMLParser\n"
                  "import sys\n"
                  "import os\n"
                  "import this\n"
                  "import profile.test\n")
    test_output = SortImports(file_contents=test_input, known_first_party=['profile']).output
    assert test_output == ("import os\n"
                           "import sys\n"
                           "import this\n"
                           "from HTMLParser import HTMLParseError, HTMLParser\n"
                           "\n"
                           "import profile.test\n")


def test_thirdy_party_overrides_standard_section():
    """Test to ensure changing the default section works as expected."""
    test_input = ("import sys\n"
                  "import os\n"
                  "import this\n"
                  "import profile.test\n")
    test_output = SortImports(file_contents=test_input, known_third_party=['profile']).output
    assert test_output == ("import os\n"
                           "import sys\n"
                           "import this\n"
                           "\n"
                           "import profile.test\n")


def test_known_pattern_path_expansion():
    """Test to ensure patterns ending with path sep gets expanded and nested packages treated as known patterns"""
    test_input = ("from kate_plugin import isort_plugin\n"
                  "import sys\n"
                  "import isort.settings\n"
                  "import this\n"
                  "import os\n")
    test_output = SortImports(
        file_contents=test_input,
        default_section='THIRDPARTY',
        known_first_party=['./', 'this']
    ).output
    if PY2:
        assert test_output == ("import os\n"
                               "import sys\n"
                               "\n"
                               "from kate_plugin import isort_plugin\n"
                               "\n"
                               "import isort.settings\n"
                               "import this\n")
    else:
        assert test_output == ("import os\n"
                               "import sys\n"
                               "\n"
                               "import isort.settings\n"
                               "import this\n"
                               "from kate_plugin import isort_plugin\n")


def test_force_single_line_imports():
    """Test to ensure forcing imports to each have their own line works as expected."""
    test_input = ("from third_party import lib1, lib2, \\\n"
                  "    lib3, lib4, lib5, lib6, lib7, \\\n"
                  "    lib8, lib9, lib10, lib11, lib12, \\\n"
                  "    lib13, lib14, lib15, lib16, lib17, \\\n"
                  "    lib18, lib20, lib21, lib22\n")
    test_output = SortImports(file_contents=test_input, multi_line_output=WrapModes.GRID,
                              line_length=40, force_single_line=True).output
    assert test_output == ("from third_party import lib1\n"
                           "from third_party import lib2\n"
                           "from third_party import lib3\n"
                           "from third_party import lib4\n"
                           "from third_party import lib5\n"
                           "from third_party import lib6\n"
                           "from third_party import lib7\n"
                           "from third_party import lib8\n"
                           "from third_party import lib9\n"
                           "from third_party import lib10\n"
                           "from third_party import lib11\n"
                           "from third_party import lib12\n"
                           "from third_party import lib13\n"
                           "from third_party import lib14\n"
                           "from third_party import lib15\n"
                           "from third_party import lib16\n"
                           "from third_party import lib17\n"
                           "from third_party import lib18\n"
                           "from third_party import lib20\n"
                           "from third_party import lib21\n"
                           "from third_party import lib22\n")


def test_force_single_line_long_imports():
    test_input = ("from veryveryveryveryveryvery import small, big\n")
    test_output = SortImports(file_contents=test_input, multi_line_output=WrapModes.NOQA,
                              line_length=40, force_single_line=True).output
    assert test_output == ("from veryveryveryveryveryvery import big\n"
                           "from veryveryveryveryveryvery import small  # NOQA\n")


def test_titled_imports():
    """Tests setting custom titled/commented import sections."""
    test_input = ("import sys\n"
                  "import unicodedata\n"
                  "import statistics\n"
                  "import os\n"
                  "import myproject.test\n"
                  "import django.settings")
    test_output = SortImports(file_contents=test_input, known_third_party=['django'],
                              import_heading_stdlib="Standard Library", import_heading_firstparty="My Stuff").output
    assert test_output == ("# Standard Library\n"
                           "import os\n"
                           "import statistics\n"
                           "import sys\n"
                           "import unicodedata\n"
                           "\n"
                           "import django.settings\n"
                           "\n"
                           "# My Stuff\n"
                           "import myproject.test\n")
    test_second_run = SortImports(file_contents=test_output, known_third_party=['django'],
                                  import_heading_stdlib="Standard Library", import_heading_firstparty="My Stuff").output
    assert test_second_run == test_output


def test_balanced_wrapping():
    """Tests balanced wrapping mode, where the length of individual lines maintain width."""
    test_input = ("from __future__ import (absolute_import, division, print_function,\n"
                  "                        unicode_literals)")
    test_output = SortImports(file_contents=test_input, line_length=70, balanced_wrapping=True).output
    assert test_output == ("from __future__ import (absolute_import, division,\n"
                           "                        print_function, unicode_literals)\n")


def test_relative_import_with_space():
    """Tests the case where the relation and the module that is being imported from is separated with a space."""
    test_input = ("from ... fields.sproqet import SproqetCollection")
    assert SortImports(file_contents=test_input).output == ("from ...fields.sproqet import SproqetCollection\n")
    test_input = ("from .import foo")
    test_output = ("from . import foo\n")
    assert SortImports(file_contents=test_input).output == test_output
    test_input = ("from.import foo")
    test_output = ("from . import foo\n")
    assert SortImports(file_contents=test_input).output == test_output


def test_multiline_import():
    """Test the case where import spawns multiple lines with inconsistent indentation."""
    test_input = ("from pkg \\\n"
                  "    import stuff, other_suff \\\n"
                  "               more_stuff")
    assert SortImports(file_contents=test_input).output == ("from pkg import more_stuff, other_suff, stuff\n")

    # test again with a custom configuration
    custom_configuration = {'force_single_line': True,
                            'line_length': 120,
                            'known_first_party': ['asdf', 'qwer'],
                            'default_section': 'THIRDPARTY',
                            'forced_separate': 'asdf'}
    expected_output = ("from pkg import more_stuff\n"
                       "from pkg import other_suff\n"
                       "from pkg import stuff\n")
    assert SortImports(file_contents=test_input, **custom_configuration).output == expected_output


def test_single_multiline():
    """Test the case where a single import spawns multiple lines."""
    test_input = ("from os import\\\n"
                  "        getuid\n"
                  "\n"
                  "print getuid()\n")
    output = SortImports(file_contents=test_input).output
    assert output == (
        "from os import getuid\n"
        "\n"
        "print getuid()\n"
    )


def test_atomic_mode():
    # without syntax error, everything works OK
    test_input = ("from b import d, c\n"
                  "from a import f, e\n")
    assert SortImports(file_contents=test_input, atomic=True).output == ("from a import e, f\n"
                                                                          "from b import c, d\n")

    # with syntax error content is not changed
    test_input += "while True print 'Hello world'"  # blatant syntax error
    assert SortImports(file_contents=test_input, atomic=True).output == test_input


def test_order_by_type():
    test_input = "from module import Class, CONSTANT, function"
    assert SortImports(file_contents=test_input,
                       order_by_type=True).output == ("from module import CONSTANT, Class, function\n")

    # More complex sample data
    test_input = "from module import Class, CONSTANT, function, BASIC, Apple"
    assert SortImports(file_contents=test_input,
                       order_by_type=True).output == ("from module import BASIC, CONSTANT, Apple, Class, function\n")

    # Really complex sample data, to verify we don't mess with top level imports, only nested ones
    test_input = ("import StringIO\n"
                  "import glob\n"
                  "import os\n"
                  "import shutil\n"
                  "import tempfile\n"
                  "import time\n"
                  "from subprocess import PIPE, Popen, STDOUT\n")

    assert SortImports(file_contents=test_input, order_by_type=True).output == \
                ("import glob\n"
                 "import os\n"
                 "import shutil\n"
                 "import StringIO\n"
                 "import tempfile\n"
                 "import time\n"
                 "from subprocess import PIPE, STDOUT, Popen\n")


def test_custom_lines_after_import_section():
    """Test the case where the number of lines to output after imports has been explicitly set."""
    test_input = ("from a import b\n"
                  "foo = 'bar'\n")

    # default case is one space if not method or class after imports
    assert SortImports(file_contents=test_input).output == ("from a import b\n"
                                                            "\n"
                                                            "foo = 'bar'\n")

    # test again with a custom number of lines after the import section
    assert SortImports(file_contents=test_input, lines_after_imports=2).output == ("from a import b\n"
                                                                                   "\n"
                                                                                   "\n"
                                                                                   "foo = 'bar'\n")


def test_smart_lines_after_import_section():
    """Tests the default 'smart' behavior for dealing with lines after the import section"""
    # one space if not method or class after imports
    test_input = ("from a import b\n"
                  "foo = 'bar'\n")
    assert SortImports(file_contents=test_input).output == ("from a import b\n"
                                                            "\n"
                                                            "foo = 'bar'\n")

    # two spaces if a method or class after imports
    test_input = ("from a import b\n"
                  "def my_function():\n"
                  "    pass\n")
    assert SortImports(file_contents=test_input).output == ("from a import b\n"
                                                            "\n"
                                                            "\n"
                                                            "def my_function():\n"
                                                            "    pass\n")

    # two spaces if an async method after imports
    test_input = ("from a import b\n"
                  "async def my_function():\n"
                  "    pass\n")
    assert SortImports(file_contents=test_input).output == ("from a import b\n"
                                                            "\n"
                                                            "\n"
                                                            "async def my_function():\n"
                                                            "    pass\n")

    # two spaces if a method or class after imports - even if comment before function
    test_input = ("from a import b\n"
                  "# comment should be ignored\n"
                  "def my_function():\n"
                  "    pass\n")
    assert SortImports(file_contents=test_input).output == ("from a import b\n"
                                                            "\n"
                                                            "\n"
                                                            "# comment should be ignored\n"
                                                            "def my_function():\n"
                                                            "    pass\n")

    # ensure logic works with both style comments
    test_input = ("from a import b\n"
                  '"""\n'
                  "    comment should be ignored\n"
                  '"""\n'
                  "def my_function():\n"
                  "    pass\n")
    assert SortImports(file_contents=test_input).output == ("from a import b\n"
                                                            "\n"
                                                            "\n"
                                                            '"""\n'
                                                            "    comment should be ignored\n"
                                                            '"""\n'
                                                            "def my_function():\n"
                                                            "    pass\n")

    # Ensure logic doesn't incorrectly skip over assignments to multi-line strings
    test_input = ("from a import b\n"
                  'X = """test\n'
                  '"""\n'
                  "def my_function():\n"
                  "    pass\n")
    assert SortImports(file_contents=test_input).output == ("from a import b\n"
                                                            "\n"
                                                            'X = """test\n'
                                                            '"""\n'
                                                            "def my_function():\n"
                                                            "    pass\n")


def test_settings_combine_instead_of_overwrite():
    """Test to ensure settings combine logically, instead of fully overwriting."""
    assert set(SortImports(known_standard_library=['not_std_library']).config['known_standard_library']) == \
           set(SortImports().config['known_standard_library'] + ['not_std_library'])

    assert set(SortImports(not_known_standard_library=['thread']).config['known_standard_library']) == \
           {item for item in SortImports().config['known_standard_library'] if item != 'thread'}


def test_combined_from_and_as_imports():
    """Test to ensure it's possible to combine from and as imports."""
    test_input = ("from translate.misc.multistring import multistring\n"
                  "from translate.storage import base, factory\n"
                  "from translate.storage.placeables import general, parse as rich_parse\n")
    assert SortImports(file_contents=test_input, combine_as_imports=True).output == test_input
    test_input = ("import os \nimport os as _os")
    test_output = ("import os\nimport os as _os\n")
    assert SortImports(file_contents=test_input, keep_direct_and_as_imports=True).output == test_output


def test_as_imports_with_line_length():
    """Test to ensure it's possible to combine from and as imports."""
    test_input = ("from translate.storage import base as storage_base\n"
                  "from translate.storage.placeables import general, parse as rich_parse\n")
    assert SortImports(file_contents=test_input, combine_as_imports=False, line_length=40).output == \
                  ("from translate.storage import \\\n    base as storage_base\n"
                   "from translate.storage.placeables import \\\n    general\n"
                   "from translate.storage.placeables import \\\n    parse as rich_parse\n")


def test_keep_comments():
    """Test to ensure isort properly keeps comments in tact after sorting."""
    # Straight Import
    test_input = ("import foo  # bar\n")
    assert SortImports(file_contents=test_input).output == test_input

    # Star import
    test_input_star = ("from foo import *  # bar\n")
    assert SortImports(file_contents=test_input_star).output == test_input_star

    # Force Single Line From Import
    test_input = ("from foo import bar  # comment\n")
    assert SortImports(file_contents=test_input, force_single_line=True).output == test_input

    # From import
    test_input = ("from foo import bar  # My Comment\n")
    assert SortImports(file_contents=test_input).output == test_input

    # More complicated case
    test_input = ("from a import b  # My Comment1\n"
                  "from a import c  # My Comment2\n")
    assert SortImports(file_contents=test_input).output == \
                      ("from a import b  # My Comment1\n"
                       "from a import c  # My Comment2\n")

    # Test case where imports comments make imports extend pass the line length
    test_input = ("from a import b # My Comment1\n"
                  "from a import c # My Comment2\n"
                  "from a import d\n")
    assert SortImports(file_contents=test_input, line_length=45).output == \
                      ("from a import b  # My Comment1\n"
                       "from a import c  # My Comment2\n"
                       "from a import d\n")

    # Test case where imports with comments will be beyond line length limit
    test_input = ("from a import b, c  # My Comment1\n"
                  "from a import c, d # My Comment2 is really really really really long\n")
    assert SortImports(file_contents=test_input, line_length=45).output == \
                      ("from a import (  # My Comment1; My Comment2 is really really really really long\n"
                       "    b, c, d)\n")

    # Test that comments are not stripped from 'import ... as ...' by default
    test_input = ("from a import b as bb  # b comment\n"
                  "from a import c as cc  # c comment\n")
    assert SortImports(file_contents=test_input).output == test_input

    # Test that 'import ... as ...' comments are not collected inappropriately
    test_input = ("from a import b as bb  # b comment\n"
                  "from a import c as cc  # c comment\n"
                  "from a import d\n")
    assert SortImports(file_contents=test_input).output == test_input
    assert SortImports(file_contents=test_input, combine_as_imports=True).output == (
        "from a import b as bb, c as cc, d  # b comment; c comment\n"
    )


def test_multiline_split_on_dot():
    """Test to ensure isort correctly handles multiline imports, even when split right after a '.'"""
    test_input = ("from my_lib.my_package.test.level_1.level_2.level_3.level_4.level_5.\\\n"
                  "    my_module import my_function")
    assert SortImports(file_contents=test_input, line_length=70).output == \
            ("from my_lib.my_package.test.level_1.level_2.level_3.level_4.level_5.my_module import \\\n"
             "    my_function\n")


def test_import_star():
    """Test to ensure isort handles star imports correctly"""
    test_input = ("from blah import *\n"
                  "from blah import _potato\n")
    assert SortImports(file_contents=test_input).output == ("from blah import *\n"
                                                            "from blah import _potato\n")
    assert SortImports(file_contents=test_input, combine_star=True).output == ("from blah import *\n")


def test_include_trailing_comma():
    """Test for the include_trailing_comma option"""
    test_output_grid = SortImports(
        file_contents=SHORT_IMPORT,
        multi_line_output=WrapModes.GRID,
        line_length=40,
        include_trailing_comma=True,
    ).output
    assert test_output_grid == (
        "from third_party import (lib1, lib2,\n"
        "                         lib3, lib4,)\n"
    )

    test_output_vertical = SortImports(
        file_contents=SHORT_IMPORT,
        multi_line_output=WrapModes.VERTICAL,
        line_length=40,
        include_trailing_comma=True,
    ).output
    assert test_output_vertical == (
        "from third_party import (lib1,\n"
        "                         lib2,\n"
        "                         lib3,\n"
        "                         lib4,)\n"
    )

    test_output_vertical_indent = SortImports(
        file_contents=SHORT_IMPORT,
        multi_line_output=WrapModes.VERTICAL_HANGING_INDENT,
        line_length=40,
        include_trailing_comma=True,
    ).output
    assert test_output_vertical_indent == (
        "from third_party import (\n"
        "    lib1,\n"
        "    lib2,\n"
        "    lib3,\n"
        "    lib4,\n"
        ")\n"
    )

    test_output_vertical_grid = SortImports(
        file_contents=SHORT_IMPORT,
        multi_line_output=WrapModes.VERTICAL_GRID,
        line_length=40,
        include_trailing_comma=True,
    ).output
    assert test_output_vertical_grid == (
        "from third_party import (\n"
        "    lib1, lib2, lib3, lib4,)\n"
    )

    test_output_vertical_grid_grouped = SortImports(
        file_contents=SHORT_IMPORT,
        multi_line_output=WrapModes.VERTICAL_GRID_GROUPED,
        line_length=40,
        include_trailing_comma=True,
    ).output
    assert test_output_vertical_grid_grouped == (
        "from third_party import (\n"
        "    lib1, lib2, lib3, lib4,\n"
        ")\n"
    )

    test_output_wrap_single_import_with_use_parentheses = SortImports(
        file_contents=SINGLE_FROM_IMPORT,
        line_length=25,
        include_trailing_comma=True,
        use_parentheses=True
    ).output
    assert test_output_wrap_single_import_with_use_parentheses == (
        "from third_party import (\n"
        "    lib1,)\n"
    )

    test_output_wrap_single_import_vertical_indent = SortImports(
        file_contents=SINGLE_FROM_IMPORT,
        line_length=25,
        multi_line_output=WrapModes.VERTICAL_HANGING_INDENT,
        include_trailing_comma=True,
        use_parentheses=True
    ).output
    assert test_output_wrap_single_import_vertical_indent == (
        "from third_party import (\n"
        "    lib1\n"
        ")\n"
    )


def test_similar_to_std_library():
    """Test to ensure modules that are named similarly to a standard library import don't end up clobbered"""
    test_input = ("import datetime\n"
                  "\n"
                  "import requests\n"
                  "import times\n")
    assert SortImports(file_contents=test_input, known_third_party=["requests", "times"]).output == test_input


def test_correctly_placed_imports():
    """Test to ensure comments stay on correct placement after being sorted"""
    test_input = ("from a import b # comment for b\n"
                  "from a import c # comment for c\n")
    assert SortImports(file_contents=test_input, force_single_line=True).output == \
                      ("from a import b  # comment for b\n"
                       "from a import c  # comment for c\n")
    assert SortImports(file_contents=test_input).output == ("from a import b  # comment for b\n"
                                                            "from a import c  # comment for c\n")

    # Full example test from issue #143
    test_input = ("from itertools import chain\n"
                  "\n"
                  "from django.test import TestCase\n"
                  "from model_mommy import mommy\n"
                  "\n"
                  "from apps.clientman.commands.download_usage_rights import associate_right_for_item_product\n"
                  "from apps.clientman.commands.download_usage_rights import associate_right_for_item_product_d"
                  "efinition\n"
                  "from apps.clientman.commands.download_usage_rights import associate_right_for_item_product_d"
                  "efinition_platform\n"
                  "from apps.clientman.commands.download_usage_rights import associate_right_for_item_product_p"
                  "latform\n"
                  "from apps.clientman.commands.download_usage_rights import associate_right_for_territory_reta"
                  "il_model\n"
                  "from apps.clientman.commands.download_usage_rights import associate_right_for_territory_reta"
                  "il_model_definition_platform_provider  # noqa\n"
                  "from apps.clientman.commands.download_usage_rights import clear_right_for_item_product\n"
                  "from apps.clientman.commands.download_usage_rights import clear_right_for_item_product_defini"
                  "tion\n"
                  "from apps.clientman.commands.download_usage_rights import clear_right_for_item_product_defini"
                  "tion_platform\n"
                  "from apps.clientman.commands.download_usage_rights import clear_right_for_item_product_platfo"
                  "rm\n"
                  "from apps.clientman.commands.download_usage_rights import clear_right_for_territory_retail_mo"
                  "del\n"
                  "from apps.clientman.commands.download_usage_rights import clear_right_for_territory_retail_mo"
                  "del_definition_platform_provider  # noqa\n"
                  "from apps.clientman.commands.download_usage_rights import create_download_usage_right\n"
                  "from apps.clientman.commands.download_usage_rights import delete_download_usage_right\n"
                  "from apps.clientman.commands.download_usage_rights import disable_download_for_item_product\n"
                  "from apps.clientman.commands.download_usage_rights import disable_download_for_item_product_d"
                  "efinition\n"
                  "from apps.clientman.commands.download_usage_rights import disable_download_for_item_product_d"
                  "efinition_platform\n"
                  "from apps.clientman.commands.download_usage_rights import disable_download_for_item_product_p"
                  "latform\n"
                  "from apps.clientman.commands.download_usage_rights import disable_download_for_territory_reta"
                  "il_model\n"
                  "from apps.clientman.commands.download_usage_rights import disable_download_for_territory_reta"
                  "il_model_definition_platform_provider  # noqa\n"
                  "from apps.clientman.commands.download_usage_rights import get_download_rights_for_item\n"
                  "from apps.clientman.commands.download_usage_rights import get_right\n")
    assert SortImports(file_contents=test_input, force_single_line=True, line_length=140,
                       known_third_party=["django", "model_mommy"]).output == test_input


def test_auto_detection():
    """Initial test to ensure isort auto-detection works correctly - will grow over time as new issues are raised."""

    # Issue 157
    test_input = ("import binascii\n"
                  "import os\n"
                  "\n"
                  "import cv2\n"
                  "import requests\n")
    assert SortImports(file_contents=test_input, known_third_party=["cv2", "requests"]).output == test_input

    # alternative solution
    assert SortImports(file_contents=test_input, default_section="THIRDPARTY").output == test_input


def test_same_line_statements():
    """Ensure isort correctly handles the case where a single line contains multiple statements including an import"""
    test_input = ("import pdb; import nose\n")
    assert SortImports(file_contents=test_input).output == ("import pdb\n"
                                                            "\n"
                                                            "import nose\n")

    test_input = ("import pdb; pdb.set_trace()\n"
                  "import nose; nose.run()\n")
    assert SortImports(file_contents=test_input).output == test_input


def test_long_line_comments():
    """Ensure isort correctly handles comments at the end of extremely long lines"""
    test_input = ("from foo.utils.fabric_stuff.live import check_clean_live, deploy_live, sync_live_envdir, "
                  "update_live_app, update_live_cron  # noqa\n"
                  "from foo.utils.fabric_stuff.stage import check_clean_stage, deploy_stage, sync_stage_envdir, "
                  "update_stage_app, update_stage_cron  # noqa\n")
    assert SortImports(file_contents=test_input).output == \
                ("from foo.utils.fabric_stuff.live import (check_clean_live, deploy_live,  # noqa\n"
                 "                                         sync_live_envdir, update_live_app, update_live_cron)\n"
                 "from foo.utils.fabric_stuff.stage import (check_clean_stage, deploy_stage,  # noqa\n"
                 "                                          sync_stage_envdir, update_stage_app, update_stage_cron)\n")


def test_tab_character_in_import():
    """Ensure isort correctly handles import statements that contain a tab character"""
    test_input = ("from __future__ import print_function\n"
                  "from __future__ import\tprint_function\n")
    assert SortImports(file_contents=test_input).output == "from __future__ import print_function\n"


def test_split_position():
    """Ensure isort splits on import instead of . when possible"""
    test_input = ("from p24.shared.exceptions.master.host_state_flag_unchanged import HostStateUnchangedException\n")
    assert SortImports(file_contents=test_input, line_length=80).output == \
                                            ("from p24.shared.exceptions.master.host_state_flag_unchanged import \\\n"
                                             "    HostStateUnchangedException\n")


def test_place_comments():
    """Ensure manually placing imports works as expected"""
    test_input = ("import sys\n"
                  "import os\n"
                  "import myproject.test\n"
                  "import django.settings\n"
                  "\n"
                  "# isort:imports-thirdparty\n"
                  "# isort:imports-firstparty\n"
                  "print('code')\n"
                  "\n"
                  "# isort:imports-stdlib\n")
    expected_output = ("\n# isort:imports-thirdparty\n"
                       "import django.settings\n"
                       "\n"
                       "# isort:imports-firstparty\n"
                       "import myproject.test\n"
                       "\n"
                       "print('code')\n"
                       "\n"
                       "# isort:imports-stdlib\n"
                       "import os\n"
                       "import sys\n")
    test_output = SortImports(file_contents=test_input, known_third_party=['django']).output
    assert test_output == expected_output
    test_output = SortImports(file_contents=test_output, known_third_party=['django']).output
    assert test_output == expected_output


def test_placement_control():
    """Ensure that most specific placement control match wins"""
    test_input = ("import os\n"
                  "import sys\n"
                  "from bottle import Bottle, redirect, response, run\n"
                  "import p24.imports._argparse as argparse\n"
                  "import p24.imports._subprocess as subprocess\n"
                  "import p24.imports._VERSION as VERSION\n"
                  "import p24.shared.media_wiki_syntax as syntax\n")
    test_output = SortImports(file_contents=test_input,
                known_first_party=['p24', 'p24.imports._VERSION'],
                known_standard_library=['p24.imports'],
                known_third_party=['bottle'],
                default_section="THIRDPARTY").output

    assert test_output == ("import os\n"
                           "import p24.imports._argparse as argparse\n"
                           "import p24.imports._subprocess as subprocess\n"
                           "import sys\n"
                           "\n"
                           "from bottle import Bottle, redirect, response, run\n"
                           "\n"
                           "import p24.imports._VERSION as VERSION\n"
                           "import p24.shared.media_wiki_syntax as syntax\n")


def test_custom_sections():
    """Ensure that most specific placement control match wins"""
    test_input = ("import os\n"
                  "import sys\n"
                  "from django.conf import settings\n"
                  "from bottle import Bottle, redirect, response, run\n"
                  "import p24.imports._argparse as argparse\n"
                  "from django.db import models\n"
                  "import p24.imports._subprocess as subprocess\n"
                  "import pandas as pd\n"
                  "import p24.imports._VERSION as VERSION\n"
                  "import numpy as np\n"
                  "import p24.shared.media_wiki_syntax as syntax\n")
    test_output = SortImports(file_contents=test_input,
                known_first_party=['p24', 'p24.imports._VERSION'],
                import_heading_stdlib='Standard Library',
                import_heading_thirdparty='Third Party',
                import_heading_firstparty='First Party',
                import_heading_django='Django',
                import_heading_pandas='Pandas',
                known_standard_library=['p24.imports'],
                known_third_party=['bottle'],
                known_django=['django'],
                known_pandas=['pandas', 'numpy'],
                default_section="THIRDPARTY",
                sections=["FUTURE", "STDLIB", "DJANGO", "THIRDPARTY", "PANDAS", "FIRSTPARTY", "LOCALFOLDER"]).output
    assert test_output == ("# Standard Library\n"
                           "import os\n"
                           "import p24.imports._argparse as argparse\n"
                           "import p24.imports._subprocess as subprocess\n"
                           "import sys\n"
                           "\n"
                           "# Django\n"
                           "from django.conf import settings\n"
                           "from django.db import models\n"
                           "\n"
                           "# Third Party\n"
                           "from bottle import Bottle, redirect, response, run\n"
                           "\n"
                           "# Pandas\n"
                           "import numpy as np\n"
                           "import pandas as pd\n"
                           "\n"
                           "# First Party\n"
                           "import p24.imports._VERSION as VERSION\n"
                           "import p24.shared.media_wiki_syntax as syntax\n")


def test_glob_known():
    """Ensure that most specific placement control match wins"""
    test_input = ("import os\n"
                  "from django_whatever import whatever\n"
                  "import sys\n"
                  "from django.conf import settings\n"
                  "from . import another\n")
    test_output = SortImports(file_contents=test_input,
                import_heading_stdlib='Standard Library',
                import_heading_thirdparty='Third Party',
                import_heading_firstparty='First Party',
                import_heading_django='Django',
                import_heading_djangoplugins='Django Plugins',
                import_heading_localfolder='Local',
                known_django=['django'],
                known_djangoplugins=['django_*'],
                default_section="THIRDPARTY",
                sections=["FUTURE", "STDLIB", "DJANGO", "DJANGOPLUGINS", "THIRDPARTY", "FIRSTPARTY", "LOCALFOLDER"]).output
    assert test_output == ("# Standard Library\n"
                           "import os\n"
                           "import sys\n"
                           "\n"
                           "# Django\n"
                           "from django.conf import settings\n"
                           "\n"
                           "# Django Plugins\n"
                           "from django_whatever import whatever\n"
                           "\n"
                           "# Local\n"
                           "from . import another\n")


def test_sticky_comments():
    """Test to ensure it is possible to make comments 'stick' above imports"""
    test_input = ("import os\n"
                  "\n"
                  "# Used for type-hinting (ref: https://github.com/davidhalter/jedi/issues/414).\n"
                  "from selenium.webdriver.remote.webdriver import WebDriver  # noqa\n")
    assert SortImports(file_contents=test_input).output == test_input

    test_input = ("from django import forms\n"
                  "# While this couples the geographic forms to the GEOS library,\n"
                  "# it decouples from database (by not importing SpatialBackend).\n"
                  "from django.contrib.gis.geos import GEOSException, GEOSGeometry\n"
                  "from django.utils.translation import ugettext_lazy as _\n")
    assert SortImports(file_contents=test_input).output == test_input


def test_zipimport():
    """Imports ending in "import" shouldn't be clobbered"""
    test_input = "from zipimport import zipimport\n"
    assert SortImports(file_contents=test_input).output == test_input


def test_from_ending():
    """Imports ending in "from" shouldn't be clobbered."""
    test_input = "from foo import get_foo_from, get_foo\n"
    expected_output = "from foo import get_foo, get_foo_from\n"
    assert SortImports(file_contents=test_input).output == expected_output


def test_from_first():
    """Tests the setting from_first works correctly"""
    test_input = "from os import path\nimport os\n"
    assert SortImports(file_contents=test_input, from_first=True).output == test_input


def test_top_comments():
    """Ensure correct behavior with top comments"""
    test_input = ("# -*- encoding: utf-8 -*-\n"
                  "# Test comment\n"
                  "#\n"
                  "from __future__ import unicode_literals\n")
    assert SortImports(file_contents=test_input).output == test_input

    test_input = ("# -*- coding: utf-8 -*-\n"
                  "from django.db import models\n"
                  "from django.utils.encoding import python_2_unicode_compatible\n")
    assert SortImports(file_contents=test_input).output == test_input

    test_input = ("# Comment\n"
                  "import sys\n")
    assert SortImports(file_contents=test_input).output == test_input

    test_input = ("# -*- coding\n"
                  "import sys\n")
    assert SortImports(file_contents=test_input).output == test_input


def test_consistency():
    """Ensures consistency of handling even when dealing with non ordered-by-type imports"""
    test_input = "from sqlalchemy.dialects.postgresql import ARRAY, array\n"
    assert SortImports(file_contents=test_input, order_by_type=True).output == test_input


def test_force_grid_wrap():
    """Ensures removing imports works as expected."""
    test_input = (
      "from bar import lib2\n"
      "from foo import lib6, lib7\n"
    )
    test_output = SortImports(
      file_contents=test_input,
      force_grid_wrap=2,
      multi_line_output=WrapModes.VERTICAL_HANGING_INDENT
      ).output
    assert test_output == """from bar import lib2
from foo import (
    lib6,
    lib7
)
"""
    test_output = SortImports(
      file_contents=test_input,
      force_grid_wrap=3,
      multi_line_output=WrapModes.VERTICAL_HANGING_INDENT
      ).output
    assert test_output == test_input


def test_force_grid_wrap_long():
    """Ensure that force grid wrap still happens with long line length"""
    test_input = (
      "from foo import lib6, lib7\n"
      "from bar import lib2\n"
      "from babar import something_that_is_kind_of_long"
    )
    test_output = SortImports(
      file_contents=test_input,
      force_grid_wrap=2,
      multi_line_output=WrapModes.VERTICAL_HANGING_INDENT,
      line_length=9999,
      ).output
    assert test_output == """from babar import something_that_is_kind_of_long
from bar import lib2
from foo import (
    lib6,
    lib7
)
"""


def test_uses_jinja_variables():
    """Test a basic set of imports that use jinja variables"""
    test_input = ("import sys\n"
                  "import os\n"
                  "import myproject.{ test }\n"
                  "import django.{ settings }")
    test_output = SortImports(file_contents=test_input, known_third_party=['django'],
                              known_first_party=['myproject']).output
    assert test_output == ("import os\n"
                           "import sys\n"
                           "\n"
                           "import django.{ settings }\n"
                           "\n"
                           "import myproject.{ test }\n")

    test_input = ("import {{ cookiecutter.repo_name }}\n"
                  "from foo import {{ cookiecutter.bar }}\n")
    assert SortImports(file_contents=test_input).output == test_input


def test_fcntl():
    """Test to ensure fcntl gets correctly recognized as stdlib import"""
    test_input = ("import fcntl\n"
                  "import os\n"
                  "import sys\n")
    assert SortImports(file_contents=test_input).output == test_input


def test_import_split_is_word_boundary_aware():
    """Test to ensure that isort splits words in a boundary aware manner"""
    test_input = ("from mycompany.model.size_value_array_import_func import \\\n"
                "    get_size_value_array_import_func_jobs")
    test_output = SortImports(file_contents=test_input,
      multi_line_output=WrapModes.VERTICAL_HANGING_INDENT,
      line_length=79).output
    assert test_output == ("from mycompany.model.size_value_array_import_func import (\n"
                           "    get_size_value_array_import_func_jobs\n"
                           ")\n")


def test_other_file_encodings(tmpdir):
    """Test to ensure file encoding is respected"""
    for encoding in ('latin1', 'utf8'):
        tmp_fname = tmpdir.join('test_{0}.py'.format(encoding))
        file_contents = "# coding: {0}\n\ns = u'ã'\n".format(encoding)
        tmp_fname.write_binary(file_contents.encode(encoding))
        assert SortImports(file_path=str(tmp_fname)).output == file_contents


def test_comment_at_top_of_file():
    """Test to ensure isort correctly handles top of file comments"""
    test_input = ("# Comment one\n"
                  "from django import forms\n"
                  "# Comment two\n"
                  "from django.contrib.gis.geos import GEOSException\n")
    assert SortImports(file_contents=test_input).output == test_input

    test_input = ("# -*- coding: utf-8 -*-\n"
                  "from django.db import models\n")
    assert SortImports(file_contents=test_input).output == test_input


def test_alphabetic_sorting():
    """Test to ensure isort correctly handles single line imports"""
    test_input = ("import unittest\n"
                  "\n"
                  "import ABC\n"
                  "import Zope\n"
                  "from django.contrib.gis.geos import GEOSException\n"
                  "from plone.app.testing import getRoles\n"
                  "from plone.app.testing import ManageRoles\n"
                  "from plone.app.testing import setRoles\n"
                  "from Products.CMFPlone import utils\n"
                  )
    options = {'force_single_line': True,
               'force_alphabetical_sort_within_sections': True, }

    output = SortImports(file_contents=test_input, known_first_party=['django'], **options).output
    assert output == test_input

    test_input = ("# -*- coding: utf-8 -*-\n"
                  "from django.db import models\n")
    assert SortImports(file_contents=test_input).output == test_input


def test_alphabetic_sorting_multi_line():
    """Test to ensure isort correctly handles multiline import see: issue 364"""
    test_input = ("from a import (CONSTANT_A, cONSTANT_B, CONSTANT_C, CONSTANT_D, CONSTANT_E,\n"
                  "               CONSTANT_F, CONSTANT_G, CONSTANT_H, CONSTANT_I, CONSTANT_J)\n")
    options = {'force_alphabetical_sort_within_sections': True, }
    assert SortImports(file_contents=test_input, **options).output == test_input


def test_comments_not_duplicated():
    """Test to ensure comments aren't duplicated: issue 303"""
    test_input = ('from flask import url_for\n'
                  "# Whole line comment\n"
                  'from service import demo  # inline comment\n'
                  'from service import settings\n')
    output = SortImports(file_contents=test_input).output
    assert output.count("# Whole line comment\n") == 1
    assert output.count("# inline comment\n") == 1


def test_top_of_line_comments():
    """Test to ensure top of line comments stay where they should: issue 260"""
    test_input = ('# -*- coding: utf-8 -*-\n'
                  'from django.db import models\n'
                  '#import json as simplejson\n'
                  'from myproject.models import Servidor\n'
                  '\n'
                  'import reversion\n'
                   '\n'
                   'import logging\n')
    output = SortImports(file_contents=test_input).output
    print(output)
    assert output.startswith('# -*- coding: utf-8 -*-\n')


def test_basic_comment():
    """Test to ensure a basic comment wont crash isort"""
    test_input = ('import logging\n'
                  '# Foo\n'
                  'import os\n')
    assert SortImports(file_contents=test_input).output == test_input


def test_shouldnt_add_lines():
    """Ensure that isort doesn't add a blank line when a top of import comment is present, issue #316"""
    test_input = ('"""Text"""\n'
                  '# This is a comment\n'
                 'import pkg_resources\n')
    assert SortImports(file_contents=test_input).output == test_input


def test_sections_parsed_correct(tmpdir):
    """Ensure that modules for custom sections parsed as list from config file and isort result is correct"""
    conf_file_data = (
        '[settings]\n'
        'sections=FUTURE,STDLIB,THIRDPARTY,FIRSTPARTY,LOCALFOLDER,COMMON\n'
        'known_common=nose\n'
        'import_heading_common=Common Library\n'
        'import_heading_stdlib=Standard Library\n'
    )
    test_input = (
        'import os\n'
        'from nose import *\n'
        'import nose\n'
        'from os import path'
    )
    correct_output = (
        '# Standard Library\n'
        'import os\n'
        'from os import path\n'
        '\n'
        '# Common Library\n'
        'import nose\n'
        'from nose import *\n'
    )
    tmpdir.join('.isort.cfg').write(conf_file_data)
    assert SortImports(file_contents=test_input, settings_path=str(tmpdir)).output == correct_output


@pytest.mark.skipif(toml is None, reason="Requires toml package to be installed.")
def test_pyproject_conf_file(tmpdir):
    """Ensure that modules for custom sections parsed as list from config file and isort result is correct"""
    conf_file_data = (
        '[build-system]\n'
        'requires = ["setuptools", "wheel"]\n'
        '[tool.poetry]\n'
        'name = "isort"\n'
        'version = "0.1.0"\n'
        'license = "MIT"\n'
        '[tool.isort]\n'
        'lines_between_types=1\n'
        'known_common="nose"\n'
        'import_heading_common="Common Library"\n'
        'import_heading_stdlib="Standard Library"\n'
        'sections="FUTURE,STDLIB,THIRDPARTY,FIRSTPARTY,LOCALFOLDER,COMMON"\n'
        'include_trailing_comma = true\n'
    )
    test_input = (
        'import os\n'
        'from nose import *\n'
        'import nose\n'
        'from os import path'
    )
    correct_output = (
        '# Standard Library\n'
        'import os\n'
        '\n'
        'from os import path\n'
        '\n'
        '# Common Library\n'
        'import nose\n'
        '\n'
        'from nose import *\n'
    )
    tmpdir.join('pyproject.toml').write(conf_file_data)
    assert SortImports(file_contents=test_input, settings_path=str(tmpdir)).output == correct_output


def test_alphabetic_sorting_no_newlines():
    '''Test to ensure that alphabetical sort does not erroneously introduce new lines (issue #328)'''
    test_input = "import os\n"
    test_output = SortImports(file_contents=test_input, force_alphabetical_sort_within_sections=True).output
    assert test_input == test_output

    test_input = ('import os\n'
                  'import unittest\n'
                  '\n'
                  'from a import b\n'
                  '\n'
                  '\n'
                  'print(1)\n')
    test_output = SortImports(file_contents=test_input, force_alphabetical_sort_within_sections=True, lines_after_imports=2).output
    assert test_input == test_output


def test_sort_within_section():
    '''Test to ensure its possible to force isort to sort within sections'''
    test_input = ('from Foob import ar\n'
                  'import foo\n'
                  'from foo import bar\n'
                  'from foo.bar import Quux, baz\n')
    test_output = SortImports(file_contents=test_input, force_sort_within_sections=True).output
    assert test_output == test_input

    test_input = ('import foo\n'
                  'from foo import bar\n'
                  'from foo.bar import baz\n'
                  'from foo.bar import Quux\n'
                  'from Foob import ar\n')
    test_output = SortImports(file_contents=test_input, force_sort_within_sections=True, order_by_type=False,
                              force_single_line=True).output
    assert test_output == test_input


def test_sorting_with_two_top_comments():
    '''Test to ensure isort will sort files that contain 2 top comments'''
    test_input = ('#! comment1\n'
                  "''' comment2\n"
                  "'''\n"
                  'import b\n'
                  'import a\n')
    assert SortImports(file_contents=test_input).output == ('#! comment1\n'
                                                            "''' comment2\n"
                                                            "'''\n"
                                                            'import a\n'
                                                            'import b\n')


def test_lines_between_sections():
    """Test to ensure lines_between_sections works"""
    test_input = ('from bar import baz\n'
                  'import os\n')
    assert SortImports(file_contents=test_input, lines_between_sections=0).output == ('import os\n'
                                                                                      'from bar import baz\n')
    assert SortImports(file_contents=test_input, lines_between_sections=2).output == ('import os\n\n\n'
                                                                                      'from bar import baz\n')


def test_forced_sepatate_globs():
    """Test to ensure that forced_separate glob matches lines"""
    test_input = ('import os\n'
                  '\n'
                  'from myproject.foo.models import Foo\n'
                  '\n'
                  'from myproject.utils import util_method\n'
                  '\n'
                  'from myproject.bar.models import Bar\n'
                  '\n'
                  'import sys\n')
    test_output = SortImports(file_contents=test_input, forced_separate=['*.models'],
                              line_length=120).output

    assert test_output == ('import os\n'
                          'import sys\n'
                          '\n'
                          'from myproject.utils import util_method\n'
                          '\n'
                          'from myproject.bar.models import Bar\n'
                          'from myproject.foo.models import Foo\n')


def test_no_additional_lines_issue_358():
    """Test to ensure issue 358 is resovled and running isort multiple times does not add extra newlines"""
    test_input = ('"""This is a docstring"""\n'
                  '# This is a comment\n'
                  'from __future__ import (\n'
                  '    absolute_import,\n'
                  '    division,\n'
                  '    print_function,\n'
                  '    unicode_literals\n'
                  ')\n')
    expected_output = ('"""This is a docstring"""\n'
                       '# This is a comment\n'
                       'from __future__ import (\n'
                       '    absolute_import,\n'
                       '    division,\n'
                       '    print_function,\n'
                       '    unicode_literals\n'
                       ')\n')
    test_output = SortImports(file_contents=test_input, multi_line_output=3, line_length=20).output
    assert test_output == expected_output

    test_output = SortImports(file_contents=test_output, multi_line_output=3, line_length=20).output
    assert test_output == expected_output

    for attempt in range(5):
        test_output = SortImports(file_contents=test_output, multi_line_output=3, line_length=20).output
        assert test_output == expected_output

    test_input = ('"""This is a docstring"""\n'
                  '\n'
                  '# This is a comment\n'
                  'from __future__ import (\n'
                  '    absolute_import,\n'
                  '    division,\n'
                  '    print_function,\n'
                  '    unicode_literals\n'
                  ')\n')
    expected_output = ('"""This is a docstring"""\n'
                       '\n'
                       '# This is a comment\n'
                       'from __future__ import (\n'
                       '    absolute_import,\n'
                       '    division,\n'
                       '    print_function,\n'
                       '    unicode_literals\n'
                       ')\n')
    test_output = SortImports(file_contents=test_input, multi_line_output=3, line_length=20).output
    assert test_output == expected_output

    test_output = SortImports(file_contents=test_output, multi_line_output=3, line_length=20).output
    assert test_output == expected_output

    for attempt in range(5):
        test_output = SortImports(file_contents=test_output, multi_line_output=3, line_length=20).output
        assert test_output == expected_output


def test_import_by_paren_issue_375():
    """Test to ensure isort can correctly handle sorting imports where the paren is directly by the import body"""
    test_input = ('from .models import(\n'
                  '   Foo,\n'
                  '   Bar,\n'
                  ')\n')
    assert SortImports(file_contents=test_input).output == 'from .models import Bar, Foo\n'


def test_import_by_paren_issue_460():
    """Test to ensure isort can doesnt move comments around """
    test_input = """
# First comment
# Second comment
# third comment
import io
import os
"""
    assert SortImports(file_contents=(test_input)).output == test_input


def test_function_with_docstring():
    """Test to ensure isort can correctly sort imports when the first found content is a function with a docstring"""
    add_imports = ['from __future__ import unicode_literals']
    test_input = ('def foo():\n'
                  '    """ Single line triple quoted doctring """\n'
                  '    pass\n')
    expected_output = ('from __future__ import unicode_literals\n'
                       '\n'
                       '\n'
                       'def foo():\n'
                       '    """ Single line triple quoted doctring """\n'
                       '    pass\n')
    assert SortImports(file_contents=test_input, add_imports=add_imports).output == expected_output


def test_plone_style():
    """Test to ensure isort correctly plone style imports"""
    test_input = ("from django.contrib.gis.geos import GEOSException\n"
                  "from plone.app.testing import getRoles\n"
                  "from plone.app.testing import ManageRoles\n"
                  "from plone.app.testing import setRoles\n"
                  "from Products.CMFPlone import utils\n"
                  "\n"
                  "import ABC\n"
                  "import unittest\n"
                  "import Zope\n")
    options = {'force_single_line': True,
               'force_alphabetical_sort': True}
    assert SortImports(file_contents=test_input, **options).output == test_input


def test_third_party_case_sensitive():
    """Modules which match builtins by name but not on case should not be picked up on Windows."""
    test_input = ("import thirdparty\n"
                  "import os\n"
                  "import ABC\n")

    expected_output = ('import os\n'
                       '\n'
                       'import ABC\n'
                       'import thirdparty\n')
    assert SortImports(file_contents=test_input).output == expected_output


def test_exists_case_sensitive_file(tmpdir):
    """Test exists_case_sensitive function for a file."""
    tmpdir.join('module.py').ensure(file=1)
    assert exists_case_sensitive(str(tmpdir.join('module.py')))
    assert not exists_case_sensitive(str(tmpdir.join('MODULE.py')))


def test_exists_case_sensitive_directory(tmpdir):
    """Test exists_case_sensitive function for a directory."""
    tmpdir.join('pkg').ensure(dir=1)
    assert exists_case_sensitive(str(tmpdir.join('pkg')))
    assert not exists_case_sensitive(str(tmpdir.join('PKG')))


def test_sys_path_mutation(tmpdir):
    """Test to ensure sys.path is not modified"""
    tmpdir.mkdir('src').mkdir('a')
    test_input = "from myproject import test"
    options = {'virtual_env': str(tmpdir)}
    expected_length = len(sys.path)
    SortImports(file_contents=test_input, **options).output
    assert len(sys.path) == expected_length


def test_long_single_line():
    """Test to ensure long single lines get handled correctly"""
    output = SortImports(file_contents="from ..views import ("
                                       " _a,"
                                       "_xxxxxx_xxxxxxx_xxxxxxxx_xxx_xxxxxxx as xxxxxx_xxxxxxx_xxxxxxxx_xxx_xxxxxxx)",
                         line_length=79).output
    for line in output.split('\n'):
        assert len(line) <= 79

    output = SortImports(file_contents="from ..views import ("
                                       " _a,"
                                       "_xxxxxx_xxxxxxx_xxxxxxxx_xxx_xxxxxxx as xxxxxx_xxxxxxx_xxxxxxxx_xxx_xxxxxxx)",
                         line_length=76, combine_as_imports=True).output
    for line in output.split('\n'):
        assert len(line) <= 79


def test_import_inside_class_issue_432():
    """Test to ensure issue 432 is resolved and isort doesn't insert imports in the middle of classes"""
    test_input = ("# coding=utf-8\n"
                  "class Foo:\n"
                  "    def bar(self):\n"
                  "        pass\n")
    expected_output = ("# coding=utf-8\n"
                       "import baz\n"
                       "\n"
                       "\n"
                       "class Foo:\n"
                       "    def bar(self):\n"
                       "        pass\n")
    assert SortImports(file_contents=test_input, add_imports=['import baz']).output == expected_output


def test_wildcard_import_without_space_issue_496():
    """Test to ensure issue #496: wildcard without space, is resolved"""
    test_input = 'from findorserver.coupon.models import*'
    expected_output = 'from findorserver.coupon.models import *\n'
    assert SortImports(file_contents=test_input).output == expected_output


def test_import_line_mangles_issues_491():
    """Test to ensure comment on import with parens doesn't cause issues"""
    test_input = ('import os  # ([\n'
                  '\n'
                  'print("hi")\n')
    assert SortImports(file_contents=test_input).output == test_input


def test_import_line_mangles_issues_505():
    """Test to ensure comment on import with parens doesn't cause issues"""
    test_input = ('from sys import *  # (\n'
                  '\n'
                  '\n'
                  'def test():\n'
                  '    print("Test print")\n')
    assert SortImports(file_contents=test_input).output == test_input


def test_import_line_mangles_issues_439():
    """Test to ensure comment on import with parens doesn't cause issues"""
    test_input = ('import a  # () import\n'
                  'from b import b\n')
    assert SortImports(file_contents=test_input).output == test_input


def test_alias_using_paren_issue_466():
    """Test to ensure issue #466: Alias causes slash incorrectly is resolved"""
    test_input = 'from django.db.backends.mysql.base import DatabaseWrapper as MySQLDatabaseWrapper\n'
    expected_output = ('from django.db.backends.mysql.base import (\n'
                       '    DatabaseWrapper as MySQLDatabaseWrapper)\n')
    assert SortImports(file_contents=test_input, line_length=50, use_parentheses=True).output == expected_output

    test_input = 'from django.db.backends.mysql.base import DatabaseWrapper as MySQLDatabaseWrapper\n'
    expected_output = ('from django.db.backends.mysql.base import (\n'
                       '    DatabaseWrapper as MySQLDatabaseWrapper\n'
                       ')\n')
    assert SortImports(file_contents=test_input, line_length=50, multi_line_output=5,
                       use_parentheses=True).output == expected_output


def test_strict_whitespace_by_default(capsys):
    test_input = ('import os\n'
                  'from django.conf import settings\n')
    SortImports(file_contents=test_input, check=True)
    out, err = capsys.readouterr()
    assert out == 'ERROR:  Imports are incorrectly sorted.\n'


def test_strict_whitespace_no_closing_newline_issue_676(capsys):
    test_input = ('import os\n'
                  '\n'
                  'from django.conf import settings\n'
                  '\n'
                  'print(1)')
    SortImports(file_contents=test_input, check=True)
    out, err = capsys.readouterr()
    assert out == ''


def test_ignore_whitespace(capsys):
    test_input = ('import os\n'
                  'from django.conf import settings\n')
    SortImports(file_contents=test_input, check=True, ignore_whitespace=True)
    out, err = capsys.readouterr()
    assert out == ''


def test_import_wraps_with_comment_issue_471():
    """Test to ensure issue #471 is resolved"""
    test_input = ('from very_long_module_name import SuperLongClassName  #@UnusedImport'
                  ' -- long string of comments which wrap over')
    expected_output = ('from very_long_module_name import (\n'
                       '    SuperLongClassName)  # @UnusedImport -- long string of comments which wrap over\n')
    assert SortImports(file_contents=test_input, line_length=50, multi_line_output=1,
                       use_parentheses=True).output == expected_output


def test_import_case_produces_inconsistent_results_issue_472():
    """Test to ensure sorting imports with same name but different case produces the same result across platforms"""
    test_input = ('from sqlalchemy.dialects.postgresql import ARRAY\n'
                  'from sqlalchemy.dialects.postgresql import array\n')
    assert SortImports(file_contents=test_input, force_single_line=True).output == test_input

    test_input = 'from scrapy.core.downloader.handlers.http import HttpDownloadHandler, HTTPDownloadHandler\n'
    assert SortImports(file_contents=test_input).output == test_input


def test_inconsistent_behavior_in_python_2_and_3_issue_479():
    """Test to ensure Python 2 and 3 have the same behavior"""
    test_input = ('from future.standard_library import hooks\n'
                  'from workalendar.europe import UnitedKingdom\n')
    assert SortImports(file_contents=test_input).output == test_input


def test_sort_within_section_comments_issue_436():
    """Test to ensure sort within sections leaves comments untouched"""
    test_input = ('import os.path\n'
                  'import re\n'
                  '\n'
                  '# report.py exists in ... comment line 1\n'
                  '# this file needs to ...  comment line 2\n'
                  '# it must not be ...      comment line 3\n'
                  'import report\n')
    assert SortImports(file_contents=test_input, force_sort_within_sections=True).output == test_input


def test_sort_within_sections_with_force_to_top_issue_473():
    """Test to ensure it's possible to sort within sections with items forced to top"""
    test_input = ('import z\n'
                  'import foo\n'
                  'from foo import bar\n')
    assert SortImports(file_contents=test_input, force_sort_within_sections=True,
                       force_to_top=['z']).output == test_input


def test_correct_number_of_new_lines_with_comment_issue_435():
    """Test to ensure that injecting a comment in-between imports doesn't mess up the new line spacing"""
    test_input = ('import foo\n'
                  '\n'
                  '# comment\n'
                  '\n'
                  '\n'
                  'def baz():\n'
                  '    pass\n')
    assert SortImports(file_contents=test_input).output == test_input


def test_future_below_encoding_issue_545():
    """Test to ensure future is always below comment"""
    test_input = ('#!/usr/bin/env python\n'
                  'from __future__ import print_function\n'
                  'import logging\n'
                  '\n'
                  'print("hello")\n')
    expected_output = ('#!/usr/bin/env python\n'
                       'from __future__ import print_function\n'
                       '\n'
                       'import logging\n'
                       '\n'
                       'print("hello")\n')
    assert SortImports(file_contents=test_input).output == expected_output


def test_no_extra_lines_issue_557():
    """Test to ensure no extra lines are prepended"""
    test_input = ('import os\n'
                  '\n'
                  'from scrapy.core.downloader.handlers.http import HttpDownloadHandler, HTTPDownloadHandler\n')
    expected_output = ('import os\n'
                       'from scrapy.core.downloader.handlers.http import HttpDownloadHandler, HTTPDownloadHandler\n')
    assert SortImports(file_contents=test_input, force_alphabetical_sort=True,
                       force_sort_within_sections=True).output == expected_output


def test_long_import_wrap_support_with_mode_2():
    """Test to ensure mode 2 still allows wrapped imports with slash"""
    test_input = ('from foobar.foobar.foobar.foobar import \\\n'
                  '    an_even_longer_function_name_over_80_characters\n')
    assert SortImports(file_contents=test_input, multi_line_output=2, line_length=80).output == test_input


def test_pylint_comments_incorrectly_wrapped_issue_571():
    """Test to ensure pylint comments don't get wrapped"""
    test_input = ('from PyQt5.QtCore import QRegExp  # @UnresolvedImport pylint: disable=import-error,'
                  'useless-suppression\n')
    expected_output = ('from PyQt5.QtCore import \\\n'
                       '    QRegExp  # @UnresolvedImport pylint: disable=import-error,useless-suppression\n')
    assert SortImports(file_contents=test_input, line_length=60).output == expected_output


def test_ensure_async_methods_work_issue_537():
    """Test to ensure async methods are correctly identified"""
    test_input = ('from myapp import myfunction\n'
                  '\n'
                  '\n'
                  'async def test_myfunction(test_client, app):\n'
                  '    a = await myfunction(test_client, app)\n')
    assert SortImports(file_contents=test_input).output == test_input


def test_ensure_as_imports_sort_correctly_within_from_imports_issue_590():
    """Test to ensure combination from and as import statements are sorted correct"""
    test_input = ('from os import defpath\n'
                  'from os import pathsep as separator\n')
    assert SortImports(file_contents=test_input, force_sort_within_sections=True).output == test_input

    test_input = ('from os import defpath\n'
                  'from os import pathsep as separator\n')
    assert SortImports(file_contents=test_input).output == test_input

    test_input = ('from os import defpath\n'
                  'from os import pathsep as separator\n')
    assert SortImports(file_contents=test_input, force_single_line=True).output == test_input


def test_ensure_line_endings_are_preserved_issue_493():
    """Test to ensure line endings are not converted"""
    test_input = ('from os import defpath\r\n'
                  'from os import pathsep as separator\r\n')
    assert SortImports(file_contents=test_input).output == test_input
    test_input = ('from os import defpath\r'
                  'from os import pathsep as separator\r')
    assert SortImports(file_contents=test_input).output == test_input
    test_input = ('from os import defpath\n'
                  'from os import pathsep as separator\n')
    assert SortImports(file_contents=test_input).output == test_input


def test_not_splitted_sections():
    whiteline = '\n'
    stdlib_section = 'import unittest\n'
    firstparty_section = 'from app.pkg1 import mdl1\n'
    local_section = 'from .pkg2 import mdl2\n'
    statement = 'foo = bar\n'
    test_input = (
        stdlib_section + whiteline + firstparty_section + whiteline +
        local_section + whiteline + statement
    )

    assert SortImports(file_contents=test_input).output == test_input
    assert SortImports(file_contents=test_input, no_lines_before=['LOCALFOLDER']).output == \
           (
               stdlib_section + whiteline + firstparty_section + local_section +
               whiteline + statement
           )
    # by default STDLIB and FIRSTPARTY sections are split by THIRDPARTY section,
    # so don't merge them if THIRDPARTY imports aren't exist
    assert SortImports(file_contents=test_input, no_lines_before=['FIRSTPARTY']).output == test_input
    # in case when THIRDPARTY section is excluded from sections list, it's ok to merge STDLIB and FIRSTPARTY
    assert SortImports(
        file_contents=test_input,
        sections=['STDLIB', 'FIRSTPARTY', 'LOCALFOLDER'],
        no_lines_before=['FIRSTPARTY'],
    ).output == (
        stdlib_section + firstparty_section + whiteline + local_section +
        whiteline + statement
    )
    # it doesn't change output, because stdlib packages don't have any whitelines before them
    assert SortImports(file_contents=test_input, no_lines_before=['STDLIB']).output == test_input


def test_no_inline_sort():
    """Test to ensure multiple `from` imports in one line are not sorted if `--no-inline-sort` flag
    is enabled. If `--force-single-line-imports` flag is enabled, then `--no-inline-sort` is ignored."""
    test_input = 'from foo import a, c, b\n'
    assert SortImports(file_contents=test_input, no_inline_sort=True, force_single_line=False).output == test_input
    assert SortImports(file_contents=test_input, no_inline_sort=False, force_single_line=False).output == 'from foo import a, b, c\n'
    expected = (
        'from foo import a\n'
        'from foo import b\n'
        'from foo import c\n'
    )
    assert SortImports(file_contents=test_input, no_inline_sort=False, force_single_line=True).output == expected
    assert SortImports(file_contents=test_input, no_inline_sort=True, force_single_line=True).output == expected


def test_relative_import_of_a_module():
    """Imports can be dynamically created (PEP302) and is used by modules such as six.  This test ensures that
    these types of imports are still sorted to the correct type instead of being categorized as local."""
    test_input = ('from __future__ import absolute_import\n'
                  '\n'
                  'import itertools\n'
                  '\n'
                  'from six import add_metaclass\n'
                  '\n'
                  'from six.moves import asd\n'
                  )

    expected_results = ('from __future__ import absolute_import\n'
                        '\n'
                        'import itertools\n'
                        '\n'
                        'from six import add_metaclass\n'
                        'from six.moves import asd\n'
                        )

    sorted_result = SortImports(file_contents=test_input, force_single_line=True).output
    assert sorted_result == expected_results


def test_escaped_parens_sort():
    test_input = ('from foo import \\ \n'
                  '(a,\n'
                  'b,\n'
                  'c)\n')
    expected = ('from foo import a, b, c\n')
    assert SortImports(file_contents=test_input).output == expected


def test_is_python_file_ioerror(tmpdir):
    does_not_exist = tmpdir.join('fake.txt')
    assert is_python_file(str(does_not_exist)) is False


def test_is_python_file_shebang(tmpdir):
    path = tmpdir.join('myscript')
    path.write('#!/usr/bin/env python\n')
    assert is_python_file(str(path)) is True


def test_is_python_file_editor_backup(tmpdir):
    path = tmpdir.join('myscript~')
    path.write('#!/usr/bin/env python\n')
    assert is_python_file(str(path)) is False


def test_is_python_typing_stub(tmpdir):
    stub = tmpdir.join('stub.pyi')
    assert is_python_file(str(stub)) is True


def test_to_ensure_imports_are_brought_to_top_issue_651():
    test_input = ('from __future__ import absolute_import, unicode_literals\n'
                  '\n'
                  'VAR = """\n'
                  'multiline text\n'
                  '"""\n'
                  '\n'
                  'from __future__ import unicode_literals\n'
                  'from __future__ import absolute_import\n')
    expected_output = ('from __future__ import absolute_import, unicode_literals\n'
                       '\n'
                       'VAR = """\n'
                       'multiline text\n'
                       '"""\n')
    assert SortImports(file_contents=test_input).output == expected_output


def test_to_ensure_importing_from_imports_module_works_issue_662():
    test_input = ('@wraps(fun)\n'
                  'def __inner(*args, **kwargs):\n'
                  '    from .imports import qualname\n'
                  '    warn(description=description or qualname(fun), deprecation=deprecation, removal=removal)\n')
    assert SortImports(file_contents=test_input).output == test_input


def test_to_ensure_no_unexpected_changes_issue_666():
    test_input = ('from django.conf import settings\n'
                  'from django.core.management import call_command\n'
                  'from django.core.management.base import BaseCommand\n'
                  'from django.utils.translation import ugettext_lazy as _\n'
                  '\n'
                  'TEMPLATE = """\n'
                  '# This file is generated automatically with the management command\n'
                  '#\n'
                  '#    manage.py bis_compile_i18n\n'
                  '#\n'
                  '# please dont change it manually.\n'
                  'from django.utils.translation import ugettext_lazy as _\n'
                  '"""\n')
    assert SortImports(file_contents=test_input).output == test_input


def test_to_ensure_tabs_dont_become_space_issue_665():
    test_input = ('import os\n'
                  '\n'
                  '\n'
                  'def my_method():\n'
                  '\tpass\n')
    assert SortImports(file_contents=test_input).output == test_input


def test_new_lines_are_preserved():
    with NamedTemporaryFile('w', suffix='py') as rn_newline:
        with io.open(rn_newline.name, mode='w', newline='') as rn_newline_input:
            rn_newline_input.write('import sys\r\nimport os\r\n')
            rn_newline_input.flush()
            SortImports(rn_newline.name)
            with io.open(rn_newline.name, newline='') as rn_newline_file:
                rn_newline_contents = rn_newline_file.read()
    assert rn_newline_contents == 'import os\r\nimport sys\r\n'

    with NamedTemporaryFile('w', suffix='py') as r_newline:
        with io.open(r_newline.name, mode='w', newline='') as r_newline_input:
            r_newline_input.write('import sys\rimport os\r')
            r_newline_input.flush()
            SortImports(r_newline.name)
            with io.open(r_newline.name, newline='') as r_newline_file:
                r_newline_contents = r_newline_file.read()
    assert r_newline_contents == 'import os\rimport sys\r'

    with NamedTemporaryFile('w', suffix='py') as n_newline:
        with io.open(n_newline.name, mode='w', newline='') as n_newline_input:
            n_newline_input.write('import sys\nimport os\n')
            n_newline_input.flush()
            SortImports(n_newline.name)
            with io.open(n_newline.name, newline='') as n_newline_file:
                n_newline_contents = n_newline_file.read()
    assert n_newline_contents == 'import os\nimport sys\n'


@pytest.mark.skipif(not finders.RequirementsFinder.enabled, reason='RequirementsFinder not enabled (too old version of pip?)')
@pytest.mark.skipif(not finders.pipreqs, reason='pipreqs is missing')
def test_requirements_finder(tmpdir):
    subdir = tmpdir.mkdir('subdir').join("lol.txt")
    subdir.write("flask")
    req_file = tmpdir.join('requirements.txt')
    req_file.write(
        "Django==1.11\n"
        "-e git+https://github.com/orsinium/deal.git#egg=deal\n"
    )
    si = SortImports(file_contents="")
    for path in (str(tmpdir), str(subdir)):
        finder = finders.RequirementsFinder(
            config=si.config,
            sections=si.sections,
            path=path
        )

        files = list(finder._get_files())
        assert len(files) == 1  # file finding
        assert files[0].endswith('requirements.txt')  # file finding
        assert list(finder._get_names(str(req_file))) == ['Django', 'deal']  # file parsing

        assert finder.find("django") == si.sections.THIRDPARTY  # package in reqs
        assert finder.find("flask") is None  # package not in reqs
        assert finder.find("deal") == si.sections.THIRDPARTY  # vcs

        assert len(finder.mapping) > 100
        assert finder._normalize_name('deal') == 'deal'
        assert finder._normalize_name('Django') == 'django'  # lowercase
        assert finder._normalize_name('django_haystack') == 'haystack'  # mapping
        assert finder._normalize_name('Flask-RESTful') == 'flask_restful'  # conver `-`to `_`

    req_file.remove()


def test_forced_separate_is_deterministic_issue_774(tmpdir):

    config_file = tmpdir.join('setup.cfg')
    config_file.write(
        "[isort]\n"
        "forced_separate:\n"
        "   separate1\n"
        "   separate2\n"
        "   separate3\n"
        "   separate4\n"
    )

    test_input = ('import time\n'
                  '\n'
                  'from separate1 import foo\n'
                  '\n'
                  'from separate2 import bar\n'
                  '\n'
                  'from separate3 import baz\n'
                  '\n'
                  'from separate4 import quux\n')

    assert SortImports(file_contents=test_input, settings_path=config_file.strpath).output == test_input


PIPFILE = """
[[source]]
url = "https://pypi.org/simple"
verify_ssl = true
name = "pypi"

[requires]
python_version = "3.5"

[packages]
Django = "~=1.11"
deal = {editable = true, git = "https://github.com/orsinium/deal.git"}

[dev-packages]
"""


@pytest.mark.skipif(not finders.PipfileFinder.enabled, reason='PipfileFinder not enabled (missing requirementslib?)')
@pytest.mark.skipif(not finders.pipreqs, reason='pipreqs is missing')
def test_pipfile_finder(tmpdir):
    pipfile = tmpdir.join('Pipfile')
    pipfile.write(PIPFILE)
    si = SortImports(file_contents="")
    finder = finders.PipfileFinder(
        config=si.config,
        sections=si.sections,
        path=str(tmpdir)
    )

    assert set(finder._get_names(str(tmpdir))) == {'Django', 'deal'}  # file parsing

    assert finder.find("django") == si.sections.THIRDPARTY  # package in reqs
    assert finder.find("flask") is None  # package not in reqs
    assert finder.find("deal") == si.sections.THIRDPARTY  # vcs

    assert len(finder.mapping) > 100
    assert finder._normalize_name('deal') == 'deal'
    assert finder._normalize_name('Django') == 'django'  # lowercase
    assert finder._normalize_name('django_haystack') == 'haystack'  # mapping
    assert finder._normalize_name('Flask-RESTful') == 'flask_restful'  # conver `-`to `_`

    pipfile.remove()


@pytest.mark.skipif(sys.version_info[0] == 2, reason="Requires Python 3")
def test_monkey_patched_urllib():
    with pytest.raises(ImportError):
        # Previous versions of isort monkey patched urllib which caused unusual
        # importing for other projects.
        from urllib import quote  # noqa: F401


<<<<<<< HEAD
@pytest.mark.skipif(sys.version_info[0] == 2, reason="Requires Python 3")
def test_path_finder(monkeypatch):
    si = SortImports(file_contents="")
    finder = finders.PathFinder(
        config=si.config,
        sections=si.sections,
    )
    third_party_prefix = next(path for path in finder.paths if "site-packages" in path)
    ext_suffix = sysconfig.get_config_var("EXT_SUFFIX") or ".so"
    imaginary_paths = set([
        os.path.join(finder.stdlib_lib_prefix, "example_1.py"),
        os.path.join(third_party_prefix, "example_2.py"),
        os.path.join(third_party_prefix, "example_3.so"),
        os.path.join(third_party_prefix, "example_4" + ext_suffix),
        os.path.join(os.getcwd(), "example_5.py"),
    ])
    monkeypatch.setattr("isort.finders.exists_case_sensitive", lambda p: p in imaginary_paths)
    assert finder.find("example_1") == finder.sections.STDLIB
    assert finder.find("example_2") == finder.sections.THIRDPARTY
    assert finder.find("example_3") == finder.sections.THIRDPARTY
    assert finder.find("example_4") == finder.sections.THIRDPARTY
    assert finder.find("example_5") == finder.sections.FIRSTPARTY
=======
def test_argument_parsing():
    from isort.main import parse_args
    args = parse_args(['-dt', '-t', 'foo', '--skip=bar', 'baz.py'])
    assert args['order_by_type'] is False
    assert args['force_to_top'] == ['foo']
    assert args['skip'] == ['bar']
    assert args['files'] == ['baz.py']


@pytest.mark.parametrize('multiprocess', (False, True))
def test_command_line(tmpdir, capfd, multiprocess):
    from isort.main import main
    tmpdir.join("file1.py").write("import re\nimport os\n\nimport contextlib\n\n\nimport isort")
    tmpdir.join("file2.py").write("import collections\nimport time\n\nimport abc\n\n\nimport isort")
    arguments = ["-rc", str(tmpdir)]
    if multiprocess:
        arguments.extend(['--jobs', '2'])
    main(arguments)
    assert tmpdir.join("file1.py").read() == "import contextlib\nimport os\nimport re\n\nimport isort\n"
    assert tmpdir.join("file2.py").read() == "import abc\nimport collections\nimport time\n\nimport isort\n"
    out, err = capfd.readouterr()
    assert not err
    # it informs us about fixing the files:
    assert str(tmpdir.join("file1.py")) in out
    assert str(tmpdir.join("file2.py")) in out


@pytest.mark.parametrize('enabled', (False, True))
def test_safety_excludes(tmpdir, enabled):
    tmpdir.join("victim.py").write("# ...")
    tmpdir.mkdir(".tox").join("verysafe.py").write("# ...")
    tmpdir.mkdir("lib").mkdir("python3.7").join("importantsystemlibrary.py").write("# ...")
    config = dict(settings.default.copy(), safety_excludes=enabled)
    skipped = []
    file_names = set(os.path.relpath(f, str(tmpdir)) for f in main.iter_source_code([str(tmpdir)], config, skipped))
    if enabled:
        assert file_names == {'victim.py'}
        assert len(skipped) == 2
    else:
        assert file_names == {'.tox/verysafe.py', 'lib/python3.7/importantsystemlibrary.py', 'victim.py'}
        assert not skipped
>>>>>>> 880f6798
<|MERGE_RESOLUTION|>--- conflicted
+++ resolved
@@ -25,11 +25,7 @@
 
 from tempfile import NamedTemporaryFile
 import io
-<<<<<<< HEAD
 import os.path
-=======
-import os
->>>>>>> 880f6798
 import sys
 import sysconfig
 
@@ -2647,7 +2643,6 @@
         from urllib import quote  # noqa: F401
 
 
-<<<<<<< HEAD
 @pytest.mark.skipif(sys.version_info[0] == 2, reason="Requires Python 3")
 def test_path_finder(monkeypatch):
     si = SortImports(file_contents="")
@@ -2670,7 +2665,8 @@
     assert finder.find("example_3") == finder.sections.THIRDPARTY
     assert finder.find("example_4") == finder.sections.THIRDPARTY
     assert finder.find("example_5") == finder.sections.FIRSTPARTY
-=======
+
+
 def test_argument_parsing():
     from isort.main import parse_args
     args = parse_args(['-dt', '-t', 'foo', '--skip=bar', 'baz.py'])
@@ -2711,5 +2707,4 @@
         assert len(skipped) == 2
     else:
         assert file_names == {'.tox/verysafe.py', 'lib/python3.7/importantsystemlibrary.py', 'victim.py'}
-        assert not skipped
->>>>>>> 880f6798
+        assert not skipped