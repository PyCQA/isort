--- conflicted
+++ resolved
@@ -2200,8 +2200,7 @@
                   'from os import pathsep as separator\n')
     assert SortImports(file_contents=test_input, force_single_line=True).output == test_input
 
-
-<<<<<<< HEAD
+    
 def test_ensure_line_endings_are_preserved_issue_493():
     """Test to ensure line endings are not converted"""
     test_input = ('from os import defpath\r\n'
@@ -2213,7 +2212,8 @@
     test_input = ('from os import defpath\n'
                   'from os import pathsep as separator\n')
     assert SortImports(file_contents=test_input).output == test_input
-=======
+
+    
 def test_not_splitted_sections():
     whiteline = '\n'
     stdlib_section = 'import unittest\n'
@@ -2238,4 +2238,3 @@
            )
     assert SortImports(file_contents=test_input, no_lines_before=['FIRSTPARTY', 'LOCALFOLDER']).output == \
            (stdlib_section + firstparty_section + local_section + whiteline + statement)
->>>>>>> 3105d17b
