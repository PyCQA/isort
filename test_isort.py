--- conflicted
+++ resolved
@@ -23,16 +23,11 @@
 """
 from __future__ import absolute_import, division, print_function, unicode_literals
 
-<<<<<<< HEAD
 from isort.pie_slice import *
-=======
 import codecs
 import os
 import shutil
 import tempfile
-
-from pies.overrides import *
->>>>>>> ce3ef536
 
 from isort.isort import SortImports
 from isort.settings import WrapModes
@@ -1421,7 +1416,6 @@
     assert SortImports(file_contents=test_input).output == test_input
 
 
-<<<<<<< HEAD
 def test_import_split_is_word_boundary_aware():
     """Test to ensure that isort splits words in a boundry aware mannor"""
     test_input = ("from mycompany.model.size_value_array_import_func import ("
@@ -1433,16 +1427,17 @@
 
     assert test_output == ("from mycompany.model.size_value_array_import_func import \\\n"
                            "    get_size_value_array_import_func_jobs\n")
-=======
+
+
 def test_other_file_encodings():
+    """Test to ensure file encoding is respected"""
     try:
         tmp_dir = tempfile.mkdtemp()
         for encoding in ('latin1', 'utf8'):
             tmp_fname = os.path.join(tmp_dir, 'test_{}.py'.format(encoding))
             with codecs.open(tmp_fname, mode='w', encoding=encoding) as f:
-                file_contents = "# coding: {}\n\ns = u'ã'\n".format(encoding)
+                file_contents = "# coding: {0}\n\ns = u'ã'\n".format(encoding)
                 f.write(file_contents)
         assert SortImports(file_path=tmp_fname).output == file_contents
     finally:
-        shutil.rmtree(tmp_dir, ignore_errors=True)
->>>>>>> ce3ef536
+        shutil.rmtree(tmp_dir, ignore_errors=True)