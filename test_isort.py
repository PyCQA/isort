"""test_isort.py.

Tests all major functionality of the isort library
Should be ran using py.test by simply running py.test in the isort project directory

Copyright (C) 2013  Timothy Edmund Crosley

Permission is hereby granted, free of charge, to any person obtaining a copy of this software and associated
documentation files (the "Software"), to deal in the Software without restriction, including without limitation
the rights to use, copy, modify, merge, publish, distribute, sublicense, and/or sell copies of the Software, and
to permit persons to whom the Software is furnished to do so, subject to the following conditions:

The above copyright notice and this permission notice shall be included in all copies or
substantial portions of the Software.

THE SOFTWARE IS PROVIDED "AS IS", WITHOUT WARRANTY OF ANY KIND, EXPRESS OR IMPLIED, INCLUDING BUT NOT LIMITED
TO THE WARRANTIES OF MERCHANTABILITY, FITNESS FOR A PARTICULAR PURPOSE AND NONINFRINGEMENT. IN NO EVENT SHALL
THE AUTHORS OR COPYRIGHT HOLDERS BE LIABLE FOR ANY CLAIM, DAMAGES OR OTHER LIABILITY, WHETHER IN AN ACTION OF
CONTRACT, TORT OR OTHERWISE, ARISING FROM, OUT OF OR IN CONNECTION WITH THE SOFTWARE OR THE USE OR
OTHER DEALINGS IN THE SOFTWARE.

"""
from tempfile import NamedTemporaryFile
import os
import os.path
import sys
import sysconfig

import pytest

from isort import finders, main, settings
from isort.isort import SortImports
from isort.utils import exists_case_sensitive
from isort.main import is_python_file
from isort.settings import WrapModes

try:
    import toml
except ImportError:
    toml = None

TEST_DEFAULT_CONFIG = """
[*.py]
max_line_length = 120
indent_style = space
indent_size = 4
known_first_party = isort
known_third_party = kate
ignore_frosted_errors = E103
skip = build,.tox,venv
balanced_wrapping = true
not_skip = __init__.py
"""

SHORT_IMPORT = "from third_party import lib1, lib2, lib3, lib4"
SINGLE_FROM_IMPORT = "from third_party import lib1"
SINGLE_LINE_LONG_IMPORT = "from third_party import lib1, lib2, lib3, lib4, lib5, lib5ab"
REALLY_LONG_IMPORT = ("from third_party import lib1, lib2, lib3, lib4, lib5, lib6, lib7, lib8, lib9, lib10, lib11,"
                      "lib12, lib13, lib14, lib15, lib16, lib17, lib18, lib20, lib21, lib22")
REALLY_LONG_IMPORT_WITH_COMMENT = ("from third_party import lib1, lib2, lib3, lib4, lib5, lib6, lib7, lib8, lib9, "
                                   "lib10, lib11, lib12, lib13, lib14, lib15, lib16, lib17, lib18, lib20, lib21, lib22"
                                   " # comment")


@pytest.fixture(scope="session", autouse=True)
def default_settings_path(tmpdir_factory):
    config_dir = tmpdir_factory.mktemp('config')
    config_file = config_dir.join('.editorconfig').strpath
    with open(config_file, 'w') as editorconfig:
        editorconfig.write(TEST_DEFAULT_CONFIG)
        os.chdir(config_dir.strpath)
    return config_dir.strpath


def test_happy_path():
    """Test the most basic use case, straight imports no code, simply not organized by category."""
    test_input = ("import sys\n"
                  "import os\n"
                  "import myproject.test\n"
                  "import django.settings")
    test_output = SortImports(file_contents=test_input, known_third_party=['django']).output
    assert test_output == ("import os\n"
                           "import sys\n"
                           "\n"
                           "import django.settings\n"
                           "\n"
                           "import myproject.test\n")


def test_code_intermixed():
    """Defines what should happen when isort encounters imports intermixed with
    code.

    (it should pull them all to the top)

    """
    test_input = ("import sys\n"
                  "print('yo')\n"
                  "print('I like to put code between imports cause I want stuff to break')\n"
                  "import myproject.test\n")
    test_output = SortImports(file_contents=test_input).output
    assert test_output == ("import sys\n"
                           "\n"
                           "import myproject.test\n"
                           "\n"
                           "print('yo')\n"
                           "print('I like to put code between imports cause I want stuff to break')\n")


def test_correct_space_between_imports():
    """Ensure after imports a correct amount of space (in newlines) is
    enforced.

    (2 for method, class, or decorator definitions 1 for anything else)

    """
    test_input_method = ("import sys\n"
                         "def my_method():\n"
                         "    print('hello world')\n")
    test_output_method = SortImports(file_contents=test_input_method).output
    assert test_output_method == ("import sys\n"
                                  "\n"
                                  "\n"
                                  "def my_method():\n"
                                  "    print('hello world')\n")

    test_input_decorator = ("import sys\n"
                            "@my_decorator\n"
                            "def my_method():\n"
                            "    print('hello world')\n")
    test_output_decorator = SortImports(file_contents=test_input_decorator).output
    assert test_output_decorator == ("import sys\n"
                                     "\n"
                                     "\n"
                                     "@my_decorator\n"
                                     "def my_method():\n"
                                     "    print('hello world')\n")

    test_input_class = ("import sys\n"
                        "class MyClass(object):\n"
                        "    pass\n")
    test_output_class = SortImports(file_contents=test_input_class).output
    assert test_output_class == ("import sys\n"
                                 "\n"
                                 "\n"
                                 "class MyClass(object):\n"
                                 "    pass\n")

    test_input_other = ("import sys\n"
                        "print('yo')\n")
    test_output_other = SortImports(file_contents=test_input_other).output
    assert test_output_other == ("import sys\n"
                                 "\n"
                                 "print('yo')\n")


def test_sort_on_number():
    """Ensure numbers get sorted logically (10 > 9 not the other way around)"""
    test_input = ("import lib10\n"
                  "import lib9\n")
    test_output = SortImports(file_contents=test_input).output
    assert test_output == ("import lib9\n"
                           "import lib10\n")


def test_line_length():
    """Ensure isort enforces the set line_length."""
    assert len(SortImports(file_contents=REALLY_LONG_IMPORT, line_length=80).output.split("\n")[0]) <= 80
    assert len(SortImports(file_contents=REALLY_LONG_IMPORT, line_length=120).output.split("\n")[0]) <= 120

    test_output = SortImports(file_contents=REALLY_LONG_IMPORT, line_length=42).output
    assert test_output == ("from third_party import (lib1, lib2, lib3,\n"
                           "                         lib4, lib5, lib6,\n"
                           "                         lib7, lib8, lib9,\n"
                           "                         lib10, lib11,\n"
                           "                         lib12, lib13,\n"
                           "                         lib14, lib15,\n"
                           "                         lib16, lib17,\n"
                           "                         lib18, lib20,\n"
                           "                         lib21, lib22)\n")

    TEST_INPUT = ('from django.contrib.gis.gdal.field import (\n'
                  '    OFTDate, OFTDateTime, OFTInteger, OFTInteger64, OFTReal, OFTString,\n'
                  '    OFTTime,\n'
                  ')\n')  # Test case described in issue #654
    assert SortImports(file_contents=TEST_INPUT, include_trailing_comma=True, line_length=79,
                       multi_line_output=WrapModes.VERTICAL_GRID_GROUPED, balanced_wrapping=False).output == TEST_INPUT

    test_output = SortImports(file_contents=REALLY_LONG_IMPORT, line_length=42, wrap_length=32).output
    assert test_output == ("from third_party import (lib1,\n"
                           "                         lib2,\n"
                           "                         lib3,\n"
                           "                         lib4,\n"
                           "                         lib5,\n"
                           "                         lib6,\n"
                           "                         lib7,\n"
                           "                         lib8,\n"
                           "                         lib9,\n"
                           "                         lib10,\n"
                           "                         lib11,\n"
                           "                         lib12,\n"
                           "                         lib13,\n"
                           "                         lib14,\n"
                           "                         lib15,\n"
                           "                         lib16,\n"
                           "                         lib17,\n"
                           "                         lib18,\n"
                           "                         lib20,\n"
                           "                         lib21,\n"
                           "                         lib22)\n")


def test_output_modes():
    """Test setting isort to use various output modes works as expected"""
    test_output_grid = SortImports(file_contents=REALLY_LONG_IMPORT,
                                   multi_line_output=WrapModes.GRID, line_length=40).output
    assert test_output_grid == ("from third_party import (lib1, lib2,\n"
                                "                         lib3, lib4,\n"
                                "                         lib5, lib6,\n"
                                "                         lib7, lib8,\n"
                                "                         lib9, lib10,\n"
                                "                         lib11, lib12,\n"
                                "                         lib13, lib14,\n"
                                "                         lib15, lib16,\n"
                                "                         lib17, lib18,\n"
                                "                         lib20, lib21,\n"
                                "                         lib22)\n")

    test_output_vertical = SortImports(file_contents=REALLY_LONG_IMPORT,
                                       multi_line_output=WrapModes.VERTICAL, line_length=40).output
    assert test_output_vertical == ("from third_party import (lib1,\n"
                                    "                         lib2,\n"
                                    "                         lib3,\n"
                                    "                         lib4,\n"
                                    "                         lib5,\n"
                                    "                         lib6,\n"
                                    "                         lib7,\n"
                                    "                         lib8,\n"
                                    "                         lib9,\n"
                                    "                         lib10,\n"
                                    "                         lib11,\n"
                                    "                         lib12,\n"
                                    "                         lib13,\n"
                                    "                         lib14,\n"
                                    "                         lib15,\n"
                                    "                         lib16,\n"
                                    "                         lib17,\n"
                                    "                         lib18,\n"
                                    "                         lib20,\n"
                                    "                         lib21,\n"
                                    "                         lib22)\n")

    comment_output_vertical = SortImports(file_contents=REALLY_LONG_IMPORT_WITH_COMMENT,
                                          multi_line_output=WrapModes.VERTICAL, line_length=40).output
    assert comment_output_vertical == ("from third_party import (lib1,  # comment\n"
                                       "                         lib2,\n"
                                       "                         lib3,\n"
                                       "                         lib4,\n"
                                       "                         lib5,\n"
                                       "                         lib6,\n"
                                       "                         lib7,\n"
                                       "                         lib8,\n"
                                       "                         lib9,\n"
                                       "                         lib10,\n"
                                       "                         lib11,\n"
                                       "                         lib12,\n"
                                       "                         lib13,\n"
                                       "                         lib14,\n"
                                       "                         lib15,\n"
                                       "                         lib16,\n"
                                       "                         lib17,\n"
                                       "                         lib18,\n"
                                       "                         lib20,\n"
                                       "                         lib21,\n"
                                       "                         lib22)\n")

    test_output_hanging_indent = SortImports(file_contents=REALLY_LONG_IMPORT,
                                             multi_line_output=WrapModes.HANGING_INDENT,
                                             line_length=40, indent="    ").output
    assert test_output_hanging_indent == ("from third_party import lib1, lib2, \\\n"
                                          "    lib3, lib4, lib5, lib6, lib7, \\\n"
                                          "    lib8, lib9, lib10, lib11, lib12, \\\n"
                                          "    lib13, lib14, lib15, lib16, lib17, \\\n"
                                          "    lib18, lib20, lib21, lib22\n")

    comment_output_hanging_indent = SortImports(file_contents=REALLY_LONG_IMPORT_WITH_COMMENT,
                                                multi_line_output=WrapModes.HANGING_INDENT,
                                                line_length=40, indent="    ").output
    assert comment_output_hanging_indent == ("from third_party import lib1, \\  # comment\n"
                                             "    lib2, lib3, lib4, lib5, lib6, \\\n"
                                             "    lib7, lib8, lib9, lib10, lib11, \\\n"
                                             "    lib12, lib13, lib14, lib15, lib16, \\\n"
                                             "    lib17, lib18, lib20, lib21, lib22\n")

    test_output_vertical_indent = SortImports(file_contents=REALLY_LONG_IMPORT,
                                              multi_line_output=WrapModes.VERTICAL_HANGING_INDENT,
                                              line_length=40, indent="    ").output
    assert test_output_vertical_indent == ("from third_party import (\n"
                                           "    lib1,\n"
                                           "    lib2,\n"
                                           "    lib3,\n"
                                           "    lib4,\n"
                                           "    lib5,\n"
                                           "    lib6,\n"
                                           "    lib7,\n"
                                           "    lib8,\n"
                                           "    lib9,\n"
                                           "    lib10,\n"
                                           "    lib11,\n"
                                           "    lib12,\n"
                                           "    lib13,\n"
                                           "    lib14,\n"
                                           "    lib15,\n"
                                           "    lib16,\n"
                                           "    lib17,\n"
                                           "    lib18,\n"
                                           "    lib20,\n"
                                           "    lib21,\n"
                                           "    lib22\n"
                                           ")\n")

    comment_output_vertical_indent = SortImports(file_contents=REALLY_LONG_IMPORT_WITH_COMMENT,
                                                 multi_line_output=WrapModes.VERTICAL_HANGING_INDENT,
                                                 line_length=40, indent="    ").output
    assert comment_output_vertical_indent == ("from third_party import (  # comment\n"
                                              "    lib1,\n"
                                              "    lib2,\n"
                                              "    lib3,\n"
                                              "    lib4,\n"
                                              "    lib5,\n"
                                              "    lib6,\n"
                                              "    lib7,\n"
                                              "    lib8,\n"
                                              "    lib9,\n"
                                              "    lib10,\n"
                                              "    lib11,\n"
                                              "    lib12,\n"
                                              "    lib13,\n"
                                              "    lib14,\n"
                                              "    lib15,\n"
                                              "    lib16,\n"
                                              "    lib17,\n"
                                              "    lib18,\n"
                                              "    lib20,\n"
                                              "    lib21,\n"
                                              "    lib22\n"
                                              ")\n")

    test_output_vertical_grid = SortImports(file_contents=REALLY_LONG_IMPORT,
                                            multi_line_output=WrapModes.VERTICAL_GRID,
                                            line_length=40, indent="    ").output
    assert test_output_vertical_grid == ("from third_party import (\n"
                                         "    lib1, lib2, lib3, lib4, lib5, lib6,\n"
                                         "    lib7, lib8, lib9, lib10, lib11,\n"
                                         "    lib12, lib13, lib14, lib15, lib16,\n"
                                         "    lib17, lib18, lib20, lib21, lib22)\n")

    comment_output_vertical_grid = SortImports(file_contents=REALLY_LONG_IMPORT_WITH_COMMENT,
                                               multi_line_output=WrapModes.VERTICAL_GRID,
                                               line_length=40, indent="    ").output
    assert comment_output_vertical_grid == ("from third_party import (  # comment\n"
                                            "    lib1, lib2, lib3, lib4, lib5, lib6,\n"
                                            "    lib7, lib8, lib9, lib10, lib11,\n"
                                            "    lib12, lib13, lib14, lib15, lib16,\n"
                                            "    lib17, lib18, lib20, lib21, lib22)\n")

    test_output_vertical_grid_grouped = SortImports(file_contents=REALLY_LONG_IMPORT,
                                                    multi_line_output=WrapModes.VERTICAL_GRID_GROUPED,
                                                    line_length=40, indent="    ").output
    assert test_output_vertical_grid_grouped == ("from third_party import (\n"
                                                 "    lib1, lib2, lib3, lib4, lib5, lib6,\n"
                                                 "    lib7, lib8, lib9, lib10, lib11,\n"
                                                 "    lib12, lib13, lib14, lib15, lib16,\n"
                                                 "    lib17, lib18, lib20, lib21, lib22\n"
                                                 ")\n")

    comment_output_vertical_grid_grouped = SortImports(file_contents=REALLY_LONG_IMPORT_WITH_COMMENT,
                                                       multi_line_output=WrapModes.VERTICAL_GRID_GROUPED,
                                                       line_length=40, indent="    ").output
    assert comment_output_vertical_grid_grouped == ("from third_party import (  # comment\n"
                                                    "    lib1, lib2, lib3, lib4, lib5, lib6,\n"
                                                    "    lib7, lib8, lib9, lib10, lib11,\n"
                                                    "    lib12, lib13, lib14, lib15, lib16,\n"
                                                    "    lib17, lib18, lib20, lib21, lib22\n"
                                                    ")\n")

    output_noqa = SortImports(file_contents=REALLY_LONG_IMPORT_WITH_COMMENT,
                              multi_line_output=WrapModes.NOQA).output
    assert output_noqa == ("from third_party import lib1, lib2, lib3, lib4, lib5, lib6, lib7, lib8, lib9, lib10, lib11,"
                           " lib12, lib13, lib14, lib15, lib16, lib17, lib18, lib20, lib21, lib22  "
                           "# NOQA comment\n")

    test_case = SortImports(file_contents=SINGLE_LINE_LONG_IMPORT,
                            multi_line_output=WrapModes.VERTICAL_GRID_GROUPED_NO_COMMA,
                            line_length=40, indent='    ').output
    test_output_vertical_grid_grouped_doesnt_wrap_early = test_case
    assert test_output_vertical_grid_grouped_doesnt_wrap_early == ("from third_party import (\n"
                                                                   "    lib1, lib2, lib3, lib4, lib5, lib5ab\n"
                                                                   ")\n")


def test_qa_comment_case():
    test_input = "from veryveryveryveryveryveryveryveryveryveryvery import X  # NOQA"
    test_output = SortImports(file_contents=test_input, line_length=40, multi_line_output=WrapModes.NOQA).output
    assert test_output == "from veryveryveryveryveryveryveryveryveryveryvery import X  # NOQA\n"

    test_input = "import veryveryveryveryveryveryveryveryveryveryvery  # NOQA"
    test_output = SortImports(file_contents=test_input, line_length=40, multi_line_output=WrapModes.NOQA).output
    assert test_output == "import veryveryveryveryveryveryveryveryveryveryvery  # NOQA\n"


def test_length_sort():
    """Test setting isort to sort on length instead of alphabetically."""
    test_input = ("import medium_sizeeeeeeeeeeeeee\n"
                  "import shortie\n"
                  "import looooooooooooooooooooooooooooooooooooooong\n"
                  "import medium_sizeeeeeeeeeeeeea\n")
    test_output = SortImports(file_contents=test_input, length_sort=True).output
    assert test_output == ("import shortie\n"
                           "import medium_sizeeeeeeeeeeeeea\n"
                           "import medium_sizeeeeeeeeeeeeee\n"
                           "import looooooooooooooooooooooooooooooooooooooong\n")


def test_length_sort_section():
    """Test setting isort to sort on length instead of alphabetically for a specific section."""
    test_input = ("import medium_sizeeeeeeeeeeeeee\n"
                  "import shortie\n"
                  "import sys\n"
                  "import os\n"
                  "import looooooooooooooooooooooooooooooooooooooong\n"
                  "import medium_sizeeeeeeeeeeeeea\n")
    test_output = SortImports(file_contents=test_input, length_sort_stdlib=True).output
    assert test_output == ("import os\n"
                           "import sys\n"
                           "\n"
                           "import looooooooooooooooooooooooooooooooooooooong\n"
                           "import medium_sizeeeeeeeeeeeeea\n"
                           "import medium_sizeeeeeeeeeeeeee\n"
                           "import shortie\n")


def test_convert_hanging():
    """Ensure that isort will convert hanging indents to correct indent
    method."""
    test_input = ("from third_party import lib1, lib2, \\\n"
                  "    lib3, lib4, lib5, lib6, lib7, \\\n"
                  "    lib8, lib9, lib10, lib11, lib12, \\\n"
                  "    lib13, lib14, lib15, lib16, lib17, \\\n"
                  "    lib18, lib20, lib21, lib22\n")
    test_output = SortImports(file_contents=test_input, multi_line_output=WrapModes.GRID,
                              line_length=40).output
    assert test_output == ("from third_party import (lib1, lib2,\n"
                           "                         lib3, lib4,\n"
                           "                         lib5, lib6,\n"
                           "                         lib7, lib8,\n"
                           "                         lib9, lib10,\n"
                           "                         lib11, lib12,\n"
                           "                         lib13, lib14,\n"
                           "                         lib15, lib16,\n"
                           "                         lib17, lib18,\n"
                           "                         lib20, lib21,\n"
                           "                         lib22)\n")


def test_custom_indent():
    """Ensure setting a custom indent will work as expected."""
    test_output = SortImports(file_contents=REALLY_LONG_IMPORT, multi_line_output=WrapModes.HANGING_INDENT,
                              line_length=40, indent="   ", balanced_wrapping=False).output
    assert test_output == ("from third_party import lib1, lib2, \\\n"
                           "   lib3, lib4, lib5, lib6, lib7, lib8, \\\n"
                           "   lib9, lib10, lib11, lib12, lib13, \\\n"
                           "   lib14, lib15, lib16, lib17, lib18, \\\n"
                           "   lib20, lib21, lib22\n")

    test_output = SortImports(file_contents=REALLY_LONG_IMPORT, multi_line_output=WrapModes.HANGING_INDENT,
                              line_length=40, indent="'  '", balanced_wrapping=False).output
    assert test_output == ("from third_party import lib1, lib2, \\\n"
                           "  lib3, lib4, lib5, lib6, lib7, lib8, \\\n"
                           "  lib9, lib10, lib11, lib12, lib13, \\\n"
                           "  lib14, lib15, lib16, lib17, lib18, \\\n"
                           "  lib20, lib21, lib22\n")

    test_output = SortImports(file_contents=REALLY_LONG_IMPORT, multi_line_output=WrapModes.HANGING_INDENT,
                              line_length=40, indent="tab", balanced_wrapping=False).output
    assert test_output == ("from third_party import lib1, lib2, \\\n"
                           "\tlib3, lib4, lib5, lib6, lib7, lib8, \\\n"
                           "\tlib9, lib10, lib11, lib12, lib13, \\\n"
                           "\tlib14, lib15, lib16, lib17, lib18, \\\n"
                           "\tlib20, lib21, lib22\n")

    test_output = SortImports(file_contents=REALLY_LONG_IMPORT, multi_line_output=WrapModes.HANGING_INDENT,
                              line_length=40, indent=2, balanced_wrapping=False).output
    assert test_output == ("from third_party import lib1, lib2, \\\n"
                           "  lib3, lib4, lib5, lib6, lib7, lib8, \\\n"
                           "  lib9, lib10, lib11, lib12, lib13, \\\n"
                           "  lib14, lib15, lib16, lib17, lib18, \\\n"
                           "  lib20, lib21, lib22\n")


def test_use_parentheses():
    test_input = (
        "from fooooooooooooooooooooooooo.baaaaaaaaaaaaaaaaaaarrrrrrr import "
        "    my_custom_function as my_special_function"
    )
    test_output = SortImports(
        file_contents=test_input, line_length=79, use_parentheses=True
    ).output

    assert test_output == (
        "from fooooooooooooooooooooooooo.baaaaaaaaaaaaaaaaaaarrrrrrr import (\n"
        "    my_custom_function as my_special_function)\n"
    )

    test_output = SortImports(
        file_contents=test_input, line_length=79, use_parentheses=True,
        include_trailing_comma=True,
    ).output

    assert test_output == (
        "from fooooooooooooooooooooooooo.baaaaaaaaaaaaaaaaaaarrrrrrr import (\n"
        "    my_custom_function as my_special_function,)\n"
    )

    test_output = SortImports(
        file_contents=test_input, line_length=79, use_parentheses=True,
        multi_line_output=WrapModes.VERTICAL_HANGING_INDENT
    ).output

    assert test_output == (
        "from fooooooooooooooooooooooooo.baaaaaaaaaaaaaaaaaaarrrrrrr import (\n"
        "    my_custom_function as my_special_function\n)\n"
    )

    test_output = SortImports(
        file_contents=test_input, line_length=79, use_parentheses=True,
        multi_line_output=WrapModes.VERTICAL_GRID_GROUPED,
        include_trailing_comma=True
    ).output

    assert test_output == (
        "from fooooooooooooooooooooooooo.baaaaaaaaaaaaaaaaaaarrrrrrr import (\n"
        "    my_custom_function as my_special_function,\n)\n"
    )


def test_skip():
    """Ensure skipping a single import will work as expected."""
    test_input = ("import myproject\n"
                  "import django\n"
                  "print('hey')\n"
                  "import sys  # isort:skip this import needs to be placed here\n\n\n\n\n\n\n")

    test_output = SortImports(file_contents=test_input, known_third_party=['django']).output
    assert test_output == ("import django\n"
                           "\n"
                           "import myproject\n"
                           "\n"
                           "print('hey')\n"
                           "import sys  # isort:skip this import needs to be placed here\n")


def test_skip_with_file_name():
    """Ensure skipping a file works even when file_contents is provided."""
    test_input = ("import django\n"
                  "import myproject\n")

    sort_imports = SortImports(file_path='/baz.py', file_contents=test_input, known_third_party=['django'],
                               skip=['baz.py'])
    assert sort_imports.skipped
    assert sort_imports.output is None


def test_skip_within_file():
    """Ensure skipping a whole file works."""
    test_input = ("# isort:skip_file\n"
                  "import django\n"
                  "import myproject\n")
    sort_imports = SortImports(file_contents=test_input, known_third_party=['django'])
    assert sort_imports.skipped
    assert sort_imports.output is None


def test_force_to_top():
    """Ensure forcing a single import to the top of its category works as expected."""
    test_input = ("import lib6\n"
                  "import lib2\n"
                  "import lib5\n"
                  "import lib1\n")
    test_output = SortImports(file_contents=test_input, force_to_top=['lib5']).output
    assert test_output == ("import lib5\n"
                           "import lib1\n"
                           "import lib2\n"
                           "import lib6\n")


def test_add_imports():
    """Ensures adding imports works as expected."""
    test_input = ("import lib6\n"
                  "import lib2\n"
                  "import lib5\n"
                  "import lib1\n\n")
    test_output = SortImports(file_contents=test_input, add_imports=['import lib4', 'import lib7']).output
    assert test_output == ("import lib1\n"
                           "import lib2\n"
                           "import lib4\n"
                           "import lib5\n"
                           "import lib6\n"
                           "import lib7\n")

    # Using simplified syntax
    test_input = ("import lib6\n"
                  "import lib2\n"
                  "import lib5\n"
                  "import lib1\n\n")
    test_output = SortImports(file_contents=test_input, add_imports=['lib4', 'lib7', 'lib8.a']).output
    assert test_output == ("import lib1\n"
                           "import lib2\n"
                           "import lib4\n"
                           "import lib5\n"
                           "import lib6\n"
                           "import lib7\n"
                           "from lib8 import a\n")

    # On a file that has no pre-existing imports
    test_input = ('"""Module docstring"""\n'
                  '\n'
                  'class MyClass(object):\n'
                  '    pass\n')
    test_output = SortImports(file_contents=test_input, add_imports=['from __future__ import print_function']).output
    assert test_output == ('"""Module docstring"""\n'
                           'from __future__ import print_function\n'
                           '\n'
                           '\n'
                           'class MyClass(object):\n'
                           '    pass\n')

    # On a file that has no pre-existing imports, and no doc-string
    test_input = ('class MyClass(object):\n'
                  '    pass\n')
    test_output = SortImports(file_contents=test_input, add_imports=['from __future__ import print_function']).output
    assert test_output == ('from __future__ import print_function\n'
                           '\n'
                           '\n'
                           'class MyClass(object):\n'
                           '    pass\n')

    # On a file with no content what so ever
    test_input = ("")
    test_output = SortImports(file_contents=test_input, add_imports=['lib4']).output
    assert test_output == ("")

    # On a file with no content what so ever, after force_adds is set to True
    test_input = ("")
    test_output = SortImports(file_contents=test_input, add_imports=['lib4'], force_adds=True).output
    assert test_output == ("import lib4\n")


def test_remove_imports():
    """Ensures removing imports works as expected."""
    test_input = ("import lib6\n"
                  "import lib2\n"
                  "import lib5\n"
                  "import lib1")
    test_output = SortImports(file_contents=test_input, remove_imports=['lib2', 'lib6']).output
    assert test_output == ("import lib1\n"
                           "import lib5\n")

    # Using natural syntax
    test_input = ("import lib6\n"
                  "import lib2\n"
                  "import lib5\n"
                  "import lib1\n"
                  "from lib8 import a")
    test_output = SortImports(file_contents=test_input, remove_imports=['import lib2', 'import lib6',
                                                                        'from lib8 import a']).output
    assert test_output == ("import lib1\n"
                           "import lib5\n")


def test_explicitly_local_import():
    """Ensure that explicitly local imports are separated."""
    test_input = ("import lib1\n"
                  "import lib2\n"
                  "import .lib6\n"
                  "from . import lib7")
    assert SortImports(file_contents=test_input).output == ("import lib1\n"
                                                            "import lib2\n"
                                                            "\n"
                                                            "import .lib6\n"
                                                            "from . import lib7\n")


def test_quotes_in_file():
    """Ensure imports within triple quotes don't get imported."""
    test_input = ('import os\n'
                  '\n'
                  '"""\n'
                  'Let us\n'
                  'import foo\n'
                  'okay?\n'
                  '"""\n')
    assert SortImports(file_contents=test_input).output == test_input

    test_input = ('import os\n'
                  '\n'
                  "'\"\"\"'\n"
                  'import foo\n')
    assert SortImports(file_contents=test_input).output == ('import os\n'
                                                            '\n'
                                                            'import foo\n'
                                                            '\n'
                                                            "'\"\"\"'\n")

    test_input = ('import os\n'
                  '\n'
                  '"""Let us"""\n'
                  'import foo\n'
                  '"""okay?"""\n')
    assert SortImports(file_contents=test_input).output == ('import os\n'
                                                            '\n'
                                                            'import foo\n'
                                                            '\n'
                                                            '"""Let us"""\n'
                                                            '"""okay?"""\n')

    test_input = ('import os\n'
                  '\n'
                  '#"""\n'
                  'import foo\n'
                  '#"""')
    assert SortImports(file_contents=test_input).output == ('import os\n'
                                                            '\n'
                                                            'import foo\n'
                                                            '\n'
                                                            '#"""\n'
                                                            '#"""\n')

    test_input = ('import os\n'
                  '\n'
                  "'\\\n"
                  "import foo'\n")
    assert SortImports(file_contents=test_input).output == test_input

    test_input = ('import os\n'
                  '\n'
                  "'''\n"
                  "\\'''\n"
                  'import junk\n'
                  "'''\n")
    assert SortImports(file_contents=test_input).output == test_input


def test_check_newline_in_imports(capsys):
    """Ensure tests works correctly when new lines are in imports."""
    test_input = ('from lib1 import (\n'
                  '    sub1,\n'
                  '    sub2,\n'
                  '    sub3\n)\n')

    SortImports(file_contents=test_input, multi_line_output=WrapModes.VERTICAL_HANGING_INDENT, line_length=20,
                check=True, verbose=True)
    out, err = capsys.readouterr()
    assert 'SUCCESS' in out


def test_forced_separate():
    """Ensure that forcing certain sub modules to show separately works as expected."""
    test_input = ('import sys\n'
                  'import warnings\n'
                  'from collections import OrderedDict\n'
                  '\n'
                  'from django.core.exceptions import ImproperlyConfigured, SuspiciousOperation\n'
                  'from django.core.paginator import InvalidPage\n'
                  'from django.core.urlresolvers import reverse\n'
                  'from django.db import models\n'
                  'from django.db.models.fields import FieldDoesNotExist\n'
                  'from django.utils import six\n'
                  'from django.utils.deprecation import RenameMethodsBase\n'
                  'from django.utils.encoding import force_str, force_text\n'
                  'from django.utils.http import urlencode\n'
                  'from django.utils.translation import ugettext, ugettext_lazy\n'
                  '\n'
                  'from django.contrib.admin import FieldListFilter\n'
                  'from django.contrib.admin.exceptions import DisallowedModelAdminLookup\n'
                  'from django.contrib.admin.options import IncorrectLookupParameters, IS_POPUP_VAR, TO_FIELD_VAR\n')
    assert SortImports(file_contents=test_input, forced_separate=['django.contrib'],
                       known_third_party=['django'], line_length=120, order_by_type=False).output == test_input

    test_input = ('from .foo import bar\n'
                  '\n'
                  'from .y import ca\n')
    assert SortImports(file_contents=test_input, forced_separate=['.y'],
                       line_length=120, order_by_type=False).output == test_input


def test_default_section():
    """Test to ensure changing the default section works as expected."""
    test_input = ("import sys\n"
                  "import os\n"
                  "import myproject.test\n"
                  "import django.settings")
    test_output = SortImports(file_contents=test_input, known_third_party=['django'],
                              default_section="FIRSTPARTY").output
    assert test_output == ("import os\n"
                           "import sys\n"
                           "\n"
                           "import django.settings\n"
                           "\n"
                           "import myproject.test\n")

    test_output_custom = SortImports(file_contents=test_input, known_third_party=['django'],
                                     default_section="STDLIB").output
    assert test_output_custom == ("import myproject.test\n"
                                  "import os\n"
                                  "import sys\n"
                                  "\n"
                                  "import django.settings\n")


def test_first_party_overrides_standard_section():
    """Test to ensure changing the default section works as expected."""
    test_input = ("from HTMLParser import HTMLParseError, HTMLParser\n"
                  "import sys\n"
                  "import os\n"
                  "import this\n"
                  "import profile.test\n")
    test_output = SortImports(file_contents=test_input, known_first_party=['profile']).output
    assert test_output == ("import os\n"
                           "import sys\n"
                           "import this\n"
                           "from HTMLParser import HTMLParseError, HTMLParser\n"
                           "\n"
                           "import profile.test\n")


def test_thirdy_party_overrides_standard_section():
    """Test to ensure changing the default section works as expected."""
    test_input = ("import sys\n"
                  "import os\n"
                  "import this\n"
                  "import profile.test\n")
    test_output = SortImports(file_contents=test_input, known_third_party=['profile']).output
    assert test_output == ("import os\n"
                           "import sys\n"
                           "import this\n"
                           "\n"
                           "import profile.test\n")


def test_known_pattern_path_expansion():
    """Test to ensure patterns ending with path sep gets expanded and nested packages treated as known patterns"""
    test_input = ("from kate_plugin import isort_plugin\n"
                  "import sys\n"
                  "import isort.settings\n"
                  "import this\n"
                  "import os\n")
    test_output = SortImports(
        file_contents=test_input,
        default_section='THIRDPARTY',
        known_first_party=['./', 'this', 'kate_plugin']
    ).output
    assert test_output == ("import os\n"
<<<<<<< HEAD
                           "import sys\n"
                           "\n"
                           "import isort.settings\n"
                           "import this\n"
                           "from kate_plugin import isort_plugin\n")
=======
                            "import sys\n"
                            "\n"
                            "import isort.settings\n"
                            "import this\n"
                            "from kate_plugin import isort_plugin\n")
>>>>>>> c75d9bd7


def test_force_single_line_imports():
    """Test to ensure forcing imports to each have their own line works as expected."""
    test_input = ("from third_party import lib1, lib2, \\\n"
                  "    lib3, lib4, lib5, lib6, lib7, \\\n"
                  "    lib8, lib9, lib10, lib11, lib12, \\\n"
                  "    lib13, lib14, lib15, lib16, lib17, \\\n"
                  "    lib18, lib20, lib21, lib22\n")
    test_output = SortImports(file_contents=test_input, multi_line_output=WrapModes.GRID,
                              line_length=40, force_single_line=True).output
    assert test_output == ("from third_party import lib1\n"
                           "from third_party import lib2\n"
                           "from third_party import lib3\n"
                           "from third_party import lib4\n"
                           "from third_party import lib5\n"
                           "from third_party import lib6\n"
                           "from third_party import lib7\n"
                           "from third_party import lib8\n"
                           "from third_party import lib9\n"
                           "from third_party import lib10\n"
                           "from third_party import lib11\n"
                           "from third_party import lib12\n"
                           "from third_party import lib13\n"
                           "from third_party import lib14\n"
                           "from third_party import lib15\n"
                           "from third_party import lib16\n"
                           "from third_party import lib17\n"
                           "from third_party import lib18\n"
                           "from third_party import lib20\n"
                           "from third_party import lib21\n"
                           "from third_party import lib22\n")


def test_force_single_line_long_imports():
    test_input = ("from veryveryveryveryveryvery import small, big\n")
    test_output = SortImports(file_contents=test_input, multi_line_output=WrapModes.NOQA,
                              line_length=40, force_single_line=True).output
    assert test_output == ("from veryveryveryveryveryvery import big\n"
                           "from veryveryveryveryveryvery import small  # NOQA\n")


def test_titled_imports():
    """Tests setting custom titled/commented import sections."""
    test_input = ("import sys\n"
                  "import unicodedata\n"
                  "import statistics\n"
                  "import os\n"
                  "import myproject.test\n"
                  "import django.settings")
    test_output = SortImports(file_contents=test_input, known_third_party=['django'],
                              import_heading_stdlib="Standard Library", import_heading_firstparty="My Stuff").output
    assert test_output == ("# Standard Library\n"
                           "import os\n"
                           "import statistics\n"
                           "import sys\n"
                           "import unicodedata\n"
                           "\n"
                           "import django.settings\n"
                           "\n"
                           "# My Stuff\n"
                           "import myproject.test\n")
    test_second_run = SortImports(file_contents=test_output, known_third_party=['django'],
                                  import_heading_stdlib="Standard Library", import_heading_firstparty="My Stuff").output
    assert test_second_run == test_output


def test_balanced_wrapping():
    """Tests balanced wrapping mode, where the length of individual lines maintain width."""
    test_input = ("from __future__ import (absolute_import, division, print_function,\n"
                  "                        unicode_literals)")
    test_output = SortImports(file_contents=test_input, line_length=70, balanced_wrapping=True).output
    assert test_output == ("from __future__ import (absolute_import, division,\n"
                           "                        print_function, unicode_literals)\n")


def test_relative_import_with_space():
    """Tests the case where the relation and the module that is being imported from is separated with a space."""
    test_input = ("from ... fields.sproqet import SproqetCollection")
    assert SortImports(file_contents=test_input).output == ("from ...fields.sproqet import SproqetCollection\n")
    test_input = ("from .import foo")
    test_output = ("from . import foo\n")
    assert SortImports(file_contents=test_input).output == test_output
    test_input = ("from.import foo")
    test_output = ("from . import foo\n")
    assert SortImports(file_contents=test_input).output == test_output


def test_multiline_import():
    """Test the case where import spawns multiple lines with inconsistent indentation."""
    test_input = ("from pkg \\\n"
                  "    import stuff, other_suff \\\n"
                  "               more_stuff")
    assert SortImports(file_contents=test_input).output == ("from pkg import more_stuff, other_suff, stuff\n")

    # test again with a custom configuration
    custom_configuration = {'force_single_line': True,
                            'line_length': 120,
                            'known_first_party': ['asdf', 'qwer'],
                            'default_section': 'THIRDPARTY',
                            'forced_separate': 'asdf'}
    expected_output = ("from pkg import more_stuff\n"
                       "from pkg import other_suff\n"
                       "from pkg import stuff\n")
    assert SortImports(file_contents=test_input, **custom_configuration).output == expected_output


def test_single_multiline():
    """Test the case where a single import spawns multiple lines."""
    test_input = ("from os import\\\n"
                  "        getuid\n"
                  "\n"
                  "print getuid()\n")
    output = SortImports(file_contents=test_input).output
    assert output == (
        "from os import getuid\n"
        "\n"
        "print getuid()\n"
    )


def test_atomic_mode():
    # without syntax error, everything works OK
    test_input = ("from b import d, c\n"
                  "from a import f, e\n")
    assert SortImports(file_contents=test_input, atomic=True).output == ("from a import e, f\n"
                                                                          "from b import c, d\n")

    # with syntax error content is not changed
    test_input += "while True print 'Hello world'"  # blatant syntax error
    assert SortImports(file_contents=test_input, atomic=True).output == test_input


def test_order_by_type():
    test_input = "from module import Class, CONSTANT, function"
    assert SortImports(file_contents=test_input,
                       order_by_type=True).output == ("from module import CONSTANT, Class, function\n")

    # More complex sample data
    test_input = "from module import Class, CONSTANT, function, BASIC, Apple"
    assert SortImports(file_contents=test_input,
                       order_by_type=True).output == ("from module import BASIC, CONSTANT, Apple, Class, function\n")

    # Really complex sample data, to verify we don't mess with top level imports, only nested ones
    test_input = ("import StringIO\n"
                  "import glob\n"
                  "import os\n"
                  "import shutil\n"
                  "import tempfile\n"
                  "import time\n"
                  "from subprocess import PIPE, Popen, STDOUT\n")

    assert SortImports(file_contents=test_input, order_by_type=True).output == \
                ("import glob\n"
                 "import os\n"
                 "import shutil\n"
                 "import StringIO\n"
                 "import tempfile\n"
                 "import time\n"
                 "from subprocess import PIPE, STDOUT, Popen\n")


def test_custom_lines_after_import_section():
    """Test the case where the number of lines to output after imports has been explicitly set."""
    test_input = ("from a import b\n"
                  "foo = 'bar'\n")

    # default case is one space if not method or class after imports
    assert SortImports(file_contents=test_input).output == ("from a import b\n"
                                                            "\n"
                                                            "foo = 'bar'\n")

    # test again with a custom number of lines after the import section
    assert SortImports(file_contents=test_input, lines_after_imports=2).output == ("from a import b\n"
                                                                                   "\n"
                                                                                   "\n"
                                                                                   "foo = 'bar'\n")


def test_smart_lines_after_import_section():
    """Tests the default 'smart' behavior for dealing with lines after the import section"""
    # one space if not method or class after imports
    test_input = ("from a import b\n"
                  "foo = 'bar'\n")
    assert SortImports(file_contents=test_input).output == ("from a import b\n"
                                                            "\n"
                                                            "foo = 'bar'\n")

    # two spaces if a method or class after imports
    test_input = ("from a import b\n"
                  "def my_function():\n"
                  "    pass\n")
    assert SortImports(file_contents=test_input).output == ("from a import b\n"
                                                            "\n"
                                                            "\n"
                                                            "def my_function():\n"
                                                            "    pass\n")

    # two spaces if an async method after imports
    test_input = ("from a import b\n"
                  "async def my_function():\n"
                  "    pass\n")
    assert SortImports(file_contents=test_input).output == ("from a import b\n"
                                                            "\n"
                                                            "\n"
                                                            "async def my_function():\n"
                                                            "    pass\n")

    # two spaces if a method or class after imports - even if comment before function
    test_input = ("from a import b\n"
                  "# comment should be ignored\n"
                  "def my_function():\n"
                  "    pass\n")
    assert SortImports(file_contents=test_input).output == ("from a import b\n"
                                                            "\n"
                                                            "\n"
                                                            "# comment should be ignored\n"
                                                            "def my_function():\n"
                                                            "    pass\n")

    # ensure logic works with both style comments
    test_input = ("from a import b\n"
                  '"""\n'
                  "    comment should be ignored\n"
                  '"""\n'
                  "def my_function():\n"
                  "    pass\n")
    assert SortImports(file_contents=test_input).output == ("from a import b\n"
                                                            "\n"
                                                            "\n"
                                                            '"""\n'
                                                            "    comment should be ignored\n"
                                                            '"""\n'
                                                            "def my_function():\n"
                                                            "    pass\n")

    # Ensure logic doesn't incorrectly skip over assignments to multi-line strings
    test_input = ("from a import b\n"
                  'X = """test\n'
                  '"""\n'
                  "def my_function():\n"
                  "    pass\n")
    assert SortImports(file_contents=test_input).output == ("from a import b\n"
                                                            "\n"
                                                            'X = """test\n'
                                                            '"""\n'
                                                            "def my_function():\n"
                                                            "    pass\n")


def test_settings_combine_instead_of_overwrite():
    """Test to ensure settings combine logically, instead of fully overwriting."""
    assert set(SortImports(known_standard_library=['not_std_library']).config['known_standard_library']) == \
           set(SortImports().config['known_standard_library'] + ['not_std_library'])

    assert set(SortImports(not_known_standard_library=['thread']).config['known_standard_library']) == \
           {item for item in SortImports().config['known_standard_library'] if item != 'thread'}


def test_combined_from_and_as_imports():
    """Test to ensure it's possible to combine from and as imports."""
    test_input = ("from translate.misc.multistring import multistring\n"
                  "from translate.storage import base, factory\n"
                  "from translate.storage.placeables import general, parse as rich_parse\n")
    assert SortImports(file_contents=test_input, combine_as_imports=True).output == test_input
    test_input = ("import os \nimport os as _os")
    test_output = ("import os\nimport os as _os\n")
    assert SortImports(file_contents=test_input, keep_direct_and_as_imports=True).output == test_output


def test_as_imports_with_line_length():
    """Test to ensure it's possible to combine from and as imports."""
    test_input = ("from translate.storage import base as storage_base\n"
                  "from translate.storage.placeables import general, parse as rich_parse\n")
    assert SortImports(file_contents=test_input, combine_as_imports=False, line_length=40).output == \
                  ("from translate.storage import \\\n    base as storage_base\n"
                   "from translate.storage.placeables import \\\n    general\n"
                   "from translate.storage.placeables import \\\n    parse as rich_parse\n")


def test_keep_comments():
    """Test to ensure isort properly keeps comments in tact after sorting."""
    # Straight Import
    test_input = ("import foo  # bar\n")
    assert SortImports(file_contents=test_input).output == test_input

    # Star import
    test_input_star = ("from foo import *  # bar\n")
    assert SortImports(file_contents=test_input_star).output == test_input_star

    # Force Single Line From Import
    test_input = ("from foo import bar  # comment\n")
    assert SortImports(file_contents=test_input, force_single_line=True).output == test_input

    # From import
    test_input = ("from foo import bar  # My Comment\n")
    assert SortImports(file_contents=test_input).output == test_input

    # More complicated case
    test_input = ("from a import b  # My Comment1\n"
                  "from a import c  # My Comment2\n")
    assert SortImports(file_contents=test_input).output == \
                      ("from a import b  # My Comment1\n"
                       "from a import c  # My Comment2\n")

    # Test case where imports comments make imports extend pass the line length
    test_input = ("from a import b # My Comment1\n"
                  "from a import c # My Comment2\n"
                  "from a import d\n")
    assert SortImports(file_contents=test_input, line_length=45).output == \
                      ("from a import b  # My Comment1\n"
                       "from a import c  # My Comment2\n"
                       "from a import d\n")

    # Test case where imports with comments will be beyond line length limit
    test_input = ("from a import b, c  # My Comment1\n"
                  "from a import c, d # My Comment2 is really really really really long\n")
    assert SortImports(file_contents=test_input, line_length=45).output == \
                      ("from a import (  # My Comment1; My Comment2 is really really really really long\n"
                       "    b, c, d)\n")

    # Test that comments are not stripped from 'import ... as ...' by default
    test_input = ("from a import b as bb  # b comment\n"
                  "from a import c as cc  # c comment\n")
    assert SortImports(file_contents=test_input).output == test_input

    # Test that 'import ... as ...' comments are not collected inappropriately
    test_input = ("from a import b as bb  # b comment\n"
                  "from a import c as cc  # c comment\n"
                  "from a import d\n")
    assert SortImports(file_contents=test_input).output == test_input
    assert SortImports(file_contents=test_input, combine_as_imports=True).output == (
        "from a import b as bb, c as cc, d  # b comment; c comment\n"
    )


def test_multiline_split_on_dot():
    """Test to ensure isort correctly handles multiline imports, even when split right after a '.'"""
    test_input = ("from my_lib.my_package.test.level_1.level_2.level_3.level_4.level_5.\\\n"
                  "    my_module import my_function")
    assert SortImports(file_contents=test_input, line_length=70).output == \
            ("from my_lib.my_package.test.level_1.level_2.level_3.level_4.level_5.my_module import \\\n"
             "    my_function\n")


def test_import_star():
    """Test to ensure isort handles star imports correctly"""
    test_input = ("from blah import *\n"
                  "from blah import _potato\n")
    assert SortImports(file_contents=test_input).output == ("from blah import *\n"
                                                            "from blah import _potato\n")
    assert SortImports(file_contents=test_input, combine_star=True).output == ("from blah import *\n")


def test_include_trailing_comma():
    """Test for the include_trailing_comma option"""
    test_output_grid = SortImports(
        file_contents=SHORT_IMPORT,
        multi_line_output=WrapModes.GRID,
        line_length=40,
        include_trailing_comma=True,
    ).output
    assert test_output_grid == (
        "from third_party import (lib1, lib2,\n"
        "                         lib3, lib4,)\n"
    )

    test_output_vertical = SortImports(
        file_contents=SHORT_IMPORT,
        multi_line_output=WrapModes.VERTICAL,
        line_length=40,
        include_trailing_comma=True,
    ).output
    assert test_output_vertical == (
        "from third_party import (lib1,\n"
        "                         lib2,\n"
        "                         lib3,\n"
        "                         lib4,)\n"
    )

    test_output_vertical_indent = SortImports(
        file_contents=SHORT_IMPORT,
        multi_line_output=WrapModes.VERTICAL_HANGING_INDENT,
        line_length=40,
        include_trailing_comma=True,
    ).output
    assert test_output_vertical_indent == (
        "from third_party import (\n"
        "    lib1,\n"
        "    lib2,\n"
        "    lib3,\n"
        "    lib4,\n"
        ")\n"
    )

    test_output_vertical_grid = SortImports(
        file_contents=SHORT_IMPORT,
        multi_line_output=WrapModes.VERTICAL_GRID,
        line_length=40,
        include_trailing_comma=True,
    ).output
    assert test_output_vertical_grid == (
        "from third_party import (\n"
        "    lib1, lib2, lib3, lib4,)\n"
    )

    test_output_vertical_grid_grouped = SortImports(
        file_contents=SHORT_IMPORT,
        multi_line_output=WrapModes.VERTICAL_GRID_GROUPED,
        line_length=40,
        include_trailing_comma=True,
    ).output
    assert test_output_vertical_grid_grouped == (
        "from third_party import (\n"
        "    lib1, lib2, lib3, lib4,\n"
        ")\n"
    )

    test_output_wrap_single_import_with_use_parentheses = SortImports(
        file_contents=SINGLE_FROM_IMPORT,
        line_length=25,
        include_trailing_comma=True,
        use_parentheses=True
    ).output
    assert test_output_wrap_single_import_with_use_parentheses == (
        "from third_party import (\n"
        "    lib1,)\n"
    )

    test_output_wrap_single_import_vertical_indent = SortImports(
        file_contents=SINGLE_FROM_IMPORT,
        line_length=25,
        multi_line_output=WrapModes.VERTICAL_HANGING_INDENT,
        include_trailing_comma=True,
        use_parentheses=True
    ).output
    assert test_output_wrap_single_import_vertical_indent == (
        "from third_party import (\n"
        "    lib1\n"
        ")\n"
    )


def test_similar_to_std_library():
    """Test to ensure modules that are named similarly to a standard library import don't end up clobbered"""
    test_input = ("import datetime\n"
                  "\n"
                  "import requests\n"
                  "import times\n")
    assert SortImports(file_contents=test_input, known_third_party=["requests", "times"]).output == test_input


def test_correctly_placed_imports():
    """Test to ensure comments stay on correct placement after being sorted"""
    test_input = ("from a import b # comment for b\n"
                  "from a import c # comment for c\n")
    assert SortImports(file_contents=test_input, force_single_line=True).output == \
                      ("from a import b  # comment for b\n"
                       "from a import c  # comment for c\n")
    assert SortImports(file_contents=test_input).output == ("from a import b  # comment for b\n"
                                                            "from a import c  # comment for c\n")

    # Full example test from issue #143
    test_input = ("from itertools import chain\n"
                  "\n"
                  "from django.test import TestCase\n"
                  "from model_mommy import mommy\n"
                  "\n"
                  "from apps.clientman.commands.download_usage_rights import associate_right_for_item_product\n"
                  "from apps.clientman.commands.download_usage_rights import associate_right_for_item_product_d"
                  "efinition\n"
                  "from apps.clientman.commands.download_usage_rights import associate_right_for_item_product_d"
                  "efinition_platform\n"
                  "from apps.clientman.commands.download_usage_rights import associate_right_for_item_product_p"
                  "latform\n"
                  "from apps.clientman.commands.download_usage_rights import associate_right_for_territory_reta"
                  "il_model\n"
                  "from apps.clientman.commands.download_usage_rights import associate_right_for_territory_reta"
                  "il_model_definition_platform_provider  # noqa\n"
                  "from apps.clientman.commands.download_usage_rights import clear_right_for_item_product\n"
                  "from apps.clientman.commands.download_usage_rights import clear_right_for_item_product_defini"
                  "tion\n"
                  "from apps.clientman.commands.download_usage_rights import clear_right_for_item_product_defini"
                  "tion_platform\n"
                  "from apps.clientman.commands.download_usage_rights import clear_right_for_item_product_platfo"
                  "rm\n"
                  "from apps.clientman.commands.download_usage_rights import clear_right_for_territory_retail_mo"
                  "del\n"
                  "from apps.clientman.commands.download_usage_rights import clear_right_for_territory_retail_mo"
                  "del_definition_platform_provider  # noqa\n"
                  "from apps.clientman.commands.download_usage_rights import create_download_usage_right\n"
                  "from apps.clientman.commands.download_usage_rights import delete_download_usage_right\n"
                  "from apps.clientman.commands.download_usage_rights import disable_download_for_item_product\n"
                  "from apps.clientman.commands.download_usage_rights import disable_download_for_item_product_d"
                  "efinition\n"
                  "from apps.clientman.commands.download_usage_rights import disable_download_for_item_product_d"
                  "efinition_platform\n"
                  "from apps.clientman.commands.download_usage_rights import disable_download_for_item_product_p"
                  "latform\n"
                  "from apps.clientman.commands.download_usage_rights import disable_download_for_territory_reta"
                  "il_model\n"
                  "from apps.clientman.commands.download_usage_rights import disable_download_for_territory_reta"
                  "il_model_definition_platform_provider  # noqa\n"
                  "from apps.clientman.commands.download_usage_rights import get_download_rights_for_item\n"
                  "from apps.clientman.commands.download_usage_rights import get_right\n")
    assert SortImports(file_contents=test_input, force_single_line=True, line_length=140,
                       known_third_party=["django", "model_mommy"]).output == test_input


def test_auto_detection():
    """Initial test to ensure isort auto-detection works correctly - will grow over time as new issues are raised."""

    # Issue 157
    test_input = ("import binascii\n"
                  "import os\n"
                  "\n"
                  "import cv2\n"
                  "import requests\n")
    assert SortImports(file_contents=test_input, known_third_party=["cv2", "requests"]).output == test_input

    # alternative solution
    assert SortImports(file_contents=test_input, default_section="THIRDPARTY").output == test_input


def test_same_line_statements():
    """Ensure isort correctly handles the case where a single line contains multiple statements including an import"""
    test_input = ("import pdb; import nose\n")
    assert SortImports(file_contents=test_input).output == ("import pdb\n"
                                                            "\n"
                                                            "import nose\n")

    test_input = ("import pdb; pdb.set_trace()\n"
                  "import nose; nose.run()\n")
    assert SortImports(file_contents=test_input).output == test_input


def test_long_line_comments():
    """Ensure isort correctly handles comments at the end of extremely long lines"""
    test_input = ("from foo.utils.fabric_stuff.live import check_clean_live, deploy_live, sync_live_envdir, "
                  "update_live_app, update_live_cron  # noqa\n"
                  "from foo.utils.fabric_stuff.stage import check_clean_stage, deploy_stage, sync_stage_envdir, "
                  "update_stage_app, update_stage_cron  # noqa\n")
    assert SortImports(file_contents=test_input).output == \
                ("from foo.utils.fabric_stuff.live import (check_clean_live, deploy_live,  # noqa\n"
                 "                                         sync_live_envdir, update_live_app, update_live_cron)\n"
                 "from foo.utils.fabric_stuff.stage import (check_clean_stage, deploy_stage,  # noqa\n"
                 "                                          sync_stage_envdir, update_stage_app, update_stage_cron)\n")


def test_tab_character_in_import():
    """Ensure isort correctly handles import statements that contain a tab character"""
    test_input = ("from __future__ import print_function\n"
                  "from __future__ import\tprint_function\n")
    assert SortImports(file_contents=test_input).output == "from __future__ import print_function\n"


def test_split_position():
    """Ensure isort splits on import instead of . when possible"""
    test_input = ("from p24.shared.exceptions.master.host_state_flag_unchanged import HostStateUnchangedException\n")
    assert SortImports(file_contents=test_input, line_length=80).output == \
                                            ("from p24.shared.exceptions.master.host_state_flag_unchanged import \\\n"
                                             "    HostStateUnchangedException\n")


def test_place_comments():
    """Ensure manually placing imports works as expected"""
    test_input = ("import sys\n"
                  "import os\n"
                  "import myproject.test\n"
                  "import django.settings\n"
                  "\n"
                  "# isort:imports-thirdparty\n"
                  "# isort:imports-firstparty\n"
                  "print('code')\n"
                  "\n"
                  "# isort:imports-stdlib\n")
    expected_output = ("\n# isort:imports-thirdparty\n"
                       "import django.settings\n"
                       "\n"
                       "# isort:imports-firstparty\n"
                       "import myproject.test\n"
                       "\n"
                       "print('code')\n"
                       "\n"
                       "# isort:imports-stdlib\n"
                       "import os\n"
                       "import sys\n")
    test_output = SortImports(file_contents=test_input, known_third_party=['django']).output
    assert test_output == expected_output
    test_output = SortImports(file_contents=test_output, known_third_party=['django']).output
    assert test_output == expected_output


def test_placement_control():
    """Ensure that most specific placement control match wins"""
    test_input = ("import os\n"
                  "import sys\n"
                  "from bottle import Bottle, redirect, response, run\n"
                  "import p24.imports._argparse as argparse\n"
                  "import p24.imports._subprocess as subprocess\n"
                  "import p24.imports._VERSION as VERSION\n"
                  "import p24.shared.media_wiki_syntax as syntax\n")
    test_output = SortImports(file_contents=test_input,
                known_first_party=['p24', 'p24.imports._VERSION'],
                known_standard_library=['p24.imports'],
                known_third_party=['bottle'],
                default_section="THIRDPARTY").output

    assert test_output == ("import os\n"
                           "import p24.imports._argparse as argparse\n"
                           "import p24.imports._subprocess as subprocess\n"
                           "import sys\n"
                           "\n"
                           "from bottle import Bottle, redirect, response, run\n"
                           "\n"
                           "import p24.imports._VERSION as VERSION\n"
                           "import p24.shared.media_wiki_syntax as syntax\n")


def test_custom_sections():
    """Ensure that most specific placement control match wins"""
    test_input = ("import os\n"
                  "import sys\n"
                  "from django.conf import settings\n"
                  "from bottle import Bottle, redirect, response, run\n"
                  "import p24.imports._argparse as argparse\n"
                  "from django.db import models\n"
                  "import p24.imports._subprocess as subprocess\n"
                  "import pandas as pd\n"
                  "import p24.imports._VERSION as VERSION\n"
                  "import numpy as np\n"
                  "import p24.shared.media_wiki_syntax as syntax\n")
    test_output = SortImports(file_contents=test_input,
                known_first_party=['p24', 'p24.imports._VERSION'],
                import_heading_stdlib='Standard Library',
                import_heading_thirdparty='Third Party',
                import_heading_firstparty='First Party',
                import_heading_django='Django',
                import_heading_pandas='Pandas',
                known_standard_library=['p24.imports'],
                known_third_party=['bottle'],
                known_django=['django'],
                known_pandas=['pandas', 'numpy'],
                default_section="THIRDPARTY",
                sections=["FUTURE", "STDLIB", "DJANGO", "THIRDPARTY", "PANDAS", "FIRSTPARTY", "LOCALFOLDER"]).output
    assert test_output == ("# Standard Library\n"
                           "import os\n"
                           "import p24.imports._argparse as argparse\n"
                           "import p24.imports._subprocess as subprocess\n"
                           "import sys\n"
                           "\n"
                           "# Django\n"
                           "from django.conf import settings\n"
                           "from django.db import models\n"
                           "\n"
                           "# Third Party\n"
                           "from bottle import Bottle, redirect, response, run\n"
                           "\n"
                           "# Pandas\n"
                           "import numpy as np\n"
                           "import pandas as pd\n"
                           "\n"
                           "# First Party\n"
                           "import p24.imports._VERSION as VERSION\n"
                           "import p24.shared.media_wiki_syntax as syntax\n")


def test_glob_known():
    """Ensure that most specific placement control match wins"""
    test_input = ("import os\n"
                  "from django_whatever import whatever\n"
                  "import sys\n"
                  "from django.conf import settings\n"
                  "from . import another\n")
    test_output = SortImports(file_contents=test_input,
                import_heading_stdlib='Standard Library',
                import_heading_thirdparty='Third Party',
                import_heading_firstparty='First Party',
                import_heading_django='Django',
                import_heading_djangoplugins='Django Plugins',
                import_heading_localfolder='Local',
                known_django=['django'],
                known_djangoplugins=['django_*'],
                default_section="THIRDPARTY",
                sections=["FUTURE", "STDLIB", "DJANGO", "DJANGOPLUGINS", "THIRDPARTY", "FIRSTPARTY", "LOCALFOLDER"]).output
    assert test_output == ("# Standard Library\n"
                           "import os\n"
                           "import sys\n"
                           "\n"
                           "# Django\n"
                           "from django.conf import settings\n"
                           "\n"
                           "# Django Plugins\n"
                           "from django_whatever import whatever\n"
                           "\n"
                           "# Local\n"
                           "from . import another\n")


def test_sticky_comments():
    """Test to ensure it is possible to make comments 'stick' above imports"""
    test_input = ("import os\n"
                  "\n"
                  "# Used for type-hinting (ref: https://github.com/davidhalter/jedi/issues/414).\n"
                  "from selenium.webdriver.remote.webdriver import WebDriver  # noqa\n")
    assert SortImports(file_contents=test_input).output == test_input

    test_input = ("from django import forms\n"
                  "# While this couples the geographic forms to the GEOS library,\n"
                  "# it decouples from database (by not importing SpatialBackend).\n"
                  "from django.contrib.gis.geos import GEOSException, GEOSGeometry\n"
                  "from django.utils.translation import ugettext_lazy as _\n")
    assert SortImports(file_contents=test_input).output == test_input


def test_zipimport():
    """Imports ending in "import" shouldn't be clobbered"""
    test_input = "from zipimport import zipimport\n"
    assert SortImports(file_contents=test_input).output == test_input


def test_from_ending():
    """Imports ending in "from" shouldn't be clobbered."""
    test_input = "from foo import get_foo_from, get_foo\n"
    expected_output = "from foo import get_foo, get_foo_from\n"
    assert SortImports(file_contents=test_input).output == expected_output


def test_from_first():
    """Tests the setting from_first works correctly"""
    test_input = "from os import path\nimport os\n"
    assert SortImports(file_contents=test_input, from_first=True).output == test_input


def test_top_comments():
    """Ensure correct behavior with top comments"""
    test_input = ("# -*- encoding: utf-8 -*-\n"
                  "# Test comment\n"
                  "#\n"
                  "from __future__ import unicode_literals\n")
    assert SortImports(file_contents=test_input).output == test_input

    test_input = ("# -*- coding: utf-8 -*-\n"
                  "from django.db import models\n"
                  "from django.utils.encoding import python_2_unicode_compatible\n")
    assert SortImports(file_contents=test_input).output == test_input

    test_input = ("# Comment\n"
                  "import sys\n")
    assert SortImports(file_contents=test_input).output == test_input

    test_input = ("# -*- coding\n"
                  "import sys\n")
    assert SortImports(file_contents=test_input).output == test_input


def test_consistency():
    """Ensures consistency of handling even when dealing with non ordered-by-type imports"""
    test_input = "from sqlalchemy.dialects.postgresql import ARRAY, array\n"
    assert SortImports(file_contents=test_input, order_by_type=True).output == test_input


def test_force_grid_wrap():
    """Ensures removing imports works as expected."""
    test_input = (
      "from bar import lib2\n"
      "from foo import lib6, lib7\n"
    )
    test_output = SortImports(
      file_contents=test_input,
      force_grid_wrap=2,
      multi_line_output=WrapModes.VERTICAL_HANGING_INDENT
      ).output
    assert test_output == """from bar import lib2
from foo import (
    lib6,
    lib7
)
"""
    test_output = SortImports(
      file_contents=test_input,
      force_grid_wrap=3,
      multi_line_output=WrapModes.VERTICAL_HANGING_INDENT
      ).output
    assert test_output == test_input


def test_force_grid_wrap_long():
    """Ensure that force grid wrap still happens with long line length"""
    test_input = (
      "from foo import lib6, lib7\n"
      "from bar import lib2\n"
      "from babar import something_that_is_kind_of_long"
    )
    test_output = SortImports(
      file_contents=test_input,
      force_grid_wrap=2,
      multi_line_output=WrapModes.VERTICAL_HANGING_INDENT,
      line_length=9999,
      ).output
    assert test_output == """from babar import something_that_is_kind_of_long
from bar import lib2
from foo import (
    lib6,
    lib7
)
"""


def test_uses_jinja_variables():
    """Test a basic set of imports that use jinja variables"""
    test_input = ("import sys\n"
                  "import os\n"
                  "import myproject.{ test }\n"
                  "import django.{ settings }")
    test_output = SortImports(file_contents=test_input, known_third_party=['django'],
                              known_first_party=['myproject']).output
    assert test_output == ("import os\n"
                           "import sys\n"
                           "\n"
                           "import django.{ settings }\n"
                           "\n"
                           "import myproject.{ test }\n")

    test_input = ("import {{ cookiecutter.repo_name }}\n"
                  "from foo import {{ cookiecutter.bar }}\n")
    assert SortImports(file_contents=test_input).output == test_input


def test_fcntl():
    """Test to ensure fcntl gets correctly recognized as stdlib import"""
    test_input = ("import fcntl\n"
                  "import os\n"
                  "import sys\n")
    assert SortImports(file_contents=test_input).output == test_input


def test_import_split_is_word_boundary_aware():
    """Test to ensure that isort splits words in a boundary aware manner"""
    test_input = ("from mycompany.model.size_value_array_import_func import \\\n"
                "    get_size_value_array_import_func_jobs")
    test_output = SortImports(file_contents=test_input,
      multi_line_output=WrapModes.VERTICAL_HANGING_INDENT,
      line_length=79).output
    assert test_output == ("from mycompany.model.size_value_array_import_func import (\n"
                           "    get_size_value_array_import_func_jobs\n"
                           ")\n")


def test_other_file_encodings(tmpdir):
    """Test to ensure file encoding is respected"""
    for encoding in ('latin1', 'utf8'):
        tmp_fname = tmpdir.join('test_{0}.py'.format(encoding))
        file_contents = "# coding: {0}\n\ns = u'ã'\n".format(encoding)
        tmp_fname.write_binary(file_contents.encode(encoding))
        assert SortImports(file_path=str(tmp_fname)).output == file_contents


def test_comment_at_top_of_file():
    """Test to ensure isort correctly handles top of file comments"""
    test_input = ("# Comment one\n"
                  "from django import forms\n"
                  "# Comment two\n"
                  "from django.contrib.gis.geos import GEOSException\n")
    assert SortImports(file_contents=test_input).output == test_input

    test_input = ("# -*- coding: utf-8 -*-\n"
                  "from django.db import models\n")
    assert SortImports(file_contents=test_input).output == test_input


def test_alphabetic_sorting():
    """Test to ensure isort correctly handles single line imports"""
    test_input = ("import unittest\n"
                  "\n"
                  "import ABC\n"
                  "import Zope\n"
                  "from django.contrib.gis.geos import GEOSException\n"
                  "from plone.app.testing import getRoles\n"
                  "from plone.app.testing import ManageRoles\n"
                  "from plone.app.testing import setRoles\n"
                  "from Products.CMFPlone import utils\n"
                  )
    options = {'force_single_line': True,
               'force_alphabetical_sort_within_sections': True, }

    output = SortImports(file_contents=test_input, known_first_party=['django'], **options).output
    assert output == test_input

    test_input = ("# -*- coding: utf-8 -*-\n"
                  "from django.db import models\n")
    assert SortImports(file_contents=test_input).output == test_input


def test_alphabetic_sorting_multi_line():
    """Test to ensure isort correctly handles multiline import see: issue 364"""
    test_input = ("from a import (CONSTANT_A, cONSTANT_B, CONSTANT_C, CONSTANT_D, CONSTANT_E,\n"
                  "               CONSTANT_F, CONSTANT_G, CONSTANT_H, CONSTANT_I, CONSTANT_J)\n")
    options = {'force_alphabetical_sort_within_sections': True, }
    assert SortImports(file_contents=test_input, **options).output == test_input


def test_comments_not_duplicated():
    """Test to ensure comments aren't duplicated: issue 303"""
    test_input = ('from flask import url_for\n'
                  "# Whole line comment\n"
                  'from service import demo  # inline comment\n'
                  'from service import settings\n')
    output = SortImports(file_contents=test_input).output
    assert output.count("# Whole line comment\n") == 1
    assert output.count("# inline comment\n") == 1


def test_top_of_line_comments():
    """Test to ensure top of line comments stay where they should: issue 260"""
    test_input = ('# -*- coding: utf-8 -*-\n'
                  'from django.db import models\n'
                  '#import json as simplejson\n'
                  'from myproject.models import Servidor\n'
                  '\n'
                  'import reversion\n'
                   '\n'
                   'import logging\n')
    output = SortImports(file_contents=test_input).output
    print(output)
    assert output.startswith('# -*- coding: utf-8 -*-\n')


def test_basic_comment():
    """Test to ensure a basic comment wont crash isort"""
    test_input = ('import logging\n'
                  '# Foo\n'
                  'import os\n')
    assert SortImports(file_contents=test_input).output == test_input


def test_shouldnt_add_lines():
    """Ensure that isort doesn't add a blank line when a top of import comment is present, issue #316"""
    test_input = ('"""Text"""\n'
                  '# This is a comment\n'
                 'import pkg_resources\n')
    assert SortImports(file_contents=test_input).output == test_input


def test_sections_parsed_correct(tmpdir):
    """Ensure that modules for custom sections parsed as list from config file and isort result is correct"""
    conf_file_data = (
        '[settings]\n'
        'sections=FUTURE,STDLIB,THIRDPARTY,FIRSTPARTY,LOCALFOLDER,COMMON\n'
        'known_common=nose\n'
        'import_heading_common=Common Library\n'
        'import_heading_stdlib=Standard Library\n'
    )
    test_input = (
        'import os\n'
        'from nose import *\n'
        'import nose\n'
        'from os import path'
    )
    correct_output = (
        '# Standard Library\n'
        'import os\n'
        'from os import path\n'
        '\n'
        '# Common Library\n'
        'import nose\n'
        'from nose import *\n'
    )
    tmpdir.join('.isort.cfg').write(conf_file_data)
    assert SortImports(file_contents=test_input, settings_path=str(tmpdir)).output == correct_output


@pytest.mark.skipif(toml is None, reason="Requires toml package to be installed.")
def test_pyproject_conf_file(tmpdir):
    """Ensure that modules for custom sections parsed as list from config file and isort result is correct"""
    conf_file_data = (
        '[build-system]\n'
        'requires = ["setuptools", "wheel"]\n'
        '[tool.poetry]\n'
        'name = "isort"\n'
        'version = "0.1.0"\n'
        'license = "MIT"\n'
        '[tool.isort]\n'
        'lines_between_types=1\n'
        'known_common="nose"\n'
        'import_heading_common="Common Library"\n'
        'import_heading_stdlib="Standard Library"\n'
        'sections="FUTURE,STDLIB,THIRDPARTY,FIRSTPARTY,LOCALFOLDER,COMMON"\n'
        'include_trailing_comma = true\n'
    )
    test_input = (
        'import os\n'
        'from nose import *\n'
        'import nose\n'
        'from os import path'
    )
    correct_output = (
        '# Standard Library\n'
        'import os\n'
        '\n'
        'from os import path\n'
        '\n'
        '# Common Library\n'
        'import nose\n'
        '\n'
        'from nose import *\n'
    )
    tmpdir.join('pyproject.toml').write(conf_file_data)
    assert SortImports(file_contents=test_input, settings_path=str(tmpdir)).output == correct_output


def test_alphabetic_sorting_no_newlines():
    '''Test to ensure that alphabetical sort does not erroneously introduce new lines (issue #328)'''
    test_input = "import os\n"
    test_output = SortImports(file_contents=test_input, force_alphabetical_sort_within_sections=True).output
    assert test_input == test_output

    test_input = ('import os\n'
                  'import unittest\n'
                  '\n'
                  'from a import b\n'
                  '\n'
                  '\n'
                  'print(1)\n')
    test_output = SortImports(file_contents=test_input, force_alphabetical_sort_within_sections=True, lines_after_imports=2).output
    assert test_input == test_output


def test_sort_within_section():
    '''Test to ensure its possible to force isort to sort within sections'''
    test_input = ('from Foob import ar\n'
                  'import foo\n'
                  'from foo import bar\n'
                  'from foo.bar import Quux, baz\n')
    test_output = SortImports(file_contents=test_input, force_sort_within_sections=True).output
    assert test_output == test_input

    test_input = ('import foo\n'
                  'from foo import bar\n'
                  'from foo.bar import baz\n'
                  'from foo.bar import Quux\n'
                  'from Foob import ar\n')
    test_output = SortImports(file_contents=test_input, force_sort_within_sections=True, order_by_type=False,
                              force_single_line=True).output
    assert test_output == test_input


def test_sorting_with_two_top_comments():
    '''Test to ensure isort will sort files that contain 2 top comments'''
    test_input = ('#! comment1\n'
                  "''' comment2\n"
                  "'''\n"
                  'import b\n'
                  'import a\n')
    assert SortImports(file_contents=test_input).output == ('#! comment1\n'
                                                            "''' comment2\n"
                                                            "'''\n"
                                                            'import a\n'
                                                            'import b\n')


def test_lines_between_sections():
    """Test to ensure lines_between_sections works"""
    test_input = ('from bar import baz\n'
                  'import os\n')
    assert SortImports(file_contents=test_input, lines_between_sections=0).output == ('import os\n'
                                                                                      'from bar import baz\n')
    assert SortImports(file_contents=test_input, lines_between_sections=2).output == ('import os\n\n\n'
                                                                                      'from bar import baz\n')


def test_forced_sepatate_globs():
    """Test to ensure that forced_separate glob matches lines"""
    test_input = ('import os\n'
                  '\n'
                  'from myproject.foo.models import Foo\n'
                  '\n'
                  'from myproject.utils import util_method\n'
                  '\n'
                  'from myproject.bar.models import Bar\n'
                  '\n'
                  'import sys\n')
    test_output = SortImports(file_contents=test_input, forced_separate=['*.models'],
                              line_length=120).output

    assert test_output == ('import os\n'
                          'import sys\n'
                          '\n'
                          'from myproject.utils import util_method\n'
                          '\n'
                          'from myproject.bar.models import Bar\n'
                          'from myproject.foo.models import Foo\n')


def test_no_additional_lines_issue_358():
    """Test to ensure issue 358 is resovled and running isort multiple times does not add extra newlines"""
    test_input = ('"""This is a docstring"""\n'
                  '# This is a comment\n'
                  'from __future__ import (\n'
                  '    absolute_import,\n'
                  '    division,\n'
                  '    print_function,\n'
                  '    unicode_literals\n'
                  ')\n')
    expected_output = ('"""This is a docstring"""\n'
                       '# This is a comment\n'
                       'from __future__ import (\n'
                       '    absolute_import,\n'
                       '    division,\n'
                       '    print_function,\n'
                       '    unicode_literals\n'
                       ')\n')
    test_output = SortImports(file_contents=test_input, multi_line_output=3, line_length=20).output
    assert test_output == expected_output

    test_output = SortImports(file_contents=test_output, multi_line_output=3, line_length=20).output
    assert test_output == expected_output

    for attempt in range(5):
        test_output = SortImports(file_contents=test_output, multi_line_output=3, line_length=20).output
        assert test_output == expected_output

    test_input = ('"""This is a docstring"""\n'
                  '\n'
                  '# This is a comment\n'
                  'from __future__ import (\n'
                  '    absolute_import,\n'
                  '    division,\n'
                  '    print_function,\n'
                  '    unicode_literals\n'
                  ')\n')
    expected_output = ('"""This is a docstring"""\n'
                       '\n'
                       '# This is a comment\n'
                       'from __future__ import (\n'
                       '    absolute_import,\n'
                       '    division,\n'
                       '    print_function,\n'
                       '    unicode_literals\n'
                       ')\n')
    test_output = SortImports(file_contents=test_input, multi_line_output=3, line_length=20).output
    assert test_output == expected_output

    test_output = SortImports(file_contents=test_output, multi_line_output=3, line_length=20).output
    assert test_output == expected_output

    for attempt in range(5):
        test_output = SortImports(file_contents=test_output, multi_line_output=3, line_length=20).output
        assert test_output == expected_output


def test_import_by_paren_issue_375():
    """Test to ensure isort can correctly handle sorting imports where the paren is directly by the import body"""
    test_input = ('from .models import(\n'
                  '   Foo,\n'
                  '   Bar,\n'
                  ')\n')
    assert SortImports(file_contents=test_input).output == 'from .models import Bar, Foo\n'


def test_import_by_paren_issue_460():
    """Test to ensure isort can doesnt move comments around """
    test_input = """
# First comment
# Second comment
# third comment
import io
import os
"""
    assert SortImports(file_contents=(test_input)).output == test_input


def test_function_with_docstring():
    """Test to ensure isort can correctly sort imports when the first found content is a function with a docstring"""
    add_imports = ['from __future__ import unicode_literals']
    test_input = ('def foo():\n'
                  '    """ Single line triple quoted doctring """\n'
                  '    pass\n')
    expected_output = ('from __future__ import unicode_literals\n'
                       '\n'
                       '\n'
                       'def foo():\n'
                       '    """ Single line triple quoted doctring """\n'
                       '    pass\n')
    assert SortImports(file_contents=test_input, add_imports=add_imports).output == expected_output


def test_plone_style():
    """Test to ensure isort correctly plone style imports"""
    test_input = ("from django.contrib.gis.geos import GEOSException\n"
                  "from plone.app.testing import getRoles\n"
                  "from plone.app.testing import ManageRoles\n"
                  "from plone.app.testing import setRoles\n"
                  "from Products.CMFPlone import utils\n"
                  "\n"
                  "import ABC\n"
                  "import unittest\n"
                  "import Zope\n")
    options = {'force_single_line': True,
               'force_alphabetical_sort': True}
    assert SortImports(file_contents=test_input, **options).output == test_input


def test_third_party_case_sensitive():
    """Modules which match builtins by name but not on case should not be picked up on Windows."""
    test_input = ("import thirdparty\n"
                  "import os\n"
                  "import ABC\n")

    expected_output = ('import os\n'
                       '\n'
                       'import ABC\n'
                       'import thirdparty\n')
    assert SortImports(file_contents=test_input).output == expected_output


def test_exists_case_sensitive_file(tmpdir):
    """Test exists_case_sensitive function for a file."""
    tmpdir.join('module.py').ensure(file=1)
    assert exists_case_sensitive(str(tmpdir.join('module.py')))
    assert not exists_case_sensitive(str(tmpdir.join('MODULE.py')))


def test_exists_case_sensitive_directory(tmpdir):
    """Test exists_case_sensitive function for a directory."""
    tmpdir.join('pkg').ensure(dir=1)
    assert exists_case_sensitive(str(tmpdir.join('pkg')))
    assert not exists_case_sensitive(str(tmpdir.join('PKG')))


def test_sys_path_mutation(tmpdir):
    """Test to ensure sys.path is not modified"""
    tmpdir.mkdir('src').mkdir('a')
    test_input = "from myproject import test"
    options = {'virtual_env': str(tmpdir)}
    expected_length = len(sys.path)
    SortImports(file_contents=test_input, **options).output
    assert len(sys.path) == expected_length


def test_long_single_line():
    """Test to ensure long single lines get handled correctly"""
    output = SortImports(file_contents="from ..views import ("
                                       " _a,"
                                       "_xxxxxx_xxxxxxx_xxxxxxxx_xxx_xxxxxxx as xxxxxx_xxxxxxx_xxxxxxxx_xxx_xxxxxxx)",
                         line_length=79).output
    for line in output.split('\n'):
        assert len(line) <= 79

    output = SortImports(file_contents="from ..views import ("
                                       " _a,"
                                       "_xxxxxx_xxxxxxx_xxxxxxxx_xxx_xxxxxxx as xxxxxx_xxxxxxx_xxxxxxxx_xxx_xxxxxxx)",
                         line_length=76, combine_as_imports=True).output
    for line in output.split('\n'):
        assert len(line) <= 79


def test_import_inside_class_issue_432():
    """Test to ensure issue 432 is resolved and isort doesn't insert imports in the middle of classes"""
    test_input = ("# coding=utf-8\n"
                  "class Foo:\n"
                  "    def bar(self):\n"
                  "        pass\n")
    expected_output = ("# coding=utf-8\n"
                       "import baz\n"
                       "\n"
                       "\n"
                       "class Foo:\n"
                       "    def bar(self):\n"
                       "        pass\n")
    assert SortImports(file_contents=test_input, add_imports=['import baz']).output == expected_output


def test_wildcard_import_without_space_issue_496():
    """Test to ensure issue #496: wildcard without space, is resolved"""
    test_input = 'from findorserver.coupon.models import*'
    expected_output = 'from findorserver.coupon.models import *\n'
    assert SortImports(file_contents=test_input).output == expected_output


def test_import_line_mangles_issues_491():
    """Test to ensure comment on import with parens doesn't cause issues"""
    test_input = ('import os  # ([\n'
                  '\n'
                  'print("hi")\n')
    assert SortImports(file_contents=test_input).output == test_input


def test_import_line_mangles_issues_505():
    """Test to ensure comment on import with parens doesn't cause issues"""
    test_input = ('from sys import *  # (\n'
                  '\n'
                  '\n'
                  'def test():\n'
                  '    print("Test print")\n')
    assert SortImports(file_contents=test_input).output == test_input


def test_import_line_mangles_issues_439():
    """Test to ensure comment on import with parens doesn't cause issues"""
    test_input = ('import a  # () import\n'
                  'from b import b\n')
    assert SortImports(file_contents=test_input).output == test_input


def test_alias_using_paren_issue_466():
    """Test to ensure issue #466: Alias causes slash incorrectly is resolved"""
    test_input = 'from django.db.backends.mysql.base import DatabaseWrapper as MySQLDatabaseWrapper\n'
    expected_output = ('from django.db.backends.mysql.base import (\n'
                       '    DatabaseWrapper as MySQLDatabaseWrapper)\n')
    assert SortImports(file_contents=test_input, line_length=50, use_parentheses=True).output == expected_output

    test_input = 'from django.db.backends.mysql.base import DatabaseWrapper as MySQLDatabaseWrapper\n'
    expected_output = ('from django.db.backends.mysql.base import (\n'
                       '    DatabaseWrapper as MySQLDatabaseWrapper\n'
                       ')\n')
    assert SortImports(file_contents=test_input, line_length=50, multi_line_output=5,
                       use_parentheses=True).output == expected_output


def test_strict_whitespace_by_default(capsys):
    test_input = ('import os\n'
                  'from django.conf import settings\n')
    SortImports(file_contents=test_input, check=True)
    out, err = capsys.readouterr()
    assert out == 'ERROR:  Imports are incorrectly sorted.\n'


def test_strict_whitespace_no_closing_newline_issue_676(capsys):
    test_input = ('import os\n'
                  '\n'
                  'from django.conf import settings\n'
                  '\n'
                  'print(1)')
    SortImports(file_contents=test_input, check=True)
    out, err = capsys.readouterr()
    assert out == ''


def test_ignore_whitespace(capsys):
    test_input = ('import os\n'
                  'from django.conf import settings\n')
    SortImports(file_contents=test_input, check=True, ignore_whitespace=True)
    out, err = capsys.readouterr()
    assert out == ''


def test_import_wraps_with_comment_issue_471():
    """Test to ensure issue #471 is resolved"""
    test_input = ('from very_long_module_name import SuperLongClassName  #@UnusedImport'
                  ' -- long string of comments which wrap over')
    expected_output = ('from very_long_module_name import (\n'
                       '    SuperLongClassName)  # @UnusedImport -- long string of comments which wrap over\n')
    assert SortImports(file_contents=test_input, line_length=50, multi_line_output=1,
                       use_parentheses=True).output == expected_output


def test_import_case_produces_inconsistent_results_issue_472():
    """Test to ensure sorting imports with same name but different case produces the same result across platforms"""
    test_input = ('from sqlalchemy.dialects.postgresql import ARRAY\n'
                  'from sqlalchemy.dialects.postgresql import array\n')
    assert SortImports(file_contents=test_input, force_single_line=True).output == test_input

    test_input = 'from scrapy.core.downloader.handlers.http import HttpDownloadHandler, HTTPDownloadHandler\n'
    assert SortImports(file_contents=test_input).output == test_input


def test_inconsistent_behavior_in_python_2_and_3_issue_479():
    """Test to ensure Python 2 and 3 have the same behavior"""
    test_input = ('from future.standard_library import hooks\n'
                  'from workalendar.europe import UnitedKingdom\n')
    assert SortImports(file_contents=test_input).output == test_input


def test_sort_within_section_comments_issue_436():
    """Test to ensure sort within sections leaves comments untouched"""
    test_input = ('import os.path\n'
                  'import re\n'
                  '\n'
                  '# report.py exists in ... comment line 1\n'
                  '# this file needs to ...  comment line 2\n'
                  '# it must not be ...      comment line 3\n'
                  'import report\n')
    assert SortImports(file_contents=test_input, force_sort_within_sections=True).output == test_input


def test_sort_within_sections_with_force_to_top_issue_473():
    """Test to ensure it's possible to sort within sections with items forced to top"""
    test_input = ('import z\n'
                  'import foo\n'
                  'from foo import bar\n')
    assert SortImports(file_contents=test_input, force_sort_within_sections=True,
                       force_to_top=['z']).output == test_input


def test_correct_number_of_new_lines_with_comment_issue_435():
    """Test to ensure that injecting a comment in-between imports doesn't mess up the new line spacing"""
    test_input = ('import foo\n'
                  '\n'
                  '# comment\n'
                  '\n'
                  '\n'
                  'def baz():\n'
                  '    pass\n')
    assert SortImports(file_contents=test_input).output == test_input


def test_future_below_encoding_issue_545():
    """Test to ensure future is always below comment"""
    test_input = ('#!/usr/bin/env python\n'
                  'from __future__ import print_function\n'
                  'import logging\n'
                  '\n'
                  'print("hello")\n')
    expected_output = ('#!/usr/bin/env python\n'
                       'from __future__ import print_function\n'
                       '\n'
                       'import logging\n'
                       '\n'
                       'print("hello")\n')
    assert SortImports(file_contents=test_input).output == expected_output


def test_no_extra_lines_issue_557():
    """Test to ensure no extra lines are prepended"""
    test_input = ('import os\n'
                  '\n'
                  'from scrapy.core.downloader.handlers.http import HttpDownloadHandler, HTTPDownloadHandler\n')
    expected_output = ('import os\n'
                       'from scrapy.core.downloader.handlers.http import HttpDownloadHandler, HTTPDownloadHandler\n')
    assert SortImports(file_contents=test_input, force_alphabetical_sort=True,
                       force_sort_within_sections=True).output == expected_output


def test_long_import_wrap_support_with_mode_2():
    """Test to ensure mode 2 still allows wrapped imports with slash"""
    test_input = ('from foobar.foobar.foobar.foobar import \\\n'
                  '    an_even_longer_function_name_over_80_characters\n')
    assert SortImports(file_contents=test_input, multi_line_output=2, line_length=80).output == test_input


def test_pylint_comments_incorrectly_wrapped_issue_571():
    """Test to ensure pylint comments don't get wrapped"""
    test_input = ('from PyQt5.QtCore import QRegExp  # @UnresolvedImport pylint: disable=import-error,'
                  'useless-suppression\n')
    expected_output = ('from PyQt5.QtCore import \\\n'
                       '    QRegExp  # @UnresolvedImport pylint: disable=import-error,useless-suppression\n')
    assert SortImports(file_contents=test_input, line_length=60).output == expected_output


def test_ensure_async_methods_work_issue_537():
    """Test to ensure async methods are correctly identified"""
    test_input = ('from myapp import myfunction\n'
                  '\n'
                  '\n'
                  'async def test_myfunction(test_client, app):\n'
                  '    a = await myfunction(test_client, app)\n')
    assert SortImports(file_contents=test_input).output == test_input


def test_ensure_as_imports_sort_correctly_within_from_imports_issue_590():
    """Test to ensure combination from and as import statements are sorted correct"""
    test_input = ('from os import defpath\n'
                  'from os import pathsep as separator\n')
    assert SortImports(file_contents=test_input, force_sort_within_sections=True).output == test_input

    test_input = ('from os import defpath\n'
                  'from os import pathsep as separator\n')
    assert SortImports(file_contents=test_input).output == test_input

    test_input = ('from os import defpath\n'
                  'from os import pathsep as separator\n')
    assert SortImports(file_contents=test_input, force_single_line=True).output == test_input


def test_ensure_line_endings_are_preserved_issue_493():
    """Test to ensure line endings are not converted"""
    test_input = ('from os import defpath\r\n'
                  'from os import pathsep as separator\r\n')
    assert SortImports(file_contents=test_input).output == test_input
    test_input = ('from os import defpath\r'
                  'from os import pathsep as separator\r')
    assert SortImports(file_contents=test_input).output == test_input
    test_input = ('from os import defpath\n'
                  'from os import pathsep as separator\n')
    assert SortImports(file_contents=test_input).output == test_input


def test_not_splitted_sections():
    whiteline = '\n'
    stdlib_section = 'import unittest\n'
    firstparty_section = 'from app.pkg1 import mdl1\n'
    local_section = 'from .pkg2 import mdl2\n'
    statement = 'foo = bar\n'
    test_input = (
        stdlib_section + whiteline + firstparty_section + whiteline +
        local_section + whiteline + statement
    )

    assert SortImports(file_contents=test_input).output == test_input
    assert SortImports(file_contents=test_input, no_lines_before=['LOCALFOLDER']).output == \
           (
               stdlib_section + whiteline + firstparty_section + local_section +
               whiteline + statement
           )
    # by default STDLIB and FIRSTPARTY sections are split by THIRDPARTY section,
    # so don't merge them if THIRDPARTY imports aren't exist
    assert SortImports(file_contents=test_input, no_lines_before=['FIRSTPARTY']).output == test_input
    # in case when THIRDPARTY section is excluded from sections list, it's ok to merge STDLIB and FIRSTPARTY
    assert SortImports(
        file_contents=test_input,
        sections=['STDLIB', 'FIRSTPARTY', 'LOCALFOLDER'],
        no_lines_before=['FIRSTPARTY'],
    ).output == (
        stdlib_section + firstparty_section + whiteline + local_section +
        whiteline + statement
    )
    # it doesn't change output, because stdlib packages don't have any whitelines before them
    assert SortImports(file_contents=test_input, no_lines_before=['STDLIB']).output == test_input


def test_no_inline_sort():
    """Test to ensure multiple `from` imports in one line are not sorted if `--no-inline-sort` flag
    is enabled. If `--force-single-line-imports` flag is enabled, then `--no-inline-sort` is ignored."""
    test_input = 'from foo import a, c, b\n'
    assert SortImports(file_contents=test_input, no_inline_sort=True, force_single_line=False).output == test_input
    assert SortImports(file_contents=test_input, no_inline_sort=False, force_single_line=False).output == 'from foo import a, b, c\n'
    expected = (
        'from foo import a\n'
        'from foo import b\n'
        'from foo import c\n'
    )
    assert SortImports(file_contents=test_input, no_inline_sort=False, force_single_line=True).output == expected
    assert SortImports(file_contents=test_input, no_inline_sort=True, force_single_line=True).output == expected


def test_relative_import_of_a_module():
    """Imports can be dynamically created (PEP302) and is used by modules such as six.  This test ensures that
    these types of imports are still sorted to the correct type instead of being categorized as local."""
    test_input = ('from __future__ import absolute_import\n'
                  '\n'
                  'import itertools\n'
                  '\n'
                  'from six import add_metaclass\n'
                  '\n'
                  'from six.moves import asd\n'
                  )

    expected_results = ('from __future__ import absolute_import\n'
                        '\n'
                        'import itertools\n'
                        '\n'
                        'from six import add_metaclass\n'
                        'from six.moves import asd\n'
                        )

    sorted_result = SortImports(file_contents=test_input, force_single_line=True).output
    assert sorted_result == expected_results


def test_escaped_parens_sort():
    test_input = ('from foo import \\ \n'
                  '(a,\n'
                  'b,\n'
                  'c)\n')
    expected = ('from foo import a, b, c\n')
    assert SortImports(file_contents=test_input).output == expected


def test_is_python_file_ioerror(tmpdir):
    does_not_exist = tmpdir.join('fake.txt')
    assert is_python_file(str(does_not_exist)) is False


def test_is_python_file_shebang(tmpdir):
    path = tmpdir.join('myscript')
    path.write('#!/usr/bin/env python\n')
    assert is_python_file(str(path)) is True


def test_is_python_file_editor_backup(tmpdir):
    path = tmpdir.join('myscript~')
    path.write('#!/usr/bin/env python\n')
    assert is_python_file(str(path)) is False


def test_is_python_typing_stub(tmpdir):
    stub = tmpdir.join('stub.pyi')
    assert is_python_file(str(stub)) is True


def test_to_ensure_imports_are_brought_to_top_issue_651():
    test_input = ('from __future__ import absolute_import, unicode_literals\n'
                  '\n'
                  'VAR = """\n'
                  'multiline text\n'
                  '"""\n'
                  '\n'
                  'from __future__ import unicode_literals\n'
                  'from __future__ import absolute_import\n')
    expected_output = ('from __future__ import absolute_import, unicode_literals\n'
                       '\n'
                       'VAR = """\n'
                       'multiline text\n'
                       '"""\n')
    assert SortImports(file_contents=test_input).output == expected_output


def test_to_ensure_importing_from_imports_module_works_issue_662():
    test_input = ('@wraps(fun)\n'
                  'def __inner(*args, **kwargs):\n'
                  '    from .imports import qualname\n'
                  '    warn(description=description or qualname(fun), deprecation=deprecation, removal=removal)\n')
    assert SortImports(file_contents=test_input).output == test_input


def test_to_ensure_no_unexpected_changes_issue_666():
    test_input = ('from django.conf import settings\n'
                  'from django.core.management import call_command\n'
                  'from django.core.management.base import BaseCommand\n'
                  'from django.utils.translation import ugettext_lazy as _\n'
                  '\n'
                  'TEMPLATE = """\n'
                  '# This file is generated automatically with the management command\n'
                  '#\n'
                  '#    manage.py bis_compile_i18n\n'
                  '#\n'
                  '# please dont change it manually.\n'
                  'from django.utils.translation import ugettext_lazy as _\n'
                  '"""\n')
    assert SortImports(file_contents=test_input).output == test_input


def test_to_ensure_tabs_dont_become_space_issue_665():
    test_input = ('import os\n'
                  '\n'
                  '\n'
                  'def my_method():\n'
                  '\tpass\n')
    assert SortImports(file_contents=test_input).output == test_input


def test_new_lines_are_preserved():
    with NamedTemporaryFile('w', suffix='py') as rn_newline:
        with open(rn_newline.name, 'w', newline='') as rn_newline_input:
            rn_newline_input.write('import sys\r\nimport os\r\n')
            rn_newline_input.flush()
            SortImports(rn_newline.name)
            with open(rn_newline.name, newline='') as rn_newline_file:
                rn_newline_contents = rn_newline_file.read()
    assert rn_newline_contents == 'import os\r\nimport sys\r\n'

    with NamedTemporaryFile('w', suffix='py') as r_newline:
        with open(r_newline.name, 'w', newline='') as r_newline_input:
            r_newline_input.write('import sys\rimport os\r')
            r_newline_input.flush()
            SortImports(r_newline.name)
            with open(r_newline.name, newline='') as r_newline_file:
                r_newline_contents = r_newline_file.read()
    assert r_newline_contents == 'import os\rimport sys\r'

    with NamedTemporaryFile('w', suffix='py') as n_newline:
        with open(n_newline.name, 'w', newline='') as n_newline_input:
            n_newline_input.write('import sys\nimport os\n')
            n_newline_input.flush()
            SortImports(n_newline.name)
            with open(n_newline.name, newline='') as n_newline_file:
                n_newline_contents = n_newline_file.read()
    assert n_newline_contents == 'import os\nimport sys\n'


@pytest.mark.skipif(not finders.RequirementsFinder.enabled, reason='RequirementsFinder not enabled (too old version of pip?)')
@pytest.mark.skipif(not finders.pipreqs, reason='pipreqs is missing')
def test_requirements_finder(tmpdir):
    subdir = tmpdir.mkdir('subdir').join("lol.txt")
    subdir.write("flask")
    req_file = tmpdir.join('requirements.txt')
    req_file.write(
        "Django==1.11\n"
        "-e git+https://github.com/orsinium/deal.git#egg=deal\n"
    )
    si = SortImports(file_contents="")
    for path in (str(tmpdir), str(subdir)):
        finder = finders.RequirementsFinder(
            config=si.config,
            sections=si.sections,
            path=path
        )

        files = list(finder._get_files())
        assert len(files) == 1  # file finding
        assert files[0].endswith('requirements.txt')  # file finding
        assert list(finder._get_names(str(req_file))) == ['Django', 'deal']  # file parsing

        assert finder.find("django") == si.sections.THIRDPARTY  # package in reqs
        assert finder.find("flask") is None  # package not in reqs
        assert finder.find("deal") == si.sections.THIRDPARTY  # vcs

        assert len(finder.mapping) > 100
        assert finder._normalize_name('deal') == 'deal'
        assert finder._normalize_name('Django') == 'django'  # lowercase
        assert finder._normalize_name('django_haystack') == 'haystack'  # mapping
        assert finder._normalize_name('Flask-RESTful') == 'flask_restful'  # conver `-`to `_`

    req_file.remove()


def test_forced_separate_is_deterministic_issue_774(tmpdir):

    config_file = tmpdir.join('setup.cfg')
    config_file.write(
        "[isort]\n"
        "forced_separate:\n"
        "   separate1\n"
        "   separate2\n"
        "   separate3\n"
        "   separate4\n"
    )

    test_input = ('import time\n'
                  '\n'
                  'from separate1 import foo\n'
                  '\n'
                  'from separate2 import bar\n'
                  '\n'
                  'from separate3 import baz\n'
                  '\n'
                  'from separate4 import quux\n')

    assert SortImports(file_contents=test_input, settings_path=config_file.strpath).output == test_input


PIPFILE = """
[[source]]
url = "https://pypi.org/simple"
verify_ssl = true
name = "pypi"

[requires]
python_version = "3.5"

[packages]
Django = "~=1.11"
deal = {editable = true, git = "https://github.com/orsinium/deal.git"}

[dev-packages]
"""


@pytest.mark.skipif(not finders.PipfileFinder.enabled, reason='PipfileFinder not enabled (missing requirementslib?)')
@pytest.mark.skipif(not finders.pipreqs, reason='pipreqs is missing')
def test_pipfile_finder(tmpdir):
    pipfile = tmpdir.join('Pipfile')
    pipfile.write(PIPFILE)
    si = SortImports(file_contents="")
    finder = finders.PipfileFinder(
        config=si.config,
        sections=si.sections,
        path=str(tmpdir)
    )

    assert set(finder._get_names(str(tmpdir))) == {'Django', 'deal'}  # file parsing

    assert finder.find("django") == si.sections.THIRDPARTY  # package in reqs
    assert finder.find("flask") is None  # package not in reqs
    assert finder.find("deal") == si.sections.THIRDPARTY  # vcs

    assert len(finder.mapping) > 100
    assert finder._normalize_name('deal') == 'deal'
    assert finder._normalize_name('Django') == 'django'  # lowercase
    assert finder._normalize_name('django_haystack') == 'haystack'  # mapping
    assert finder._normalize_name('Flask-RESTful') == 'flask_restful'  # conver `-`to `_`

    pipfile.remove()


<<<<<<< HEAD
=======
@pytest.mark.skipif(sys.version_info[0] == 2, reason="Requires Python 3")
def test_monkey_patched_urllib():
    with pytest.raises(ImportError):
        # Previous versions of isort monkey patched urllib which caused unusual
        # importing for other projects.
        from urllib import quote  # noqa: F401


@pytest.mark.skipif(sys.version_info[0] == 2, reason="Requires Python 3")
def test_path_finder(monkeypatch):
    si = SortImports(file_contents="")
    finder = finders.PathFinder(
        config=si.config,
        sections=si.sections,
    )
    third_party_prefix = next(path for path in finder.paths if "site-packages" in path)
    ext_suffix = sysconfig.get_config_var("EXT_SUFFIX") or ".so"
    imaginary_paths = set([
        os.path.join(finder.stdlib_lib_prefix, "example_1.py"),
        os.path.join(third_party_prefix, "example_2.py"),
        os.path.join(third_party_prefix, "example_3.so"),
        os.path.join(third_party_prefix, "example_4" + ext_suffix),
        os.path.join(os.getcwd(), "example_5.py"),
    ])
    monkeypatch.setattr("isort.finders.exists_case_sensitive", lambda p: p in imaginary_paths)
    assert finder.find("example_1") == finder.sections.STDLIB
    assert finder.find("example_2") == finder.sections.THIRDPARTY
    assert finder.find("example_3") == finder.sections.THIRDPARTY
    assert finder.find("example_4") == finder.sections.THIRDPARTY
    assert finder.find("example_5") == finder.sections.FIRSTPARTY


>>>>>>> c75d9bd7
def test_argument_parsing():
    from isort.main import parse_args
    args = parse_args(['-dt', '-t', 'foo', '--skip=bar', 'baz.py'])
    assert args['order_by_type'] is False
    assert args['force_to_top'] == ['foo']
    assert args['skip'] == ['bar']
    assert args['files'] == ['baz.py']


@pytest.mark.parametrize('multiprocess', (False, True))
def test_command_line(tmpdir, capfd, multiprocess):
    from isort.main import main
    tmpdir.join("file1.py").write("import re\nimport os\n\nimport contextlib\n\n\nimport isort")
    tmpdir.join("file2.py").write("import collections\nimport time\n\nimport abc\n\n\nimport isort")
    arguments = ["-rc", str(tmpdir)]
    if multiprocess:
        arguments.extend(['--jobs', '2'])
    main(arguments)
    assert tmpdir.join("file1.py").read() == "import contextlib\nimport os\nimport re\n\nimport isort\n"
    assert tmpdir.join("file2.py").read() == "import abc\nimport collections\nimport time\n\nimport isort\n"
    out, err = capfd.readouterr()
    assert not err
    # it informs us about fixing the files:
    assert str(tmpdir.join("file1.py")) in out
    assert str(tmpdir.join("file2.py")) in out


@pytest.mark.parametrize('enabled', (False, True))
def test_safety_excludes(tmpdir, enabled):
    tmpdir.join("victim.py").write("# ...")
    tmpdir.mkdir(".tox").join("verysafe.py").write("# ...")
    tmpdir.mkdir("lib").mkdir("python3.7").join("importantsystemlibrary.py").write("# ...")
    config = dict(settings.default.copy(), safety_excludes=enabled)
    skipped = []
    file_names = set(os.path.relpath(f, str(tmpdir)) for f in main.iter_source_code([str(tmpdir)], config, skipped))
    if enabled:
        assert file_names == {'victim.py'}
        assert len(skipped) == 2
    else:
        assert file_names == {'.tox/verysafe.py', 'lib/python3.7/importantsystemlibrary.py', 'victim.py'}
        assert not skipped


def test_comments_not_removed_issue_576():
    test_input = ('import distutils\n'
                  '# this comment is important and should not be removed\n'
                  'from sys import api_version as api_version\n')
    assert SortImports(file_contents=test_input).output == test_input


def test_inconsistent_relative_imports_issue_577():
    test_input = ('from . import ipsum\n'
                  'from . import lorem\n'
                  'from .dolor import consecteur\n'
                  'from .sit import apidiscing\n'
                  'from .. import donec\n'
                  'from .. import euismod\n'
                  'from ..mi import iaculis\n'
                  'from ..nec import tempor\n'
                  'from ... import diam\n'
                  'from ... import dui\n'
                  'from ...eu import dignissim\n'
                  'from ...ex import metus\n')
    assert SortImports(file_contents=test_input, force_single_line=True).output == test_input


def test_unwrap_issue_762():
    test_input = ('from os.path \\\n'
                  'import (join, split)\n')
    assert SortImports(file_contents=test_input).output == 'from os.path import join, split\n'

    test_input = ('from os.\\\n'
                  '    path import (join, split)')
    assert SortImports(file_contents=test_input).output == 'from os.path import join, split\n'<|MERGE_RESOLUTION|>--- conflicted
+++ resolved
@@ -861,19 +861,11 @@
         known_first_party=['./', 'this', 'kate_plugin']
     ).output
     assert test_output == ("import os\n"
-<<<<<<< HEAD
-                           "import sys\n"
-                           "\n"
-                           "import isort.settings\n"
-                           "import this\n"
-                           "from kate_plugin import isort_plugin\n")
-=======
                             "import sys\n"
                             "\n"
                             "import isort.settings\n"
                             "import this\n"
                             "from kate_plugin import isort_plugin\n")
->>>>>>> c75d9bd7
 
 
 def test_force_single_line_imports():
@@ -2650,9 +2642,6 @@
     pipfile.remove()
 
 
-<<<<<<< HEAD
-=======
-@pytest.mark.skipif(sys.version_info[0] == 2, reason="Requires Python 3")
 def test_monkey_patched_urllib():
     with pytest.raises(ImportError):
         # Previous versions of isort monkey patched urllib which caused unusual
@@ -2660,7 +2649,6 @@
         from urllib import quote  # noqa: F401
 
 
-@pytest.mark.skipif(sys.version_info[0] == 2, reason="Requires Python 3")
 def test_path_finder(monkeypatch):
     si = SortImports(file_contents="")
     finder = finders.PathFinder(
@@ -2684,7 +2672,6 @@
     assert finder.find("example_5") == finder.sections.FIRSTPARTY
 
 
->>>>>>> c75d9bd7
 def test_argument_parsing():
     from isort.main import parse_args
     args = parse_args(['-dt', '-t', 'foo', '--skip=bar', 'baz.py'])
