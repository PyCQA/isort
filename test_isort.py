--- conflicted
+++ resolved
@@ -2599,7 +2599,6 @@
         from urllib import quote  # noqa: F401
 
 
-<<<<<<< HEAD
 def test_argument_parsing():
     from isort.main import parse_args
     args = parse_args(['-dt', '-t', 'foo', '--skip=bar', 'baz.py'])
@@ -2625,7 +2624,8 @@
     # it informs us about fixing the files:
     assert str(tmpdir.join("file1.py")) in out
     assert str(tmpdir.join("file2.py")) in out
-=======
+
+    
 @pytest.mark.parametrize('enabled', (False, True))
 def test_safety_excludes(tmpdir, enabled):
     tmpdir.join("victim.py").write("# ...")
@@ -2639,5 +2639,4 @@
         assert len(skipped) == 2
     else:
         assert file_names == {'.tox/verysafe.py', 'lib/python3.7/importantsystemlibrary.py', 'victim.py'}
-        assert not skipped
->>>>>>> 9582a8e3
+        assert not skipped