--- conflicted
+++ resolved
@@ -1408,13 +1408,11 @@
     test_input = ("import fcntl\n"
                   "import os\n"
                   "import sys\n")
-<<<<<<< HEAD
-    assert SortImports(file_contents=test_input).output == test_input
-=======
-    assert SortImports(file_contents=test_input).output == test_input
+    assert SortImports(file_contents=test_input).output == test_input
+
 
 def test_import_split_is_word_boundary_aware():
-
+    """Test to ensure that isort splits words in a boundry aware mannor"""
     test_input = ("from mycompany.model.size_value_array_import_func import ("
                 "    get_size_value_array_import_func_jobs,"
                 ")")
@@ -1423,5 +1421,4 @@
       line_length=79).output
 
     assert test_output == ("from mycompany.model.size_value_array_import_func import \\\n"
-                           "    get_size_value_array_import_func_jobs\n")
->>>>>>> 2432ca51
+                           "    get_size_value_array_import_func_jobs\n")